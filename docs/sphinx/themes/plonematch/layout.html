--- conflicted
+++ resolved
@@ -54,18 +54,6 @@
                                 <li>
                                     <a href="/site/support/legacy" accesskey="l" title="">Legacy</a>
                                 </li>
-<<<<<<< HEAD
-                                <li>
-                                    <a href="/site/support/faq" accesskey="q" title="">FAQ</a>
-                                </li>
-                                <li>
-                                    <a href="/site/support/omero4/users/" accesskey="u" title="">Documentation for Users</a>
-                                </li>
-                                <li>
-                                    <a href="/site/support/omero4/developers/" accesskey="d" title="">Documentation for Developers</a>
-                                </li>
-=======
->>>>>>> 03770c08
                             </ul>
                         </li>
                         <li id="portaltab-community" class="plain">
