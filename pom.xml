<?xml version="1.0" encoding="UTF-8"?>
<project xmlns="http://maven.apache.org/POM/4.0.0"
  xmlns:xsi="http://www.w3.org/2001/XMLSchema-instance"
  xsi:schemaLocation="http://maven.apache.org/POM/4.0.0
    http://maven.apache.org/xsd/maven-4.0.0.xsd">
  <modelVersion>4.0.0</modelVersion>

  <groupId>ome</groupId>
  <artifactId>pom-bio-formats</artifactId>
<<<<<<< HEAD
  <version>6.12.1-BIOP</version>
=======
  <version>6.13.1-SNAPSHOT</version>
>>>>>>> b6ec153e
  <packaging>pom</packaging>

  <name>Bio-Formats projects</name>
  <description>Umbrella project for the Bio-Formats software project.</description>
  <url>https://www.openmicroscopy.org/bio-formats</url>
  <inceptionYear>2005</inceptionYear>

  <modules>
    <module>components/forks/turbojpeg</module>
    <module>components/formats-api</module>
    <module>components/formats-bsd</module>
    <module>components/formats-gpl</module>
    <module>components/bundles/bioformats_package</module>
    <module>components/bio-formats-plugins</module>
    <module>components/bio-formats-tools</module>
    <module>components/test-suite</module>
  </modules>

  <properties>
    <!-- If two artifacts on the classpath use two different versions of the
         same dependency, behavior is inconsistent at best, and often broken.
         The following properties facilitate consistency of dependency
         versions between various projects in the SciJava software stack.
         When possible, we advise using the relevant groupId and version
         properties for your dependencies rather than hardcoding them. -->

    <release.version>6.13.1-SNAPSHOT</release.version>
    <date>${maven.build.timestamp}</date>
    <year>2017</year>
    <project.rootdir>${basedir}</project.rootdir>
    <imagej1.version>1.54c</imagej1.version>
    <jgoodies-forms.version>1.7.2</jgoodies-forms.version>
    <logback.version>1.2.9</logback.version>
    <ome-stubs.version>5.3.2</ome-stubs.version>
    <lwf-stubs.version>${ome-stubs.version}</lwf-stubs.version>
    <mipav-stubs.version>${ome-stubs.version}</mipav-stubs.version>
    <ome-metakit.version>5.3.5</ome-metakit.version>
    <metakit.version>${ome-metakit.version}</metakit.version>
    <slf4j.version>1.7.30</slf4j.version>
    <kryo.version>5.4.0</kryo.version>
    <testng.version>6.8</testng.version>
    <ome-common.version>6.0.16</ome-common.version>
    <ome-model.group>org.openmicroscopy</ome-model.group>
    <ome-model.version>6.3.3</ome-model.version>
    <ome-poi.version>5.3.7</ome-poi.version>
    <ome-mdbtools.version>5.3.2</ome-mdbtools.version>
    <ome-jai.version>0.1.3</ome-jai.version>
    <ome-codecs.version>0.4.5</ome-codecs.version>
    <jxrlib.version>0.2.4</jxrlib.version>
    <xalan.version>2.7.2</xalan.version>
    <sqlite.version>3.28.0</sqlite.version>

    <!-- Maven plugin versions -->
    <maven-javadoc-plugin.version>3.0.1</maven-javadoc-plugin.version>

    <!-- NB: Avoid platform encoding warning when copying resources. -->
    <project.build.sourceEncoding>UTF-8</project.build.sourceEncoding>
    <project.reporting.outputEncoding>UTF-8</project.reporting.outputEncoding>

    <!-- NB: Specify formatting of the maven.build.timestamp property. -->
    <maven.build.timestamp.format>d MMMMM yyyy</maven.build.timestamp.format>

    <!-- NB: Override argLine property for extra maven-surefire-plugin args. -->
    <argLine/>
  </properties>

  <build>
    <!-- It is nice for "mvn" with no arguments to do something reasonable. -->
    <defaultGoal>install</defaultGoal>

    <sourceDirectory>${project.basedir}/src</sourceDirectory>
    <testSourceDirectory>${project.basedir}/test</testSourceDirectory>
    <resources>
      <resource>
        <directory>${project.basedir}/src</directory>
        <excludes>
          <exclude>**/*.java</exclude>
          <exclude>**/package.html</exclude>
          <exclude>**/*.properties</exclude>
        </excludes>
      </resource>
      <resource>
        <targetPath>META-INF/lib</targetPath>
        <directory>${project.basedir}/lib</directory>
      </resource>
      <resource>
        <directory>${project.basedir}/src</directory>
        <includes>
          <include>**/*.properties</include>
          <include>**/*.cpp</include>
        </includes>
        <filtering>true</filtering>
      </resource>
      <resource>
        <directory>${project.basedir}</directory>
        <includes>
          <include>utils/*.cpp</include>
        </includes>
        <filtering>true</filtering>
      </resource>
    </resources>
    <testResources>
      <testResource>
        <directory>${project.basedir}/test</directory>
        <excludes>
          <exclude>**/*.java</exclude>
          <exclude>**/package.html</exclude>
        </excludes>
      </testResource>
    </testResources>

    <plugins>
      <plugin>
        <groupId>org.apache.maven.plugins</groupId>
        <artifactId>maven-enforcer-plugin</artifactId>
      </plugin>

      <!-- Create -sources.jar when building. -->
      <plugin>
        <artifactId>maven-source-plugin</artifactId>
      </plugin>

      <plugin>
        <artifactId>maven-surefire-plugin</artifactId>
      </plugin>

      <!-- Add Implementation-Build entry to JAR manifest. -->
      <plugin>
        <groupId>org.codehaus.mojo</groupId>
        <artifactId>buildnumber-maven-plugin</artifactId>
      </plugin>

      <!-- Enable 'license:' goals. -->
      <plugin>
        <groupId>org.codehaus.mojo</groupId>
        <artifactId>license-maven-plugin</artifactId>
        <configuration>
          <licenseName>gpl_v2</licenseName>
          <organizationName>Open Microscopy Environment:
  - Board of Regents of the University of Wisconsin-Madison
  - Glencoe Software, Inc.
  - University of Dundee</organizationName>
            <!-- NB: Avoid stomping on variant copyright holders. -->
            <canUpdateCopyright>false</canUpdateCopyright>
          <roots>
            <root>src</root>
            <root>test</root>
            <root>utils</root>
            <root>doc</root>
          </roots>
        </configuration>
      </plugin>
    </plugins>

    <!-- We use wagon-webdav-jackrabbit 1.0 for deploys, since it is
         compatible with both Maven 2.2.x and Maven 3.0.x cross-platform. -->
    <extensions>
      <extension>
        <groupId>org.apache.maven.wagon</groupId>
        <artifactId>wagon-webdav-jackrabbit</artifactId>
        <version>1.0</version>
      </extension>
    </extensions>

    <pluginManagement>
      <plugins>
        <!-- Enforce minimum maven version -->
        <plugin>
          <groupId>org.apache.maven.plugins</groupId>
          <artifactId>maven-enforcer-plugin</artifactId>
          <version>3.0.0-M2</version>
          <executions>
            <execution>
              <id>enforce-versions</id>
              <goals>
                <goal>enforce</goal>
              </goals>
              <configuration>
                <rules>
                  <requireMavenVersion>
                    <version>[3.0.5,)</version>
                  </requireMavenVersion>
                  <requireJavaVersion>
                    <version>[1.7,)</version>
                  </requireJavaVersion>
                </rules>
              </configuration>
            </execution>
          </executions>
        </plugin>

        <plugin>
          <artifactId>maven-assembly-plugin</artifactId>
          <version>3.1.0</version>
        </plugin>

        <plugin>
          <artifactId>maven-clean-plugin</artifactId>
          <version>3.1.0</version>
        </plugin>

        <plugin>
          <artifactId>maven-compiler-plugin</artifactId>
          <version>3.7.0</version>
          <!-- Require the Java 8 platform. -->
          <configuration>
            <source>1.8</source>
            <target>1.8</target>
          </configuration>
        </plugin>

        <plugin>
          <artifactId>maven-dependency-plugin</artifactId>
          <version>3.1.1</version>
        </plugin>

        <plugin>
          <artifactId>maven-deploy-plugin</artifactId>
          <version>2.8.2</version>
        </plugin>

        <plugin>
          <artifactId>maven-install-plugin</artifactId>
          <version>2.5.2</version>
        </plugin>

        <plugin>
          <artifactId>maven-jar-plugin</artifactId>
          <version>3.1.0</version>
          <!-- Always add classpath to JAR manifests. -->
          <configuration>
            <skipIfEmpty>true</skipIfEmpty>
            <archive>
              <manifest>
                <addClasspath>true</addClasspath>
                <addDefaultImplementationEntries>true</addDefaultImplementationEntries>
                <addDefaultSpecificationEntries>true</addDefaultSpecificationEntries>
              </manifest>
              <manifestEntries>
                <!-- Add SCM revision from buildnumber plugin, if available. -->
                <Implementation-Build>${buildNumber}</Implementation-Build>
                <!-- Add a formatted timestamp for the build. -->
                <Implementation-Date>${maven.build.timestamp}</Implementation-Date>
              </manifestEntries>
            </archive>
            <excludes>
              <exclude>**/*.cpp</exclude>
              <exclude>**/*.h</exclude>
            </excludes>
          </configuration>
          <executions>
            <execution>
              <goals>
                <goal>test-jar</goal>
              </goals>
            </execution>
          </executions>
        </plugin>

        <plugin>
          <artifactId>maven-javadoc-plugin</artifactId>
          <version>${maven-javadoc-plugin.version}</version>
          <configuration>
            <javadocDirectory>${project.basedir}/src</javadocDirectory>
            <maxmemory>1024m</maxmemory>
            <!-- Workaround for javadoc bug when classes in the default
                 package access classes from non-default packages. See:
                 http://bugs.sun.com/bugdatabase/view_bug.do?bug_id=5101868 -->
            <use>false</use>
            <links>
              <!-- Java 8 -->
              <link>http://docs.oracle.com/javase/8/docs/api/</link>

              <!-- ImageJ1 -->
              <link>http://jenkins.imagej.net/job/ImageJ1-javadoc/javadoc/</link>
            </links>
          </configuration>
        </plugin>

        <plugin>
          <artifactId>maven-plugin-plugin</artifactId>
          <version>3.5.2</version>
        </plugin>

        <plugin>
          <artifactId>maven-release-plugin</artifactId>
          <version>2.5.3</version>
          <dependencies>
            <dependency>
              <groupId>org.apache.maven.scm</groupId>
              <artifactId>maven-scm-provider-gitexe</artifactId>
              <version>1.9</version>
            </dependency>
          </dependencies>
        </plugin>

        <plugin>
          <artifactId>maven-resources-plugin</artifactId>
          <version>3.1.0</version>
        </plugin>

        <plugin>
          <artifactId>maven-site-plugin</artifactId>
          <version>3.7.1</version>
        </plugin>

        <plugin>
          <artifactId>maven-source-plugin</artifactId>
          <version>3.0.1</version>
          <!-- Build source artifact in addition to main artifact. -->
          <executions>
            <execution>
              <goals>
                <goal>jar</goal>
              </goals>
            </execution>
          </executions>
        </plugin>

        <plugin>
          <artifactId>maven-surefire-plugin</artifactId>
          <version>2.22.0</version>
          <!-- Make sure that:
               A) unit tests run with sufficient RAM allocated;
               B) unit tests do not pop a Java dock icon on OS X;
               C) additional args can be given via argLine property;

               Sometimes, one needs to pass JVM options to the JVM
               running the unit tests, such as -verbose:class or
               -Djava.awt.headless=true.

               Unfortunately, maven-surefire does not expose a
               command-line interface to do so, therefore let's
               simulate it by re-using the property 'argLine' to
               specify those options. -->
          <configuration>
            <argLine>-Xms512m -Xmx512m -Dapple.awt.UIElement="true" ${argLine}</argLine>
          </configuration>
        </plugin>

        <!-- Build Number Maven plugin -
             http://mojo.codehaus.org/buildnumber-maven-plugin/
             This plugin embeds a build number in the JAR manifest. -->
        <plugin>
          <groupId>org.codehaus.mojo</groupId>
          <artifactId>buildnumber-maven-plugin</artifactId>
          <version>1.4</version>
          <!-- Record SCM revision in manifest. -->
          <executions>
            <execution>
              <phase>validate</phase>
              <goals>
                <goal>create</goal>
              </goals>
            </execution>
          </executions>
          <configuration>
            <revisionOnScmFailure>UNKNOWN</revisionOnScmFailure>
          </configuration>
        </plugin>

        <!-- Exec Maven plugin -
        http://mojo.codehaus.org/exec-maven-plugin/
        This plugin launches a Java class using Maven. -->
        <plugin>
          <groupId>org.codehaus.mojo</groupId>
          <artifactId>exec-maven-plugin</artifactId>
          <version>1.6.0</version>
        </plugin>

        <!-- License Maven plugin -
             http://mojo.codehaus.org/license-maven-plugin/
             This plugin manages project licenses and source file headers. -->
        <plugin>
          <groupId>org.codehaus.mojo</groupId>
          <artifactId>license-maven-plugin</artifactId>
          <version>1.16</version>
          <configuration>
            <projectName>${project.description}</projectName>
            <addJavaLicenseAfterPackage>false</addJavaLicenseAfterPackage>
            <canUpdateDescription>true</canUpdateDescription>
            <canUpdateCopyright>true</canUpdateCopyright>
            <extraExtensions>
              <bsh>java</bsh>
              <config>properties</config>
              <ijm>java</ijm>
            </extraExtensions>
          </configuration>
        </plugin>

        <!-- Versions Maven plugin -
             http://mojo.codehaus.org/versions-maven-plugin/
             Check for new plugin versions using
             "mvn versions:display-plugin-updates" -->
        <plugin>
          <groupId>org.codehaus.mojo</groupId>
          <artifactId>versions-maven-plugin</artifactId>
          <version>2.5</version>
        </plugin>
      </plugins>
    </pluginManagement>
  </build>

  <organization>
    <name>Open Microscopy Environment</name>
    <url>http://www.openmicroscopy.org/</url>
  </organization>

  <issueManagement>
    <system>Trac</system>
    <url>https://trac.openmicroscopy.org/ome</url>
  </issueManagement>

  <ciManagement>
    <system>Jenkins</system>
    <url>https://ci.openmicroscopy.org/</url>
  </ciManagement>

  <mailingLists>
    <mailingList>
      <name>OME-users</name>
      <subscribe>http://lists.openmicroscopy.org.uk/mailman/listinfo/ome-users/</subscribe>
      <unsubscribe>http://lists.openmicroscopy.org.uk/mailman/listinfo/ome-users/</unsubscribe>
      <post>ome-users@lists.openmicroscopy.org.uk</post>
      <archive>http://lists.openmicroscopy.org.uk/pipermail/ome-users/</archive>
    </mailingList>
    <mailingList>
      <name>OME-devel</name>
      <subscribe>http://lists.openmicroscopy.org.uk/mailman/listinfo/ome-devel/</subscribe>
      <unsubscribe>http://lists.openmicroscopy.org.uk/mailman/listinfo/ome-devel/</unsubscribe>
      <post>ome-devel@lists.openmicroscopy.org.uk</post>
      <archive>http://lists.openmicroscopy.org.uk/pipermail/ome-devel/</archive>
    </mailingList>
  </mailingLists>

  <scm>
    <connection>scm:git:https://github.com/openmicroscopy/bioformats</connection>
    <developerConnection>scm:git:git@github.com:openmicroscopy/bioformats</developerConnection>
    <tag>HEAD</tag>
    <url>http://github.com/openmicroscopy/bioformats</url>
  </scm>

  <!-- NB: for parent project -->
  <repositories>
    <repository>
      <id>central</id>
      <name>Central Repository</name>
      <url>https://repo.maven.apache.org/maven2</url>
    </repository>
    <repository>
      <id>ome</id>
      <name>OME Artifactory</name>
      <url>https://artifacts.openmicroscopy.org/artifactory/maven/</url>
    </repository>
  </repositories>

  <pluginRepositories>
    <pluginRepository>
      <id>central</id>
      <name>Central Repository</name>
      <url>https://repo.maven.apache.org/maven2</url>
      <layout>default</layout>
    </pluginRepository>
  </pluginRepositories>

  <distributionManagement>
    <snapshotRepository>
      <id>ome.snapshots</id>
      <name>OME Snapshots Repository</name>
      <url>https://artifacts.openmicroscopy.org/artifactory/ome.snapshots</url>
    </snapshotRepository>
    <repository>
      <id>ome.releases</id>
      <name>OME Releases Repository</name>
      <url>https://artifacts.openmicroscopy.org/artifactory/ome.releases</url>
    </repository>
  </distributionManagement>

  <profiles>
    <!-- Run integration tests when "-P run-its" is passed.
         This works using the maven-invoker-plugin. -->
    <profile>
      <id>run-its</id>
      <build>
        <defaultGoal>integration-test</defaultGoal>
        <plugins>
          <plugin>
            <artifactId>maven-invoker-plugin</artifactId>
            <version>3.1.0</version>
            <configuration>
              <debug>${invoker.debug}</debug>
              <showErrors>true</showErrors>
              <streamLogs>true</streamLogs>
              <projectsDirectory>src/it</projectsDirectory>
              <cloneProjectsTo>${project.build.directory}/it</cloneProjectsTo>
              <pomIncludes>
                <pomInclude>*/pom.xml</pomInclude>
              </pomIncludes>
              <settingsFile>src/it/settings.xml</settingsFile>
              <localRepositoryPath>${project.build.directory}/local-repo</localRepositoryPath>
              <preBuildHookScript>setup.bsh</preBuildHookScript>
              <postBuildHookScript>verify.bsh</postBuildHookScript>
            </configuration>
            <executions>
              <execution>
                <id>integration-test</id>
                <goals>
                  <goal>install</goal>
                  <goal>run</goal>
                </goals>
              </execution>
            </executions>
          </plugin>
        </plugins>
      </build>
    </profile>
    <profile>
      <id>only-eclipse</id>
      <activation>
        <property>
          <name>m2e.version</name>
        </property>
      </activation>
      <build>
        <pluginManagement>
          <plugins>
            <!-- Eclipse-specific configuration

                 With a recent version of m2e, Eclipse's Maven
                 binding, it is no longer enough to configure plugins;
                 they will be ignored by default. But we really want
                 the buildnumber and the jar plugin to do their
                 job. So now we have to add lifecycle mappings in
                 addition to configuring the plugins.

                 Let's hope that m2e remains the only IDE Maven
                 binding that requires such a lot of additional work
                 just to get the same result as plain Maven would
                 produce out of the box. -->
            <plugin>
              <groupId>org.eclipse.m2e</groupId>
              <artifactId>lifecycle-mapping</artifactId>
              <version>1.0.0</version>
              <configuration>
                <lifecycleMappingMetadata>
                  <pluginExecutions>
                    <pluginExecution>
                      <pluginExecutionFilter>
                        <groupId>org.codehaus.gmaven</groupId>
                        <artifactId>gmaven-plugin</artifactId>
                        <versionRange>[2.0.6,)</versionRange>
                        <goals>
                          <goal>execute</goal>
                        </goals>
                      </pluginExecutionFilter>
                      <action>
                        <ignore />
                      </action>
                    </pluginExecution>
                    <pluginExecution>
                      <pluginExecutionFilter>
                        <groupId>org.codehaus.mojo</groupId>
                        <artifactId>buildnumber-maven-plugin</artifactId>
                        <versionRange>[1.4,)</versionRange>
                        <goals>
                          <goal>create</goal>
                        </goals>
                      </pluginExecutionFilter>
                      <action>
                        <execute>
                          <runOnIncremental>true</runOnIncremental>
                          <runOnConfiguration>true</runOnConfiguration>
                        </execute>
                      </action>
                    </pluginExecution>
                    <pluginExecution>
                      <pluginExecutionFilter>
                        <groupId>org.apache.maven.plugins</groupId>
                        <artifactId>maven-jar-plugin</artifactId>
                        <versionRange>[3.0.2,)</versionRange>
                        <goals>
                          <goal>jar</goal>
                        </goals>
                      </pluginExecutionFilter>
                      <action>
                        <execute>
                          <runOnIncremental>true</runOnIncremental>
                          <runOnConfiguration>true</runOnConfiguration>
                        </execute>
                      </action>
                    </pluginExecution>
                    <pluginExecution>
                      <pluginExecutionFilter>
                        <groupId>net.imagej</groupId>
                        <artifactId>imagej-maven-plugin</artifactId>
                        <versionRange>[0.6.0,)</versionRange>
                        <goals>
                          <goal>set-rootdir</goal>
                        </goals>
                      </pluginExecutionFilter>
                      <action>
                        <ignore />
                      </action>
                    </pluginExecution>
                  </pluginExecutions>
                </lifecycleMappingMetadata>
              </configuration>
            </plugin>
          </plugins>
        </pluginManagement>
      </build>
    </profile>
  </profiles>

</project><|MERGE_RESOLUTION|>--- conflicted
+++ resolved
@@ -7,11 +7,7 @@
 
   <groupId>ome</groupId>
   <artifactId>pom-bio-formats</artifactId>
-<<<<<<< HEAD
-  <version>6.12.1-BIOP</version>
-=======
   <version>6.13.1-SNAPSHOT</version>
->>>>>>> b6ec153e
   <packaging>pom</packaging>
 
   <name>Bio-Formats projects</name>
