--- conflicted
+++ resolved
@@ -47,13 +47,8 @@
     <year>2013</year>
     <project.rootdir>${basedir}</project.rootdir>
     <log4j.version>1.2.17</log4j.version>
-<<<<<<< HEAD
-    <slf4j.version>1.7.2</slf4j.version>
-
-=======
     <logback.version>1.1.1</logback.version>
     <slf4j.version>1.7.6</slf4j.version>
->>>>>>> eff1aa72
     <xsdfu.schemaver>2013-10-dev-1</xsdfu.schemaver>
     <xsdfu.schemapath>components/specification/released-schema/${xsdfu.schemaver}</xsdfu.schemapath>
     <xsdfu.ome>${xsdfu.schemapath}/ome.xsd</xsdfu.ome>
