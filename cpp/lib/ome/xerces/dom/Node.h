/*
 * #%L
 * OME-XERCES C++ library for working with Xerces C++.
 * %%
 * Copyright © 2006 - 2014 Open Microscopy Environment:
 *   - Massachusetts Institute of Technology
 *   - National Institutes of Health
 *   - University of Dundee
 *   - Board of Regents of the University of Wisconsin-Madison
 *   - Glencoe Software, Inc.
 * %%
 * Redistribution and use in source and binary forms, with or without
 * modification, are permitted provided that the following conditions are met:
 *
 * 1. Redistributions of source code must retain the above copyright notice,
 *    this list of conditions and the following disclaimer.
 * 2. Redistributions in binary form must reproduce the above copyright notice,
 *    this list of conditions and the following disclaimer in the documentation
 *    and/or other materials provided with the distribution.
 *
 * THIS SOFTWARE IS PROVIDED BY THE COPYRIGHT HOLDERS AND CONTRIBUTORS "AS IS"
 * AND ANY EXPRESS OR IMPLIED WARRANTIES, INCLUDING, BUT NOT LIMITED TO, THE
 * IMPLIED WARRANTIES OF MERCHANTABILITY AND FITNESS FOR A PARTICULAR PURPOSE
 * ARE DISCLAIMED. IN NO EVENT SHALL THE COPYRIGHT HOLDERS OR CONTRIBUTORS BE
 * LIABLE FOR ANY DIRECT, INDIRECT, INCIDENTAL, SPECIAL, EXEMPLARY, OR
 * CONSEQUENTIAL DAMAGES (INCLUDING, BUT NOT LIMITED TO, PROCUREMENT OF
 * SUBSTITUTE GOODS OR SERVICES; LOSS OF USE, DATA, OR PROFITS; OR BUSINESS
 * INTERRUPTION) HOWEVER CAUSED AND ON ANY THEORY OF LIABILITY, WHETHER IN
 * CONTRACT, STRICT LIABILITY, OR TORT (INCLUDING NEGLIGENCE OR OTHERWISE)
 * ARISING IN ANY WAY OUT OF THE USE OF THIS SOFTWARE, EVEN IF ADVISED OF THE
 * POSSIBILITY OF SUCH DAMAGE.
 *
 * The views and conclusions contained in the software and documentation are
 * those of the authors and should not be interpreted as representing official
 * policies, either expressed or implied, of any organization.
 * #L%
 */

#ifndef OME_XERCES_DOM_NODE_H
#define OME_XERCES_DOM_NODE_H

#include <ome/compat/config.h>

<<<<<<< HEAD
#include <ome/xerces/dom/Base.h>
#include <ome/xerces/dom/NodeList.h>
=======
#include <ome/xerces/String.h>
#include <ome/xerces/dom/Base.h>
#include <ome/xerces/dom/NodeList.h>
#include <ome/xerces/dom/NamedNodeMap.h>
>>>>>>> 78e4fcb3
#include <ome/xerces/dom/Wrapper.h>

#include <xercesc/dom/DOMNode.hpp>

namespace ome
{
  namespace xerces
  {
    namespace dom
    {

      /**
       * DOM Node wrapper.  The wrapper behaves as though is the
       * wrapped DOMNode; it can be dereferenced using the "*" or "->"
       * operators to obtain a reference or pointer to the wrapped
       * object.  It can also be cast to a pointer to the wrapped
       * object, so can substitute for it directly.
       */
      class Node : public Wrapper<xercesc::DOMNode, Base<xercesc::DOMNode> >
      {
      public:
        /// The derived object type of a node.
        typedef xercesc::DOMNode::NodeType node_type;

        /**
         * Construct a NULL Node.
         */
        Node ():
          Wrapper<xercesc::DOMNode, Base<xercesc::DOMNode> >()
        {
        }

        /**
         * Copy construct a Node.
         *
         * @param node the Node to copy.
         */
        Node (const Node& node):
          Wrapper<xercesc::DOMNode, Base<xercesc::DOMNode> >(node)
        {
        }

        /**
         * Construct a Node from a xercesc::DOMNode *.
         *
         * @param node the Node to wrap.
         * @param managed is the value to be managed?
         */
        Node (xercesc::DOMNode *node,
              bool              managed):
          Wrapper<xercesc::DOMNode, Base<xercesc::DOMNode> >(managed ?
                                                             Wrapper<xercesc::DOMNode, Base<xercesc::DOMNode> >(node, std::mem_fun(&base_element_type::release)) :
                                                             Wrapper<xercesc::DOMNode, Base<xercesc::DOMNode> >(node, &ome::xerces::dom::detail::unmanaged<base_element_type>))
        {
        }

        /// Destructor.
        ~Node ()
        {
        }

        /**
         * Append a child Node.
         *
         * @param node the child Node to append.
         * @returns the appended Node.
         */
        Node
        appendChild (Node& node)
        {
          // TODO: Catch and rethrow xerces exceptions with the xerces
          // errors converted to sane descriptions.  And additionally
          // for all other xerces methods which throw.
          return Node((*this)->appendChild(node.get()), false);
<<<<<<< HEAD
        }

        /**
         * Get the object type of this node.
         *
         * @return the object type.
         */
        node_type
        getNodeType ()
        {
          return (*this)->getNodeType();
        }

        /**
         * Get child nodes.
         *
         * @returns the child nodes (if any).
         */
        NodeList
        getChildNodes()
        {
          return NodeList((*this)->getChildNodes());
        }
=======
        }

        /**
         * Get the object type of this node.
         *
         * @return the object type.
         */
        node_type
        getNodeType ()
        {
          return (*this)->getNodeType();
        }

        /**
         * Get child nodes.
         *
         * @returns the child nodes (if any).
         */
        NodeList
        getChildNodes()
        {
          return NodeList((*this)->getChildNodes());
        }

        /**
         * Get node attributes.
         *
         * @returns the attributes.
         */
        NamedNodeMap
        getAttributes()
        {
          return NamedNodeMap((*this)->getAttributes());
        }

        /**
         * Get node value.
         *
         * @returns the node value.
         */
        std::string
        getNodeValue()
        {
          return String((*this)->getNodeValue());
        }

        /**
         * Get node text content.
         *
         * @returns the text content.
         */
        std::string
        getTextContent()
        {
          return String((*this)->getTextContent());
        }
>>>>>>> 78e4fcb3
      };

    }
  }
}

#endif // OME_XERCES_DOM_NODE_H

/*
 * Local Variables:
 * mode:C++
 * End:
 */<|MERGE_RESOLUTION|>--- conflicted
+++ resolved
@@ -41,15 +41,10 @@
 
 #include <ome/compat/config.h>
 
-<<<<<<< HEAD
-#include <ome/xerces/dom/Base.h>
-#include <ome/xerces/dom/NodeList.h>
-=======
 #include <ome/xerces/String.h>
 #include <ome/xerces/dom/Base.h>
 #include <ome/xerces/dom/NodeList.h>
 #include <ome/xerces/dom/NamedNodeMap.h>
->>>>>>> 78e4fcb3
 #include <ome/xerces/dom/Wrapper.h>
 
 #include <xercesc/dom/DOMNode.hpp>
@@ -124,31 +119,6 @@
           // errors converted to sane descriptions.  And additionally
           // for all other xerces methods which throw.
           return Node((*this)->appendChild(node.get()), false);
-<<<<<<< HEAD
-        }
-
-        /**
-         * Get the object type of this node.
-         *
-         * @return the object type.
-         */
-        node_type
-        getNodeType ()
-        {
-          return (*this)->getNodeType();
-        }
-
-        /**
-         * Get child nodes.
-         *
-         * @returns the child nodes (if any).
-         */
-        NodeList
-        getChildNodes()
-        {
-          return NodeList((*this)->getChildNodes());
-        }
-=======
         }
 
         /**
@@ -205,7 +175,6 @@
         {
           return String((*this)->getTextContent());
         }
->>>>>>> 78e4fcb3
       };
 
     }
