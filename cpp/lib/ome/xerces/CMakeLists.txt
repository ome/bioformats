# #%L
# Bio-Formats C++ libraries (cmake build infrastructure)
# %%
# Copyright © 2006 - 2014 Open Microscopy Environment:
#   - Massachusetts Institute of Technology
#   - National Institutes of Health
#   - University of Dundee
#   - Board of Regents of the University of Wisconsin-Madison
#   - Glencoe Software, Inc.
# %%
# Redistribution and use in source and binary forms, with or without
# modification, are permitted provided that the following conditions are met:
#
# 1. Redistributions of source code must retain the above copyright notice,
#    this list of conditions and the following disclaimer.
# 2. Redistributions in binary form must reproduce the above copyright notice,
#    this list of conditions and the following disclaimer in the documentation
#    and/or other materials provided with the distribution.
#
# THIS SOFTWARE IS PROVIDED BY THE COPYRIGHT HOLDERS AND CONTRIBUTORS "AS IS"
# AND ANY EXPRESS OR IMPLIED WARRANTIES, INCLUDING, BUT NOT LIMITED TO, THE
# IMPLIED WARRANTIES OF MERCHANTABILITY AND FITNESS FOR A PARTICULAR PURPOSE
# ARE DISCLAIMED. IN NO EVENT SHALL THE COPYRIGHT HOLDERS OR CONTRIBUTORS BE
# LIABLE FOR ANY DIRECT, INDIRECT, INCIDENTAL, SPECIAL, EXEMPLARY, OR
# CONSEQUENTIAL DAMAGES (INCLUDING, BUT NOT LIMITED TO, PROCUREMENT OF
# SUBSTITUTE GOODS OR SERVICES; LOSS OF USE, DATA, OR PROFITS; OR BUSINESS
# INTERRUPTION) HOWEVER CAUSED AND ON ANY THEORY OF LIABILITY, WHETHER IN
# CONTRACT, STRICT LIABILITY, OR TORT (INCLUDING NEGLIGENCE OR OTHERWISE)
# ARISING IN ANY WAY OUT OF THE USE OF THIS SOFTWARE, EVEN IF ADVISED OF THE
# POSSIBILITY OF SUCH DAMAGE.
#
# The views and conclusions contained in the software and documentation are
# those of the authors and should not be interpreted as representing official
# policies, either expressed or implied, of any organization.
# #L%

include_directories(${OME_TOPLEVEL_INCLUDES}
                    ${XercesC_INCLUDE_DIRS})

set(ome_xerces_sources
    EntityResolver.cpp
    ErrorReporter.cpp
    dom/Document.cpp
<<<<<<< HEAD
=======
    dom/NamedNodeMap.cpp
>>>>>>> 78e4fcb3
    dom/NodeList.cpp)

set(ome_xerces_base_headers
    EntityResolver.h
    ErrorReporter.h
    Platform.h
    String.h)

set(ome_xerces_dom_headers
    dom/Base.h
    dom/Document.h
    dom/Element.h
    dom/NamedNodeMap.h
    dom/Node.h
    dom/NodeList.h
    dom/Wrapper.h)

set(ome_xerces_static_headers
    ${ome_xerces_base_headers}
    ${ome_xerces_dom_headers})

set(ome_xerces_generated_headers)

set(ome_xerces_headers
    ${ome_xerces_static_headers}
    ${ome_xerces_generated_headers})

add_library(ome-xerces SHARED ${ome_xerces_sources} ${ome_xerces_headers} ${ome_xerces_dom_headers})
target_link_libraries(ome-xerces ome-compat ${XercesC_LIBRARIES})
set_target_properties(ome-xerces PROPERTIES VERSION ${OME_VERSION_SHORT})

set(ome_xerces_includedir "${CMAKE_INSTALL_FULL_INCLUDEDIR}/ome/xerces")

install(FILES ${ome_xerces_headers}
        DESTINATION ${ome_xerces_includedir})
install(FILES ${ome_xerces_dom_headers}
        DESTINATION ${ome_xerces_includedir}/dom)
install(TARGETS ome-xerces LIBRARY
        DESTINATION ${CMAKE_INSTALL_FULL_LIBDIR})

set(LIBRARY_PREFIX OME_XERCES)
set(LIBRARY_NAME ome-xerces)
set(LIBRARY_HEADER ome/xerces/Platform.h)
configure_file(${PROJECT_SOURCE_DIR}/cpp/cmake/TemplateConfig.cmake.in
               ${CMAKE_CURRENT_BINARY_DIR}/ome-xerces-config.cmake)
install(FILES ${CMAKE_CURRENT_BINARY_DIR}/ome-xerces-config.cmake
        DESTINATION ${CMAKE_INSTALL_FULL_LIBDIR}/cmake)

# Dump header list for testing
header_include_list_write(ome_xerces_static_headers ome_xerces_generated_headers ome/xerces ${PROJECT_BINARY_DIR}/cpp/test/ome-xerces)<|MERGE_RESOLUTION|>--- conflicted
+++ resolved
@@ -41,10 +41,7 @@
     EntityResolver.cpp
     ErrorReporter.cpp
     dom/Document.cpp
-<<<<<<< HEAD
-=======
     dom/NamedNodeMap.cpp
->>>>>>> 78e4fcb3
     dom/NodeList.cpp)
 
 set(ome_xerces_base_headers
