--- conflicted
+++ resolved
@@ -106,15 +106,12 @@
   target_link_libraries(pixelproperties ome-test)
 
   bf_add_test(ome-bioformats/pixelproperties pixelproperties)
-<<<<<<< HEAD
-=======
 
   add_executable(planeregion planeregion.cpp)
   target_link_libraries(planeregion ome-bioformats)
   target_link_libraries(planeregion ome-test)
 
   bf_add_test(ome-bioformats/planeregion planeregion)
->>>>>>> 78e4fcb3
 
   add_executable(tiff
                  tiff.cpp
@@ -137,8 +134,6 @@
   target_link_libraries(tiffreader ome-test)
 
   bf_add_test(ome-bioformats/tiffreader tiffreader)
-<<<<<<< HEAD
-=======
 
   add_executable(tilebuffer tilebuffer.cpp)
   target_link_libraries(tilebuffer ome-bioformats)
@@ -157,7 +152,6 @@
   target_link_libraries(tilecoverage ome-test)
 
   bf_add_test(ome-bioformats/tilecoverage tilecoverage)
->>>>>>> 78e4fcb3
 
   add_executable(variantpixelbuffer variantpixelbuffer.cpp)
   target_link_libraries(variantpixelbuffer ome-bioformats)
