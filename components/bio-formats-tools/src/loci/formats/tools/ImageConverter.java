--- conflicted
+++ resolved
@@ -1268,14 +1268,8 @@
   private boolean doTileConversion(IFormatWriter writer, String outputFile)
     throws FormatException
   {
-<<<<<<< HEAD
     MetadataStore r = reader.getMetadataStore();
     if ((r instanceof IPyramidStore) && ((IPyramidStore) r).getResolutionCount(reader.getSeries()) > 1) {
-      return true;
-=======
-    if (writer instanceof DicomWriter ||
-      (writer instanceof ImageWriter && ((ImageWriter) writer).getWriter(outputFile) instanceof DicomWriter))
-    {
       // if we asked to try a precompressed conversion,
       // then the writer's tile sizes will have been set automatically
       // according to the input data
@@ -1284,9 +1278,6 @@
       if (precompressed) {
         return true;
       }
-      MetadataStore r = reader.getMetadataStore();
-      return !(r instanceof IPyramidStore) || ((IPyramidStore) r).getResolutionCount(reader.getSeries()) > 1;
->>>>>>> 0a895ae7
     }
     return DataTools.safeMultiply64(width, height) >= DataTools.safeMultiply64(4096, 4096) ||
       saveTileWidth > 0 || saveTileHeight > 0;
