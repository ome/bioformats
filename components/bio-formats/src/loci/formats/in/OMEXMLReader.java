--- conflicted
+++ resolved
@@ -342,16 +342,8 @@
     // populate assigned metadata store with the
     // contents of the internal OME-XML metadata object
     MetadataStore store = getMetadataStore();
-<<<<<<< HEAD
-
-    if (service.isOMEXMLMetadata(store)) {
-      store = omexmlMeta;
-    }
-    else service.convertMetadata(omexmlMeta, store);
-=======
     service.convertMetadata(omexmlMeta, store);
     MetadataTools.populatePixels(store, this);
->>>>>>> c512d588
   }
 
   // -- Helper class --
