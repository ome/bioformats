--- conflicted
+++ resolved
@@ -261,11 +261,7 @@
     in.seek(offset);
     in.setLength(offset + byteCount);
 
-<<<<<<< HEAD
-    service.initialize(in, y, h, getSizeX());
-=======
     decoder.initialize(in, y, h, getSizeX());
->>>>>>> 728970c9
   }
 
   private int getIFDIndex(int seriesIndex, int zIndex) {
