//
// BioRadReader.java
//

/*
OME Bio-Formats package for reading and converting biological file formats.
Copyright (C) 2005-0year1 UW-Madison LOCI and Glencoe Software, Inc.

This program is free software; you can redistribute it and/or modify
it under the terms of the GNU General Public License as published by
the Free Software Foundation; either version 2 of the License, or
(at your option) any later version.

This program is distributed in the hope that it will be useful,
but WITHOUT ANY WARRANTY; without even the implied warranty of
MERCHANTABILITY or FITNESS FOR A PARTICULAR PURPOSE.  See the
GNU General Public License for more details.

You should have received a copy of the GNU General Public License
along with this program; if not, write to the Free Software
Foundation, Inc., 59 Temple Place, Suite 330, Boston, MA  02111-1307  USA
*/

package loci.formats.in;

import java.io.File;
import java.io.IOException;
import java.util.Arrays;
import java.util.StringTokenizer;
import java.util.Vector;

import loci.common.Location;
import loci.common.RandomAccessInputStream;
import loci.common.xml.XMLTools;
import loci.formats.FilePattern;
import loci.formats.FormatException;
import loci.formats.FormatReader;
import loci.formats.FormatTools;
import loci.formats.MetadataTools;
import loci.formats.meta.IMinMaxStore;
import loci.formats.meta.MetadataStore;

<<<<<<< HEAD
=======
import ome.xml.model.primitives.PositiveInteger;

>>>>>>> c512d588
import org.xml.sax.Attributes;
import org.xml.sax.helpers.DefaultHandler;

/**
 * BioRadReader is the file format reader for Bio-Rad PIC files.
 *
 * <dl><dt><b>Source code:</b></dt>
 * <dd><a href="https://skyking.microscopy.wisc.edu/trac/java/browser/trunk/components/bio-formats/src/loci/formats/in/BioRadReader.java">Trac</a>,
 * <a href="https://skyking.microscopy.wisc.edu/svn/java/trunk/components/bio-formats/src/loci/formats/in/BioRadReader.java">SVN</a></dd></dl>
 *
 * @author Curtis Rueden ctrueden at wisc.edu
 * @author Melissa Linkert melissa at glencoesoftware.com
 */

public class BioRadReader extends FormatReader {

  // -- Constants --

  /** Numerical ID of a valid Bio-Rad PIC file. */
  private static final int PIC_FILE_ID = 12345;

  /** Always little endian. */
  private static final boolean LITTLE_ENDIAN = true;

  /** List of merge types. */
  private static final String[] MERGE_NAMES = {
    "MERGE_OFF", "MERGE_16", "MERGE_ALTERNATE", "MERGE_COLUMN", "MERGE_ROW",
    "MERGE_MAXIMUM", "MERGE_OPT12", "MERGE_OPT12_V2"
  };

  /** List of note types. */
  public static final String[] NOTE_NAMES = {
    "0", "LIVE", "FILE1", "NUMBER", "USER", "LINE", "COLLECT", "FILE2",
    "SCALEBAR", "MERGE", "THRUVIEW", "ARROW", "12", "13", "14", "15",
    "16", "17", "18", "19", "VARIABLE", "STRUCTURE", "4D SERIES"
  };

  public static final int NOTE_TYPE_LIVE = 1;
  public static final int NOTE_TYPE_FILE1 = 2;
  public static final int NOTE_TYPE_NUMBER = 3;
  public static final int NOTE_TYPE_USER = 4;
  public static final int NOTE_TYPE_LINE = 5;
  public static final int NOTE_TYPE_COLLECT = 6;
  public static final int NOTE_TYPE_FILE2 = 7;
  public static final int NOTE_TYPE_SCALEBAR = 8;
  public static final int NOTE_TYPE_MERGE = 9;
  public static final int NOTE_TYPE_THRUVIEW = 10;
  public static final int NOTE_TYPE_ARROW = 11;
  public static final int NOTE_TYPE_VARIABLE = 20;
  public static final int NOTE_TYPE_STRUCTURE = 21;
  public static final int NOTE_TYPE_4D_SERIES = 22;

  /** Structure labels. */
  public static final String[] STRUCTURE_LABELS_1 = {
    "Scan Channel", "Both mode", "Speed", "Filter", "Factor", "Number of scans",
    "Photon counting mode (channel 1)", "Photon counting detector (channel 1)",
    "Photon counting mode (channel 2)", "Photon counting detector (channel 2)",
    "Photon mode", "Objective magnification", "Zoom factor", "Motor on",
    "Z Step Size"
  };

  public static final String[] STRUCTURE_LABELS_2 = {
    "Z Start", "Z Stop", "Scan area X coordinate", "Scan area Y coordinate",
    "Scan area width", "Scan area height"
  };

  public static final String[] STRUCTURE_LABELS_3 = {
    "Iris for PMT", "Gain for PMT", "Black level for PMT",
    "Emission filter for PMT", "Multiplier for channel"
  };

  public static final String[] STRUCTURE_LABELS_4 = {
    "enhanced", "PMT 1 percentage", "PMT 2 percentage",
    "Transmission 1 percentage", "Transmission 2 percentage",
    "Transmission 3 percentage"
  };

  public static final String[] STRUCTURE_LABELS_5 = {
    "laser ", "excitation filter for laser ", "ND filter for laser ",
    "emission filter for laser "
  };

  public static final String[] STRUCTURE_LABELS_6 = {
    "Part number for laser 3", "Part number for excitation filter for laser 3",
    "Part number for ND filter for laser 3",
    "Part number for emission filter for laser 3",
    "Part number for filter block 1", "Part number for filter block 2"
  };

  public static final String[] PIC_SUFFIX = {"pic"};

  public static final int LUT_LENGTH = 256;

  // -- Fields --

  private Vector<String> used;

  private String[] picFiles;

  private byte[][][] lut;
  private int lastChannel;
  private boolean brokenNotes = false;

  private Vector<Note> noteStrings;

  private Vector<Double> offset, gain;

  // -- Constructor --

  /** Constructs a new BioRadReader. */
  public BioRadReader() {
    super("Bio-Rad PIC", new String[] {"pic", "xml", "raw"});
    domains = new String[] {FormatTools.LM_DOMAIN};
    hasCompanionFiles = true;
  }

  // -- IFormatReader API methods --

  /* @see loci.formats.IFormatReader#isSingleFile(String) */
  public boolean isSingleFile(String id) throws FormatException, IOException {
    return false;
  }

  /* @see loci.formats.IFormatReader#isThisType(String, boolean) */
  public boolean isThisType(String name, boolean open) {
    if (checkSuffix(name, PIC_SUFFIX)) return true;
    String fname = new File(name.toLowerCase()).getName();
    return fname.equals("lse.xml") || fname.equals("data.raw");
  }

  /* @see loci.formats.IFormatReader#isThisType(RandomAccessInputStream) */
  public boolean isThisType(RandomAccessInputStream stream) throws IOException {
    final int blockLen = 56;
    if (!FormatTools.validStream(stream, blockLen, LITTLE_ENDIAN)) {
      return false;
    }
    String c = stream.readString(blockLen);
    stream.seek(54);
    return stream.readShort() == PIC_FILE_ID || c.startsWith("[Input Sources]");
  }

  /* @see loci.formats.IFormatReader#fileGroupOption(String) */
  public int fileGroupOption(String id) throws FormatException, IOException {
    Location thisFile = new Location(id).getAbsoluteFile();
    Location parent = thisFile.getParentFile();
    String[] list = parent.list();
    for (String f : list) {
      if (checkSuffix(f, "raw") || checkSuffix(f, "xml")) {
        return FormatTools.MUST_GROUP;
      }
    }
    return FormatTools.CAN_GROUP;
  }

  /* @see loci.formats.IFormatReader#get8BitLookupTable() */
  public byte[][] get8BitLookupTable() {
    FormatTools.assertId(currentId, true, 1);
    return lut == null ? null : lut[lastChannel];
  }

  /* @see loci.formats.IFormatReader#getSeriesUsedFiles(boolean) */
  public String[] getSeriesUsedFiles(boolean noPixels) {
    FormatTools.assertId(currentId, true, 1);
    if (noPixels) {
      Vector<String> files = new Vector<String>();
      for (String f : used) {
        if (!checkSuffix(f, PIC_SUFFIX)) files.add(f);
      }
      return files.toArray(new String[files.size()]);
    }
    return used.toArray(new String[used.size()]);
  }

  /**
   * @see loci.formats.IFormatReader#openBytes(int, byte[], int, int, int, int)
   */
  public byte[] openBytes(int no, byte[] buf, int x, int y, int w, int h)
    throws FormatException, IOException
  {
    FormatTools.checkPlaneParameters(this, no, buf.length, x, y, w, h);

    lastChannel = getZCTCoords(no)[1];

    if (picFiles != null) {
      int file = no % picFiles.length;
      RandomAccessInputStream ras = new RandomAccessInputStream(picFiles[file]);
      long offset = (no / picFiles.length) * FormatTools.getPlaneSize(this);
      ras.seek(offset + 76);

      readPlane(ras, x, y, w, h, buf);
      ras.close();
    }
    else {
      in.seek(no * FormatTools.getPlaneSize(this) + 76);
      readPlane(in, x, y, w, h, buf);
    }
    return buf;
  }

  /* @see loci.formats.IFormatReader#close(boolean) */
  public void close(boolean fileOnly) throws IOException {
    super.close(fileOnly);
    if (!fileOnly) {
      used = null;
      picFiles = null;
      lut = null;
      lastChannel = 0;
      noteStrings = null;
      offset = gain = null;
      brokenNotes = false;
    }
  }

  // -- Internal FormatReader API methods --

  /* @see loci.formats.FormatReader#initFile(String) */
  protected void initFile(String id) throws FormatException, IOException {
    // always initialize a PIC file, even if we were given something else
    if (!checkSuffix(id, PIC_SUFFIX)) {
      Location dir = new Location(id).getAbsoluteFile().getParentFile();

      String[] list = dir.list();
      for (int i=0; i<list.length; i++) {
        if (checkSuffix(list[i], PIC_SUFFIX)) {
          id = new Location(dir.getAbsolutePath(), list[i]).getAbsolutePath();
        }
      }
      if (!checkSuffix(id, PIC_SUFFIX)) {
        throw new FormatException("No .pic files found - invalid dataset.");
      }
    }

    super.initFile(id);
    in = new RandomAccessInputStream(id);
    in.order(true);

    offset = new Vector<Double>();
    gain = new Vector<Double>();

    used = new Vector<String>();
    used.add(currentId);

    LOGGER.info("Reading image dimensions");

    noteStrings = new Vector<Note>();

    // read header

    core[0].sizeX = in.readShort();
    core[0].sizeY = in.readShort();
    int npic = in.readShort();
    core[0].imageCount = npic;

    int ramp1min = in.readShort();
    int ramp1max = in.readShort();
    boolean notes = in.readInt() != 0;
    core[0].pixelType =
      in.readShort() == 0 ? FormatTools.UINT16 : FormatTools.UINT8;
    int imageNumber = in.readShort();
    String name = in.readString(32);
    for (int i=0; i<name.length(); i++) {
      if (name.charAt(i) == 0) {
        name = name.substring(0, i);
        break;
      }
    }

    float magFactor = 1f;
    int lens = 0;

    if (getMetadataOptions().getMetadataLevel() != MetadataLevel.MINIMUM) {
      int merged = in.readShort();
      int color1 = in.readShort();
      int fileId = in.readShort();
      int ramp2min = in.readShort();
      int ramp2max = in.readShort();
      int color2 = in.readShort();
      int edited = in.readShort();
      lens = in.readShort();
      magFactor = in.readFloat();

      // check validity of header
      if (fileId != PIC_FILE_ID) {
        throw new FormatException("Invalid file header : " + fileId);
      }

      // populate metadata fields
      addGlobalMeta("nx", getSizeX());
      addGlobalMeta("ny", getSizeY());
      addGlobalMeta("npic", getImageCount());
      addGlobalMeta("ramp1_min", ramp1min);
      addGlobalMeta("ramp1_max", ramp1max);
      addGlobalMeta("notes", notes);
      addGlobalMeta("image_number", imageNumber);
      addGlobalMeta("name", name);
      addGlobalMeta("merged", MERGE_NAMES[merged]);
      addGlobalMeta("color1", color1);
      addGlobalMeta("file_id", fileId);
      addGlobalMeta("ramp2_min", ramp2min);
      addGlobalMeta("ramp2_max", ramp2max);
      addGlobalMeta("color2", color2);
      addGlobalMeta("edited", edited);
      addGlobalMeta("lens", lens);
      addGlobalMeta("mag_factor", magFactor);
    }
    else in.skipBytes(20);

    // skip image data
    int imageLen = getSizeX() * getSizeY();
    int bpp = FormatTools.getBytesPerPixel(getPixelType());
    in.skipBytes(bpp * getImageCount() * imageLen + 6);

    core[0].sizeZ = getImageCount();
    core[0].sizeC = 1;
    core[0].sizeT = 1;

    core[0].orderCertain = false;
    core[0].rgb = false;
    core[0].interleaved = false;
    core[0].littleEndian = LITTLE_ENDIAN;
    core[0].metadataComplete = true;
    core[0].falseColor = true;

    LOGGER.info("Reading notes");

    String zoom = null, zstart = null, zstop = null, mag = null;
    String gain1 = null, gain2 = null, gain3 = null;
    String offset1 = null;
    String ex1 = null, ex2 = null, ex3 = null;
    String em1 = null, em2 = null, em3 = null;

    MetadataStore store = makeFilterMetadata();

    // read notes

    readNotes(in, true);

    LOGGER.info("Populating metadata");

    // look for companion metadata files

    Vector<String> pics = new Vector<String>();

    if (isGroupFiles()) {
      Location parent =
        new Location(currentId).getAbsoluteFile().getParentFile();
      String parentPath = parent.getAbsolutePath();
      String[] list = parent.list(true);
      Arrays.sort(list);

      for (int i=0; i<list.length; i++) {
        if (list[i].endsWith("lse.xml")) {
          String path = new Location(parentPath, list[i]).getAbsolutePath();
          used.add(path);

          DefaultHandler handler = new BioRadHandler();
          RandomAccessInputStream xml = new RandomAccessInputStream(path);
          XMLTools.parseXML(xml, handler);
          xml.close();

          used.remove(currentId);
          for (int q=0; q<list.length; q++) {
            if (checkSuffix(list[q], PIC_SUFFIX)) {
              path = new Location(parentPath, list[q]).getAbsolutePath();
              pics.add(path);
              if (!used.contains(path)) used.add(path);
            }
          }
        }
        else if (list[i].endsWith("data.raw")) {
          used.add(new Location(parentPath, list[i]).getAbsolutePath());
        }
      }
    }

    // populate Pixels

    core[0].dimensionOrder = "XYCTZ";

    boolean multipleFiles = parseNotes(store);

    if (multipleFiles && isGroupFiles() && pics.size() == 0) {
      // do file grouping
      used.remove(currentId);
      long length = new Location(currentId).length();
      FilePattern pattern = new FilePattern(new Location(id).getAbsoluteFile());
      String[] patternFiles = pattern.getFiles();
      for (String file : patternFiles) {
        Location f = new Location(file);
        if (f.length() == length) {
          pics.add(file);
          used.add(file);
        }
      }
      if (pics.size() == 1) core[0].sizeC = 1;
    }

    picFiles = pics.toArray(new String[pics.size()]);
    Arrays.sort(picFiles);
    if (picFiles.length > 0) {
      if (getSizeC() == 0) core[0].sizeC = 1;
      core[0].imageCount = npic * picFiles.length;
      if (multipleFiles) {
        core[0].sizeT = getImageCount() / (getSizeZ() * getSizeC());
      }
      else core[0].sizeC = getImageCount() / (getSizeZ() * getSizeT());
    }
    else picFiles = null;

    if (getEffectiveSizeC() != getSizeC() && !isRGB()) {
      core[0].sizeC = 1;
    }

    LOGGER.info("Reading lookup tables");

    lut = new byte[getEffectiveSizeC()][][];
    for (int channel=0; channel<lut.length; channel++) {
      int plane = getIndex(0, channel, 0);
      String file =
        picFiles == null ? currentId : picFiles[plane % picFiles.length];
      LOGGER.trace("reading table for C = {} from {}", channel, file);
      RandomAccessInputStream s = new RandomAccessInputStream(file);
      s.order(true);
      readLookupTables(s);
      s.close();
      if (lut == null) break;
    }
    core[0].indexed = lut != null;

    MetadataTools.populatePixels(store, this);
    MetadataTools.setDefaultCreationDate(store, id, 0);
    store.setImageName(name, 0);

    if (getMetadataOptions().getMetadataLevel() != MetadataLevel.MINIMUM) {
      // link Instrument and Image
      String instrumentID = MetadataTools.createLSID("Instrument", 0);
      store.setInstrumentID(instrumentID, 0);
      store.setImageInstrumentRef(instrumentID, 0);

      // link Objective to Image using ObjectiveSettings
      String objectiveID = MetadataTools.createLSID("Objective", 0, 0);
      store.setObjectiveID(objectiveID, 0, 0);
      store.setImageObjectiveSettingsID(objectiveID, 0);

      store.setObjectiveLensNA(new Double(lens), 0, 0);
<<<<<<< HEAD
      store.setObjectiveNominalMagnification((int) magFactor, 0, 0);
=======
      store.setObjectiveNominalMagnification(
          new PositiveInteger((int) magFactor), 0, 0);
>>>>>>> c512d588
      store.setObjectiveCorrection(getCorrection("Other"), 0, 0);
      store.setObjectiveImmersion(getImmersion("Other"), 0, 0);

      // link Detector to Image
      for (int i=0; i<getEffectiveSizeC(); i++) {
        Double detectorOffset = i < offset.size() ? offset.get(i) : null;
        Double detectorGain = i < gain.size() ? gain.get(i) : null;

        if (detectorOffset != null || detectorGain != null) {
          String detectorID = MetadataTools.createLSID("Detector", 0, i);
          store.setDetectorSettingsID(detectorID, 0, i);
          store.setDetectorID(detectorID, 0, i);
          store.setDetectorType(getDetectorType("Other"), 0, i);
        }
        if (detectorOffset != null) {
          store.setDetectorSettingsOffset(detectorOffset, 0, i);
        }
        if (detectorGain != null) {
          store.setDetectorSettingsGain(detectorGain, 0, i);
        }
      }
    }
  }

  // -- Helper methods --

  /**
   * Read all of the note strings from the given file.  If the 'add' flag is
   * set, the notes will be added to the 'noteStrings' list.
   */
  private void readNotes(RandomAccessInputStream s, boolean add)
    throws IOException
  {
    s.seek(70);
    int imageLen = getSizeX() * getSizeY();
    if (picFiles == null) imageLen *= getImageCount();
    else {
      imageLen *= (getImageCount() / picFiles.length);
    }
    int bpp = FormatTools.getBytesPerPixel(getPixelType());
    s.skipBytes(bpp * imageLen + 6);

    boolean notes = true;
    while (notes) {
      // read in note

      if (s.getFilePointer() >= s.length()) {
        brokenNotes = true;
        break;
      }

      Note n = new Note();
      n.level = s.readShort();
      notes = s.readInt() != 0;
      n.num = s.readShort();
      n.status = s.readShort();
      n.type = s.readShort();
      n.x = s.readShort();
      n.y = s.readShort();
      n.p = s.readString(80);

      if (n.type < 0 || n.type >= NOTE_NAMES.length) {
        notes = false;
        brokenNotes = true;
        break;
      }

      if (!add) continue;

      // be sure to remove binary data from the note text
      int ndx = n.p.length();
      for (int i=0; i<n.p.length(); i++) {
        if (n.p.charAt(i) == 0) {
          ndx = i;
          break;
        }
      }

      n.p = n.p.substring(0, ndx).trim();

      String value = n.p.replaceAll("=", "");
      Vector<String> v = new Vector<String>();
      StringTokenizer t = new StringTokenizer(value, " ");
      while (t.hasMoreTokens()) {
        String token = t.nextToken().trim();
        if (token.length() > 0) v.add(token);
      }
      String[] tokens = v.toArray(new String[v.size()]);
      try {
        if (tokens.length > 1) {
          int noteType = Integer.parseInt(tokens[1]);

          if (noteType == 2 && value.indexOf("AXIS_4") != -1) {
            core[0].sizeZ = 1;
            core[0].sizeT = getImageCount();
            core[0].orderCertain = true;
          }
        }
      }
      catch (NumberFormatException e) { }

      // add note to list
      noteStrings.add(n);
    }
  }

  private boolean parseNotes(MetadataStore store) throws FormatException {
    boolean multipleFiles = false;
    int nextDetector = 0, nLasers = 0;
    for (int noteIndex=0; noteIndex<noteStrings.size(); noteIndex++) {
      Note n = noteStrings.get(noteIndex);
      if (getMetadataOptions().getMetadataLevel() != MetadataLevel.MINIMUM) {
        switch (n.type) {
          case NOTE_TYPE_USER:
            // TODO : this should be an overlay
            addGlobalMeta("Note #" + noteIndex, n.toString());
            break;
          case NOTE_TYPE_SCALEBAR:
            // TODO : this should be an overlay
            // the format of the text is:
            // SCALEBAR = <length> <angle>
            // where <length> is the length of the scalebar in microns,
            // and <angle> is the angle in degrees
            addGlobalMeta("Note #" + noteIndex, n.toString());
            break;
          case NOTE_TYPE_ARROW:
            // TODO : this should be an overlay
            // the format of the text is:
            // ARROW = <lx> <ly> <angle> <fill>
            // where <lx> and <ly> define the arrow's bounding box,
            // <angle> is the angle in degrees and <fill> is either "Fill" or
            // "Outline"
            addGlobalMeta("Note #" + noteIndex, n.toString());
            break;
          case NOTE_TYPE_VARIABLE:
            if (n.p.indexOf("=") >= 0) {
              String key = n.p.substring(0, n.p.indexOf("=")).trim();
              String value = n.p.substring(n.p.indexOf("=") + 1).trim();
              addGlobalMeta(key, value);

              if (key.equals("INFO_OBJECTIVE_NAME")) {
                store.setObjectiveModel(value, 0, 0);
              }
              else if (key.equals("INFO_OBJECTIVE_MAGNIFICATION")) {
                store.setObjectiveNominalMagnification(
                  new PositiveInteger((int) Float.parseFloat(value)), 0, 0);
              }
              else if (key.equals("LENS_MAGNIFICATION")) {
                store.setObjectiveNominalMagnification(
                  new PositiveInteger((int) Float.parseFloat(value)), 0, 0);
              }
              else if (key.startsWith("SETTING")) {
                if (key.indexOf("_DET_") != -1) {
                  int index = key.indexOf("_DET_") + 5;
                  if (key.lastIndexOf("_") > index) {
                    String detectorID =
                      MetadataTools.createLSID("Detector", 0, nextDetector);
                    store.setDetectorID(detectorID, 0, nextDetector);
                    store.setDetectorType(
                      getDetectorType("Other"), 0, nextDetector);

                    if (key.endsWith("OFFSET")) {
                      if (nextDetector < offset.size()) {
                        offset.setElementAt(new Double(value), nextDetector);
                      }
                      else {
                        while (nextDetector > offset.size()) {
                          offset.add(null);
                        }
                        offset.add(new Double(value));
                      }
                    }
                    else if (key.endsWith("GAIN")) {
                      if (nextDetector < gain.size()) {
                        gain.setElementAt(new Double(value), nextDetector);
                      }
                      else {
                        while (nextDetector > gain.size()) {
                          gain.add(null);
                        }
                        gain.add(new Double(value));
                      }
                    }
                    nextDetector++;
                  }
                }
              }
              else {
                String[] values = value.split(" ");
                if (values.length > 1) {
                  try {
                    int type = Integer.parseInt(values[0]);
                    if (type == 257 && values.length >= 3) {
                      // found length of axis in um
                      Double pixelSize = new Double(values[2]);
                      if (key.equals("AXIS_2")) {
                        store.setPixelsPhysicalSizeX(pixelSize, 0);
                      }
                      else if (key.equals("AXIS_3")) {
                        store.setPixelsPhysicalSizeY(pixelSize, 0);
                      }
                    }
                  }
                  catch (NumberFormatException e) { }
                }
              }
            }
            else if (n.p.startsWith("AXIS_2")) {
              String[] values = n.p.split(" ");
              Double pixelSize = new Double(values[3]);
              store.setPixelsPhysicalSizeX(pixelSize, 0);
            }
            else if (n.p.startsWith("AXIS_3")) {
              String[] values = n.p.split(" ");
              Double pixelSize = new Double(values[3]);
              store.setPixelsPhysicalSizeY(pixelSize, 0);
            }
            else {
              addGlobalMeta("Note #" + noteIndex, n.toString());
            }
            break;
          case NOTE_TYPE_STRUCTURE:
            int structureType = (n.x & 0xff00) >> 8;
            int version = (n.x & 0xff);
            String[] values = n.p.split(" ");
            if (structureType == 1) {
              switch (n.y) {
                case 1:
                  for (int i=0; i<STRUCTURE_LABELS_1.length; i++) {
                    addGlobalMeta(STRUCTURE_LABELS_1[i], values[i]);
                  }

                  store.setObjectiveNominalMagnification(
                    new PositiveInteger((int) Float.parseFloat(values[11])), 0, 0);
                  store.setPixelsPhysicalSizeZ(new Double(values[14]), 0);
                  break;
                case 2:
                  for (int i=0; i<STRUCTURE_LABELS_2.length; i++) {
                    addGlobalMeta(STRUCTURE_LABELS_2[i], values[i]);
                  }

                  double x1 = Double.parseDouble(values[2]);
                  double x2 = Double.parseDouble(values[4]);
                  double width = x2 - x1;
                  width /= getSizeX();

                  double y1 = Double.parseDouble(values[3]);
                  double y2 = Double.parseDouble(values[5]);
                  double height = y2 - y1;
                  height /= getSizeY();

                  store.setPixelsPhysicalSizeX(width, 0);
                  store.setPixelsPhysicalSizeY(height, 0);

                  break;
                case 3:
                  for (int i=0; i<3; i++) {
                    for (int j=0; j<STRUCTURE_LABELS_3.length; j++) {
                      String v = j == STRUCTURE_LABELS_3.length - 1 ?
                        values[12 + i] : values[i * 4 + j];
                      addGlobalMeta(STRUCTURE_LABELS_3[j] + " " + (i + 1), v);
                    }
                  }
                  break;
                case 4:
                  nLasers = Integer.parseInt(values[0]);
                  addGlobalMeta("Number of lasers", values[0]);
                  addGlobalMeta("Number of transmission detectors", values[1]);
                  addGlobalMeta("Number of PMTs", values[2]);
                  for (int i=1; i<=3; i++) {
                    int idx = (i + 1) * 3;
                    addGlobalMeta("Shutter present for laser " + i,
                      values[i + 2]);
                    addGlobalMeta("Neutral density filter for laser " + i,
                      values[idx]);
                    addGlobalMeta("Excitation filter for laser " + i,
                      values[idx + 1]);
                    addGlobalMeta("Use laser " + i, values[idx + 2]);
                  }
                  for (int i=0; i<nLasers; i++) {
                    addGlobalMeta("Neutral density filter name - laser " +
                      (i + 1), values[15 + i]);
                  }
                  break;
                case 5:
                  String prefix = "Excitation filter name - laser ";
                  for (int i=0; i<nLasers; i++) {
                    addGlobalMeta(prefix + (i + 1), values[i]);
                  }
                  break;
                case 6:
                  prefix = "Emission filter name - laser ";
                  for (int i=0; i<nLasers; i++) {
                    addGlobalMeta(prefix + (i + 1), values[i]);
                  }
                  break;
                case 7:
                  for (int i=0; i<2; i++) {
                    prefix = "Mixer " + i + " - ";
                    for (int j=0; j<STRUCTURE_LABELS_4.length; j++) {
                      addGlobalMeta(prefix + STRUCTURE_LABELS_4[j],
                        values[i * 7 + j]);
                    }
                  }
                  addGlobalMeta("Mixer 0 - low signal on", values[14]);
                  addGlobalMeta("Mixer 1 - low signal on", values[15]);
                  break;
                case 8:
                case 9:
                case 10:
                  addGlobalMeta("Laser name - laser " + (n.y - 7), values[0]);
                  break;
                case 11:
                  for (int i=0; i<3; i++) {
                    prefix = "Transmission detector " + (i + 1) + " - ";
                    addGlobalMeta(prefix + "offset", values[i * 3]);
                    addGlobalMeta(prefix + "gain", values[i * 3 + 1]);
                    addGlobalMeta(prefix + "black level", values[i * 3 + 2]);

                    String detectorID =
                      MetadataTools.createLSID("Detector", 0, i);
                    store.setDetectorID(detectorID, 0, i);
                    store.setDetectorOffset(new Double(values[i * 3]), 0, i);
                    store.setDetectorGain(new Double(values[i * 3 + 1]), 0, i);
                    store.setDetectorType(getDetectorType("Other"), 0, i);
                  }
                  break;
                case 12:
                  for (int i=0; i<2; i++) {
                    prefix = "Part number for ";
                    for (int j=0; j<STRUCTURE_LABELS_5.length; j++) {
                      addGlobalMeta(prefix + STRUCTURE_LABELS_5[j] + (i + 1),
                        values[i * 4 + j]);
                    }
                  }
                  break;
                case 13:
                  for (int i=0; i<STRUCTURE_LABELS_6.length; i++) {
                    addGlobalMeta(STRUCTURE_LABELS_6[i], values[i]);
                  }
                  break;
                case 14:
                  prefix = "Filter Block Name - filter block ";
                  addGlobalMeta(prefix + "1", values[0]);
                  addGlobalMeta(prefix + "2", values[1]);
                  break;
                case 15:
                  for (int i=0; i<5; i++) {
                    addGlobalMeta("Image bands status - band " + (i + 1),
                      values[i*3]);
                    addGlobalMeta("Image bands min - band " + (i + 1),
                      values[i*3 + 1]);
                    addGlobalMeta("Image bands max - band " + (i + 1),
                      values[i*3 + 2]);
                    if (store instanceof IMinMaxStore) {
                      ((IMinMaxStore) store).setChannelGlobalMinMax(i,
                        Double.parseDouble(values[i*3 + 1]),
                        Double.parseDouble(values[i*3 + 2]), 0);
                    }
                  }
                  break;
                case 17:
                  int year = Integer.parseInt(values[5]) + 1900;
                  for (int i=0; i<5; i++) {
                    if (values[i].length() == 1) values[i] = "0" + values[i];
                  }

                  // date is in yyyy-MM-dd'T'HH:mm:ss
                  String date = year + "-" + values[4] + "-" + values[3] + "T" +
                    values[2] + ":" + values[1] + ":" + values[0];
                  addGlobalMeta("Acquisition date", date);
                  store.setImageAcquiredDate(date, 0);
                  break;
                case 18:
                  addGlobalMeta("Mixer 3 - enhanced", values[0]);
                  for (int i=1; i<=3; i++) {
                    addGlobalMeta("Mixer 3 - PMT " + i + " percentage",
                      values[i]);
                    addGlobalMeta("Mixer 3 - Transmission " + i + " percentage",
                      values[i + 3]);
                    addGlobalMeta("Mixer 3 - photon counting " + i,
                      values[i + 7]);
                  }
                  addGlobalMeta("Mixer 3 - low signal on", values[7]);
                  addGlobalMeta("Mixer 3 - mode", values[11]);
                  break;
                case 19:
                  for (int i=1; i<=2; i++) {
                    prefix = "Mixer " + i + " - ";
                    String photon = prefix + "photon counting ";
                    addGlobalMeta(photon + "1", values[i * 4 - 4]);
                    addGlobalMeta(photon + "2", values[i * 4 - 3]);
                    addGlobalMeta(photon + "3", values[i * 4 - 2]);
                    addGlobalMeta(prefix + "mode", values[i * 4 - 1]);
                  }
                  break;
                case 20:
                  addGlobalMeta("Display mode", values[0]);
                  addGlobalMeta("Course", values[1]);
                  addGlobalMeta("Time Course - experiment type", values[2]);
                  addGlobalMeta("Time Course - kd factor", values[3]);
                  store.setExperimentType(getExperimentType(values[2]), 0);
                  break;
                case 21:
                  addGlobalMeta("Time Course - ion name", values[0]);
                  break;
                case 22:
                  addGlobalMeta("PIC file generated on Isoscan (lite)",
                    values[0]);
                  for (int i=1; i<=3; i++) {
                    addGlobalMeta("Photon counting used (PMT " + i + ")",
                      values[i]);
                    addGlobalMeta("Hot spot filter used (PMT " + i + ")",
                      values[i + 3]);
                    addGlobalMeta("Tx Selector used (TX " + i + ")",
                      values[i + 6]);
                  }
                  break;
              }
            }
            break;
          default:
            // notes for display only
            addGlobalMeta("Note #" + noteIndex, n.toString());
        }
      }

      // if the text of the note contains "AXIS", parse the text
      // more thoroughly (see pg. 21 of the BioRad specs)

      if (n.p.indexOf("AXIS") != -1) {
        n.p = n.p.replaceAll("=", "");
        Vector<String> v = new Vector<String>();
        StringTokenizer tokens = new StringTokenizer(n.p, " ");
        while (tokens.hasMoreTokens()) {
          String token = tokens.nextToken().trim();
          if (token.length() > 0) v.add(token);
        }
        String[] values = v.toArray(new String[v.size()]);
        String key = values[0];
        String noteType = values[1];

        int axisType = Integer.parseInt(noteType);

        if (axisType == 11 && values.length > 2) {
          addGlobalMeta(key + " RGB type (X)", values[2]);
          addGlobalMeta(key + " RGB type (Y)", values[3]);

          if (key.equals("AXIS_4")) {
            // this is a single section multi-channel dataset
            core[0].sizeC = getImageCount();
            core[0].sizeZ = 1;
            core[0].sizeT = 1;
          }
          else if (key.equals("AXIS_9")) {
            multipleFiles = true;
            core[0].sizeC = (int) Double.parseDouble(values[3]);
          }
        }

        if (getMetadataOptions().getMetadataLevel() != MetadataLevel.MINIMUM &&
          values.length > 2)
        {
          switch (axisType) {
            case 1:
              addGlobalMeta(key + " distance (X) in microns", values[2]);
              addGlobalMeta(key + " distance (Y) in microns", values[3]);
              break;
            case 3:
              addGlobalMeta(key + " angle (X) in degrees", values[2]);
              addGlobalMeta(key + " angle (Y) in degrees", values[3]);
              break;
            case 4:
              addGlobalMeta(key + " intensity (X)", values[2]);
              addGlobalMeta(key + " intensity (Y)", values[3]);
              break;
            case 6:
              addGlobalMeta(key + " ratio (X)", values[2]);
              addGlobalMeta(key + " ratio (Y)", values[3]);
              break;
            case 7:
              addGlobalMeta(key + " log ratio (X)", values[2]);
              addGlobalMeta(key + " log ratio (Y)", values[3]);
              break;
            case 9:
              addGlobalMeta(key + " noncalibrated intensity min", values[2]);
              addGlobalMeta(key + " noncalibrated intensity max", values[3]);
              addGlobalMeta(key + " calibrated intensity min", values[4]);
              addGlobalMeta(key + " calibrated intensity max", values[5]);
              break;
            case 14:
              addGlobalMeta(key + " time course type (X)", values[2]);
              addGlobalMeta(key + " time course type (Y)", values[3]);
              break;
            case 15:
              String prefix = " inverse sigmoid calibrated intensity ";
              addGlobalMeta(key + prefix + "(min)", values[2]);
              addGlobalMeta(key + prefix + "(max)", values[3]);
              addGlobalMeta(key + prefix + "(beta)", values[4]);
              addGlobalMeta(key + prefix + "(Kd)", values[5]);
              break;
            case 16:
              prefix = " log inverse sigmoid calibrated intensity ";
              addGlobalMeta(key + prefix + "(min)", values[2]);
              addGlobalMeta(key + prefix + "(max)", values[3]);
              addGlobalMeta(key + prefix + "(beta)", values[4]);
              addGlobalMeta(key + prefix + "(Kd)", values[5]);
              break;
          }
        }
      }
    }
    return multipleFiles;
  }

  /**
   * Read all lookup tables from the given file into the 'lut' variable.
   */
  private void readLookupTables(RandomAccessInputStream s) throws IOException {
    int channel = 0;
    while (channel < lut.length && lut[channel] != null) channel++;
    if (channel >= lut.length) return;

    readNotes(s, false);

    // read color tables
    boolean eof = false;
    int next = 0;
    while (!eof && channel < lut.length && !brokenNotes) {
      if (s.getFilePointer() + LUT_LENGTH <= s.length()) {
        if (lut[channel] == null) {
          lut[channel] = new byte[3][LUT_LENGTH];
        }

        s.read(lut[channel][next++]);
        if (next == 3) {
          next = 0;
          channel++;
        }
      }
      else eof = true;
      if (eof && channel == 0) {
        lut = null;
      }
    }
    if (brokenNotes) lut = null;
  }

  // -- Helper classes --

  /** SAX handler for parsing XML. */
  class BioRadHandler extends DefaultHandler {
    public void startElement(String uri, String localName, String qName,
      Attributes attributes)
    {
      if (qName.equals("Pixels")) {
        String sizeZ = attributes.getValue("SizeZ");
        String sizeC = attributes.getValue("SizeC");
        String sizeT = attributes.getValue("SizeT");
        int z = sizeZ == null ? 1 : Integer.parseInt(sizeZ);
        int c = sizeC == null ? 1 : Integer.parseInt(sizeC);
        int t = sizeT == null ? 1 : Integer.parseInt(sizeT);
        int count = getSizeZ() * getSizeC() * getSizeT();
        core[0].sizeZ = z;
        core[0].sizeC = c;
        core[0].sizeT = t;
        if (count >= getImageCount()) core[0].imageCount = count;
        else core[0].sizeC = getImageCount() / count;
      }
      else if (qName.equals("Z") || qName.equals("C") || qName.equals("T")) {
        String stamp = attributes.getValue("TimeCompleted");
        int count = 0;
        while (metadata.containsKey("Timestamp " + count)) count++;
        addGlobalMeta("Timestamp " + count, stamp);
      }
    }
  }

  class Note {
    public int num;
    public int level;
    public int status;
    public int type;
    public int x;
    public int y;
    public String p;

    public String toString() {
      StringBuffer sb = new StringBuffer(100);
      sb.append("level=");
      sb.append(level);
      sb.append("; num=");
      sb.append(num);
      sb.append("; status=");
      sb.append(status);
      sb.append("; type=");
      sb.append(NOTE_NAMES[type]);
      sb.append("; x=");
      sb.append(x);
      sb.append("; y=");
      sb.append(y);
      sb.append("; text=");
      sb.append(p == null ? "null" : p.trim());
      return sb.toString();
    }
  }

}<|MERGE_RESOLUTION|>--- conflicted
+++ resolved
@@ -40,11 +40,8 @@
 import loci.formats.meta.IMinMaxStore;
 import loci.formats.meta.MetadataStore;
 
-<<<<<<< HEAD
-=======
 import ome.xml.model.primitives.PositiveInteger;
 
->>>>>>> c512d588
 import org.xml.sax.Attributes;
 import org.xml.sax.helpers.DefaultHandler;
 
@@ -490,12 +487,8 @@
       store.setImageObjectiveSettingsID(objectiveID, 0);
 
       store.setObjectiveLensNA(new Double(lens), 0, 0);
-<<<<<<< HEAD
-      store.setObjectiveNominalMagnification((int) magFactor, 0, 0);
-=======
       store.setObjectiveNominalMagnification(
           new PositiveInteger((int) magFactor), 0, 0);
->>>>>>> c512d588
       store.setObjectiveCorrection(getCorrection("Other"), 0, 0);
       store.setObjectiveImmersion(getImmersion("Other"), 0, 0);
 
