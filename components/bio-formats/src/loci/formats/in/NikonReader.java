--- conflicted
+++ resolved
@@ -241,14 +241,6 @@
       }
     }
 
-<<<<<<< HEAD
-    if (x == 0 && y == 0 && getSizeX() == w && getSizeY() == h) {
-      return ImageTools.interpolate(pix, buf, colorMap, getSizeX(), getSizeY(),
-        isLittleEndian());
-    }
-
-=======
->>>>>>> c512d588
     byte[] b = new byte[FormatTools.getPlaneSize(this)];
     ImageTools.interpolate(pix, b, colorMap, getSizeX(), getSizeY(),
       isLittleEndian());
