--- conflicted
+++ resolved
@@ -66,16 +66,11 @@
   /** Scale factor for gradient, if any. */
   private double scaleFactor = 1;
 
-<<<<<<< HEAD
-  /** 8-bit lookup table, if indexed color. */
-  private byte[][] lut8 = null;
-=======
   /** 8-bit lookup table, if indexed color, one per channel. */
   private byte[][][] lut8 = null;
 
   /** 16-bit lookup table, if indexed color, one per channel. */
   private short[][][] lut16 = null;
->>>>>>> c512d588
 
   /** For indexed color, mapping from indices to values and vice versa. */
   private int[][] indexToValue = null, valueToIndex = null;
@@ -123,10 +118,7 @@
 
     final int[] zct = getZCTCoords(no);
     final int zIndex = zct[0], cIndex = zct[1], tIndex = zct[2];
-<<<<<<< HEAD
-=======
     ac = cIndex;
->>>>>>> c512d588
 
     // integer types start gradient at the smallest value
     long min = signed ? (long) -Math.pow(2, 8 * bpp - 1) : 0;
@@ -169,13 +161,8 @@
 
           // if indexed color with non-null LUT, convert value to index
           if (indexed) {
-<<<<<<< HEAD
-            if (lut8 != null) pixel = valueToIndex[(int) (pixel % 256)];
-            if (lut16 != null) pixel = valueToIndex[(int) (pixel % 65536)];
-=======
             if (lut8 != null) pixel = valueToIndex[ac][(int) (pixel % 256)];
             if (lut16 != null) pixel = valueToIndex[ac][(int) (pixel % 65536)];
->>>>>>> c512d588
           }
 
           // scale pixel value by the scale factor
@@ -357,13 +344,6 @@
         // create 8-bit LUTs
         final int num = 256;
         createIndexMap(num);
-<<<<<<< HEAD
-        lut8 = new byte[lutLength][num];
-        // linear ramp
-        for (int c=0; c<lutLength; c++) {
-          for (int index = 0; index < num; index++) {
-            lut8[c][index] = (byte) indexToValue[index];
-=======
         lut8 = new byte[sizeC][lutLength][num];
         // linear ramp
         for (int c=0; c<sizeC; c++) {
@@ -371,7 +351,6 @@
             for (int index=0; index<num; index++) {
               lut8[c][i][index] = (byte) indexToValue[c][index];
             }
->>>>>>> c512d588
           }
         }
       }
@@ -379,13 +358,6 @@
         // create 16-bit LUTs
         final int num = 65536;
         createIndexMap(num);
-<<<<<<< HEAD
-        lut16 = new short[lutLength][num];
-        // linear ramp
-        for (int c=0; c<lutLength; c++) {
-          for (int index = 0; index < num; index++) {
-            lut16[c][index] = (short) indexToValue[index];
-=======
         lut16 = new short[sizeC][lutLength][num];
         // linear ramp
         for (int c=0; c<sizeC; c++) {
@@ -393,7 +365,6 @@
             for (int index=0; index<num; index++) {
               lut16[c][i][index] = (short) indexToValue[c][index];
             }
->>>>>>> c512d588
           }
         }
       }
