--- conflicted
+++ resolved
@@ -551,8 +551,6 @@
 
   /** Set whether or not to flatten resolutions into individual series. */
   void setFlattenedResolutions(boolean flatten);
-<<<<<<< HEAD
-=======
 
   /**
    * Reopen any files that were closed, and which are expected to be open
@@ -560,12 +558,4 @@
    * but close(false) has not been called.
    */
   void reopenFile() throws IOException;
-
-  // -- Deprecated methods --
-
-  /** Obtains the core metadata values for the current file.
-   * @deprecated Use #getCoreMetadataList instead.
-   */
-  CoreMetadata[] getCoreMetadata();
->>>>>>> c2525bf2
 }