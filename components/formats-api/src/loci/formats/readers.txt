--- conflicted
+++ resolved
@@ -102,12 +102,9 @@
 loci.formats.in.OIRReader             # oir
 loci.formats.in.KLBReader             # klb
 loci.formats.in.MicroCTReader         # vff
-<<<<<<< HEAD
-loci.formats.in.LOFReader	          # lof
+loci.formats.in.LOFReader	            # lof
 loci.formats.in.XLEFReader            # xlef
-=======
 loci.formats.in.OlympusTileReader     # omp2info
->>>>>>> 187e0218
 
 # multi-extension messes
 loci.formats.in.JEOLReader            # dat, img, par
