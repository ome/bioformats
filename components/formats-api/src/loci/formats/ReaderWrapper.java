/*
 * #%L
 * BSD implementations of Bio-Formats readers and writers
 * %%
 * Copyright (C) 2005 - 2014 Open Microscopy Environment:
 *   - Board of Regents of the University of Wisconsin-Madison
 *   - Glencoe Software, Inc.
 *   - University of Dundee
 * %%
 * Redistribution and use in source and binary forms, with or without
 * modification, are permitted provided that the following conditions are met:
 * 
 * 1. Redistributions of source code must retain the above copyright notice,
 *    this list of conditions and the following disclaimer.
 * 2. Redistributions in binary form must reproduce the above copyright notice,
 *    this list of conditions and the following disclaimer in the documentation
 *    and/or other materials provided with the distribution.
 * 
 * THIS SOFTWARE IS PROVIDED BY THE COPYRIGHT HOLDERS AND CONTRIBUTORS "AS IS"
 * AND ANY EXPRESS OR IMPLIED WARRANTIES, INCLUDING, BUT NOT LIMITED TO, THE
 * IMPLIED WARRANTIES OF MERCHANTABILITY AND FITNESS FOR A PARTICULAR PURPOSE
 * ARE DISCLAIMED. IN NO EVENT SHALL THE COPYRIGHT HOLDERS OR CONTRIBUTORS BE
 * LIABLE FOR ANY DIRECT, INDIRECT, INCIDENTAL, SPECIAL, EXEMPLARY, OR
 * CONSEQUENTIAL DAMAGES (INCLUDING, BUT NOT LIMITED TO, PROCUREMENT OF
 * SUBSTITUTE GOODS OR SERVICES; LOSS OF USE, DATA, OR PROFITS; OR BUSINESS
 * INTERRUPTION) HOWEVER CAUSED AND ON ANY THEORY OF LIABILITY, WHETHER IN
 * CONTRACT, STRICT LIABILITY, OR TORT (INCLUDING NEGLIGENCE OR OTHERWISE)
 * ARISING IN ANY WAY OUT OF THE USE OF THIS SOFTWARE, EVEN IF ADVISED OF THE
 * POSSIBILITY OF SUCH DAMAGE.
 * #L%
 */

package loci.formats;

import java.io.IOException;
import java.lang.reflect.Array;
import java.lang.reflect.InvocationTargetException;
import java.util.ArrayList;
import java.util.Hashtable;
import java.util.List;
import java.util.Set;

import loci.common.RandomAccessInputStream;
import loci.formats.in.MetadataLevel;
import loci.formats.in.MetadataOptions;
import loci.formats.meta.MetadataStore;

/**
 * Abstract superclass of reader logic that wraps other readers.
 * All methods are simply delegated to the wrapped reader.
 */
public abstract class ReaderWrapper implements IFormatReader {

  // -- Fields --

  /** FormatReader used to read the file. */
  protected IFormatReader reader;

  // -- Constructors --

  /** Constructs a reader wrapper around a new image reader. */
  public ReaderWrapper() { this(new ImageReader()); }

  /** Constructs a reader wrapper around the given reader. */
  public ReaderWrapper(IFormatReader r) {
    if (r == null) {
      throw new IllegalArgumentException("Format reader cannot be null");
    }
    reader = r;
  }

  // -- ReaderWrapper API methods --

  /** Gets the wrapped reader. */
  public IFormatReader getReader() { return reader; }

  /**
   * Unwraps nested wrapped readers until the core reader (i.e., not
   * a {@link ReaderWrapper} or {@link ImageReader}) is found.
   */
  public IFormatReader unwrap() throws FormatException, IOException {
    return unwrap(null, null);
  }

  /**
   * Unwraps nested wrapped readers until the core reader (i.e., not
   * a {@link ReaderWrapper} or {@link ImageReader}) is found.
   *
   * @param id Id to use as a basis when unwrapping any nested
   *   {@link ImageReader}s. If null, the current id is used.
   */
  public IFormatReader unwrap(String id)
    throws FormatException, IOException
  {
    return unwrap(null, id);
  }

  /**
   * Unwraps nested wrapped readers until the given reader class is found.
   *
   * @param readerClass Class of the desired nested reader. If null, the
   *   core reader (i.e., deepest wrapped reader) will be returned.
   * @param id Id to use as a basis when unwrapping any nested
   *   {@link ImageReader}s. If null, the current id is used.
   */
  public IFormatReader unwrap(Class<? extends IFormatReader> readerClass,
    String id) throws FormatException, IOException
  {
    IFormatReader r = this;
    while (r instanceof ReaderWrapper || r instanceof ImageReader) {
      if (readerClass != null && readerClass.isInstance(r)) break;
      if (r instanceof ImageReader) {
        ImageReader ir = (ImageReader) r;
        r = id == null ? ir.getReader() : ir.getReader(id);
      }
      else r = ((ReaderWrapper) r).getReader();
    }
    if (readerClass != null && !readerClass.isInstance(r)) return null;
    return r;
  }

  /**
   * Performs a deep copy of the reader, including nested wrapped readers.
   * Most of the reader state is preserved as well, including:<ul>
   *   <li>{@link #isNormalized()}</li>
   *   <li>{@link #isMetadataFiltered()}</li>
   *   <li>{@link DelegateReader#isLegacy()}</li>
   * </ul>
   *
   * @param imageReaderClass If non-null, any {@link ImageReader}s in the
   *   reader stack will be replaced with instances of the given class.
   * @throws FormatException If something goes wrong during the duplication.
   */
  public ReaderWrapper duplicate(
    Class<? extends IFormatReader> imageReaderClass) throws FormatException
  {
    ReaderWrapper wrapperCopy = duplicateRecurse(imageReaderClass);

    // sync top-level configuration with original reader
    boolean normalized = isNormalized();
    boolean metadataFiltered = isMetadataFiltered();
    wrapperCopy.setNormalized(normalized);
    wrapperCopy.setMetadataFiltered(metadataFiltered);
    return wrapperCopy;
  }

  // -- IMetadataConfigurable API methods --

  /* (non-Javadoc)
   * @see loci.formats.IMetadataConfigurable#getSupportedMetadataLevels()
   */
  @Override
  public Set<MetadataLevel> getSupportedMetadataLevels() {
    return reader.getSupportedMetadataLevels();
  }

  /* (non-Javadoc)
   * @see loci.formats.IMetadataConfigurable#getMetadataOptions()
   */
  @Override
  public MetadataOptions getMetadataOptions() {
    return reader.getMetadataOptions();
  }

  /* (non-Javadoc)
   * @see loci.formats.IMetadataConfigurable#setMetadataOptions(loci.formats.in.MetadataOptions)
   */
  @Override
  public void setMetadataOptions(MetadataOptions options) {
    reader.setMetadataOptions(options);
  }

  // -- IFormatReader API methods --

  @Override
  public boolean isThisType(String name, boolean open) {
    return reader.isThisType(name, open);
  }

  @Override
  public boolean isThisType(byte[] block) {
    return reader.isThisType(block);
  }

  @Override
  public boolean isThisType(RandomAccessInputStream stream) throws IOException{
    return reader.isThisType(stream);
  }

  @Override
  public int getImageCount() {
    return reader.getImageCount();
  }

  @Override
  public boolean isRGB() {
    return reader.isRGB();
  }

  @Override
  public int getSizeX() {
    return reader.getSizeX();
  }

  @Override
  public int getSizeY() {
    return reader.getSizeY();
  }

  @Override
  public int getSizeZ() {
    return reader.getSizeZ();
  }

  @Override
  public int getSizeC() {
    return reader.getSizeC();
  }

  @Override
  public int getSizeT() {
    return reader.getSizeT();
  }

  @Override
  public int getPixelType() {
    return reader.getPixelType();
  }

  @Override
  public int getBitsPerPixel() {
    return reader.getBitsPerPixel();
  }

  @Override
  public int getEffectiveSizeC() {
    //return reader.getEffectiveSizeC();
    int sizeZT = getSizeZ() * getSizeT();
    if (sizeZT == 0) return 0;
    return getImageCount() / sizeZT;
  }

  @Override
  public int getRGBChannelCount() {
    //return reader.getRGBChannelCount();
    int effSizeC = getEffectiveSizeC();
    if (effSizeC == 0) return 0;
    return getSizeC() / effSizeC;
  }

  @Override
  public boolean isIndexed() {
    return reader.isIndexed();
  }

  @Override
  public boolean isFalseColor() {
    return reader.isFalseColor();
  }

  @Override
  public byte[][] get8BitLookupTable() throws FormatException, IOException {
    return reader.get8BitLookupTable();
  }

  @Override
  public short[][] get16BitLookupTable() throws FormatException, IOException {
    return reader.get16BitLookupTable();
  }

  @Override
  public Modulo getModuloZ() {
    return reader.getModuloZ();
  }

  @Override
  public Modulo getModuloC() {
    return reader.getModuloC();
  }

  @Override
  public Modulo getModuloT() {
    return reader.getModuloT();
  }

  @Override
  public int getThumbSizeX() {
    return reader.getThumbSizeX();
  }

  @Override
  public int getThumbSizeY() {
    return reader.getThumbSizeY();
  }

  @Override
  public boolean isLittleEndian() {
    return reader.isLittleEndian();
  }

  @Override
  public String getDimensionOrder() {
    return reader.getDimensionOrder();
  }

  @Override
  public boolean isOrderCertain() {
    return reader.isOrderCertain();
  }

  @Override
  public boolean isThumbnailSeries() {
    return reader.isThumbnailSeries();
  }

  @Override
  public boolean isInterleaved() {
    return reader.isInterleaved();
  }

  @Override
  public boolean isInterleaved(int subC) {
    return reader.isInterleaved(subC);
  }

  @Override
  public byte[] openBytes(int no) throws FormatException, IOException {
    return reader.openBytes(no);
  }

  @Override
  public byte[] openBytes(int no, int x, int y, int w, int h)
    throws FormatException, IOException
  {
    return reader.openBytes(no, x, y, w, h);
  }

  @Override
  public byte[] openBytes(int no, byte[] buf)
    throws FormatException, IOException
  {
    return reader.openBytes(no, buf);
  }

  @Override
  public byte[] openBytes(int no, byte[] buf, int x, int y, int w, int h)
    throws FormatException, IOException
  {
    return reader.openBytes(no, buf, x, y, w, h);
  }

  @Override
  public Object openPlane(int no, int x, int y, int w, int h)
    throws FormatException, IOException
  {
    return reader.openPlane(no, x, y, w, h);
  }

  @Override
  public byte[] openThumbBytes(int no) throws FormatException, IOException {
    return reader.openThumbBytes(no);
  }

  @Override
  public void close(boolean fileOnly) throws IOException {
    reader.close(fileOnly);
  }

  @Override
  public int getSeriesCount() {
    return reader.getSeriesCount();
  }

  @Override
  public void setSeries(int no) {
    reader.setSeries(no);
  }

  @Override
  public int getSeries() {
    return reader.getSeries();
  }

  @Override
  public void setGroupFiles(boolean group) {
    reader.setGroupFiles(group);
  }

  @Override
  public boolean isGroupFiles() {
    return reader.isGroupFiles();
  }

  @Override
  public int fileGroupOption(String id) throws FormatException, IOException {
    return reader.fileGroupOption(id);
  }

  @Override
  public boolean isMetadataComplete() {
    return reader.isMetadataComplete();
  }

  @Override
  public void setNormalized(boolean normalize) {
    reader.setNormalized(normalize);
  }

  @Override
  public boolean isNormalized() { return reader.isNormalized(); }

  @Override
  public void setOriginalMetadataPopulated(boolean populate) {
    reader.setOriginalMetadataPopulated(populate);
  }

  @Override
  public boolean isOriginalMetadataPopulated() {
    return reader.isOriginalMetadataPopulated();
  }

  @Override
  public String[] getUsedFiles() {
    return reader.getUsedFiles();
  }

  @Override
  public String[] getUsedFiles(boolean noPixels) {
    return reader.getUsedFiles(noPixels);
  }

  @Override
  public String[] getSeriesUsedFiles() {
    return reader.getSeriesUsedFiles();
  }

  @Override
  public String[] getSeriesUsedFiles(boolean noPixels) {
    return reader.getSeriesUsedFiles(noPixels);
  }

  @Override
  public FileInfo[] getAdvancedUsedFiles(boolean noPixels) {
    return reader.getAdvancedUsedFiles(noPixels);
  }

  @Override
  public FileInfo[] getAdvancedSeriesUsedFiles(boolean noPixels) {
    return reader.getAdvancedSeriesUsedFiles(noPixels);
  }

  @Override
  public String getCurrentFile() { return reader.getCurrentFile(); }

  @Override
  public int getIndex(int z, int c, int t) {
    return reader.getIndex(z, c, t);
  }

  @Override
<<<<<<< HEAD
=======
  public int getIndex(int z, int c, int t, int moduloZ, int moduloC, int moduloT) {
    return reader.getIndex(z, c, t, moduloZ, moduloC, moduloT);
  }

  @Override
>>>>>>> 78e4fcb3
  public int[] getZCTCoords(int index) {
    return reader.getZCTCoords(index);
  }

  @Override
<<<<<<< HEAD
=======
  public int[] getZCTModuloCoords(int index) {
    return reader.getZCTModuloCoords(index);
  }

  @Override
>>>>>>> 78e4fcb3
  public Object getMetadataValue(String field) {
    return reader.getMetadataValue(field);
  }

  @Override
  public Object getSeriesMetadataValue(String field) {
    return reader.getSeriesMetadataValue(field);
  }

  @Override
  public Hashtable<String, Object> getGlobalMetadata() {
    return reader.getGlobalMetadata();
  }

  @Override
  public Hashtable<String, Object> getSeriesMetadata() {
    return reader.getSeriesMetadata();
  }

  @Override
  public List<CoreMetadata> getCoreMetadataList() {
    // Only used for determining the object type.
    List<CoreMetadata> oldcore = reader.getCoreMetadataList();
    List<CoreMetadata> newcore = new ArrayList<CoreMetadata>();

    for (int s=0; s<oldcore.size(); s++) {
      CoreMetadata newMeta = oldcore.get(s).clone(this, s);
      newMeta.resolutionCount = oldcore.get(s).resolutionCount;
      newcore.add(newMeta);
    }

    return newcore;
  }

  @Override
  public void setMetadataFiltered(boolean filter) {
    reader.setMetadataFiltered(filter);
  }

  @Override
  public boolean isMetadataFiltered() { return reader.isMetadataFiltered(); }

  @Override
  public void setMetadataStore(MetadataStore store) {
    reader.setMetadataStore(store);
  }

  @Override
  public MetadataStore getMetadataStore() {
    return reader.getMetadataStore();
  }

  @Override
  public Object getMetadataStoreRoot() {
    return reader.getMetadataStoreRoot();
  }

  @Override
  public IFormatReader[] getUnderlyingReaders() {
    return new IFormatReader[] {reader};
  }

  @Override
  public boolean isSingleFile(String id) throws FormatException, IOException {
    return reader.isSingleFile(id);
  }

  @Override
  public int getRequiredDirectories(String[] files)
    throws FormatException, IOException
  {
    return reader.getRequiredDirectories(files);
  }

  @Override
  public String getDatasetStructureDescription() {
    return reader.getDatasetStructureDescription();
  }

  @Override
  public boolean hasCompanionFiles() {
    return reader.hasCompanionFiles();
  }

  @Override
  public String[] getPossibleDomains(String id)
    throws FormatException, IOException
  {
    return reader.getPossibleDomains(id);
  }

  @Override
  public String[] getDomains() {
    return reader.getDomains();
  }

  @Override
  public int getOptimalTileWidth() {
    return reader.getOptimalTileWidth();
  }

  @Override
  public int getOptimalTileHeight() {
    return reader.getOptimalTileHeight();
  }

  @Override
  public int getCoreIndex() {
    return reader.getCoreIndex();
  }

  @Override
  public void setCoreIndex(int no) {
    reader.setCoreIndex(no);
  }

  @Override
  public int seriesToCoreIndex(int series) {
    return reader.seriesToCoreIndex(series);
  }

  @Override
  public int coreIndexToSeries(int index) {
    return reader.coreIndexToSeries(index);
  }

  @Override
  public int getResolutionCount() {
    return reader.getResolutionCount();
  }

  @Override
  public void setResolution(int no) {
    reader.setResolution(no);
  }

  @Override
  public int getResolution() {
    return reader.getResolution();
  }

  @Override
  public boolean hasFlattenedResolutions() {
    return reader.hasFlattenedResolutions();
  }

  @Override
  public void setFlattenedResolutions(boolean flattened) {
    reader.setFlattenedResolutions(flattened);
  }

  // -- IFormatHandler API methods --

  @Override
  public boolean isThisType(String name) {
    return reader.isThisType(name);
  }

  @Override
  public String getFormat() {
    return reader.getFormat();
  }

  @Override
  public String[] getSuffixes() {
    return reader.getSuffixes();
  }

  @Override
  public Class<?> getNativeDataType() {
    return reader.getNativeDataType();
  }

  @Override
  public void setId(String id) throws FormatException, IOException {
    reader.setId(id);
  }

  @Override
  public void reopenFile() throws IOException {
    reader.reopenFile();
  }

  @Override
  public void close() throws IOException {
    reader.close();
  }

  // -- Helper methods --

  private ReaderWrapper duplicateRecurse(
    Class<? extends IFormatReader> imageReaderClass) throws FormatException
  {
    IFormatReader childCopy = null;
    if (reader instanceof ReaderWrapper) {
      // found a nested reader layer; duplicate via recursion
      childCopy = ((ReaderWrapper) reader).duplicateRecurse(imageReaderClass);
    }
    else {
      Class<? extends IFormatReader> c = null;
      if (reader instanceof ImageReader) {
        // found an image reader; if given, substitute the reader class
        c = imageReaderClass == null ? ImageReader.class : imageReaderClass;
      }
      else {
        // bottom of the reader stack; duplicate the core reader
        c = reader.getClass();
      }
      try {
        childCopy = c.newInstance();
      }
      catch (IllegalAccessException exc) { throw new FormatException(exc); }
      catch (InstantiationException exc) { throw new FormatException(exc); }

      // preserve reader-specific configuration with original reader
      if (reader instanceof DelegateReader) {
        DelegateReader delegateOriginal = (DelegateReader) reader;
        DelegateReader delegateCopy = (DelegateReader) childCopy;
        delegateCopy.setLegacy(delegateOriginal.isLegacy());
      }
    }

    // use crazy reflection to instantiate a reader of the proper type
    Class<? extends ReaderWrapper> wrapperClass = getClass();
    ReaderWrapper wrapperCopy = null;
    try {
      wrapperCopy = wrapperClass.getConstructor(new Class[]
        {IFormatReader.class}).newInstance(new Object[] {childCopy});
    }
    catch (InstantiationException exc) { throw new FormatException(exc); }
    catch (IllegalAccessException exc) { throw new FormatException(exc); }
    catch (NoSuchMethodException exc) { throw new FormatException(exc); }
    catch (InvocationTargetException exc) { throw new FormatException(exc); }

    return wrapperCopy;
  }

}<|MERGE_RESOLUTION|>--- conflicted
+++ resolved
@@ -458,27 +458,21 @@
   }
 
   @Override
-<<<<<<< HEAD
-=======
   public int getIndex(int z, int c, int t, int moduloZ, int moduloC, int moduloT) {
     return reader.getIndex(z, c, t, moduloZ, moduloC, moduloT);
   }
 
   @Override
->>>>>>> 78e4fcb3
   public int[] getZCTCoords(int index) {
     return reader.getZCTCoords(index);
   }
 
   @Override
-<<<<<<< HEAD
-=======
   public int[] getZCTModuloCoords(int index) {
     return reader.getZCTModuloCoords(index);
   }
 
   @Override
->>>>>>> 78e4fcb3
   public Object getMetadataValue(String field) {
     return reader.getMetadataValue(field);
   }
