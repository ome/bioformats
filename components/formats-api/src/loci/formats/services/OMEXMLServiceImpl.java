/*
 * #%L
 * BSD implementations of Bio-Formats readers and writers
 * %%
 * Copyright (C) 2005 - 2014 Open Microscopy Environment:
 *   - Board of Regents of the University of Wisconsin-Madison
 *   - Glencoe Software, Inc.
 *   - University of Dundee
 * %%
 * Redistribution and use in source and binary forms, with or without
 * modification, are permitted provided that the following conditions are met:
 * 
 * 1. Redistributions of source code must retain the above copyright notice,
 *    this list of conditions and the following disclaimer.
 * 2. Redistributions in binary form must reproduce the above copyright notice,
 *    this list of conditions and the following disclaimer in the documentation
 *    and/or other materials provided with the distribution.
 * 
 * THIS SOFTWARE IS PROVIDED BY THE COPYRIGHT HOLDERS AND CONTRIBUTORS "AS IS"
 * AND ANY EXPRESS OR IMPLIED WARRANTIES, INCLUDING, BUT NOT LIMITED TO, THE
 * IMPLIED WARRANTIES OF MERCHANTABILITY AND FITNESS FOR A PARTICULAR PURPOSE
 * ARE DISCLAIMED. IN NO EVENT SHALL THE COPYRIGHT HOLDERS OR CONTRIBUTORS BE
 * LIABLE FOR ANY DIRECT, INDIRECT, INCIDENTAL, SPECIAL, EXEMPLARY, OR
 * CONSEQUENTIAL DAMAGES (INCLUDING, BUT NOT LIMITED TO, PROCUREMENT OF
 * SUBSTITUTE GOODS OR SERVICES; LOSS OF USE, DATA, OR PROFITS; OR BUSINESS
 * INTERRUPTION) HOWEVER CAUSED AND ON ANY THEORY OF LIABILITY, WHETHER IN
 * CONTRACT, STRICT LIABILITY, OR TORT (INCLUDING NEGLIGENCE OR OTHERWISE)
 * ARISING IN ANY WAY OUT OF THE USE OF THIS SOFTWARE, EVEN IF ADVISED OF THE
 * POSSIBILITY OF SUCH DAMAGE.
 * #L%
 */

package loci.formats.services;

import java.io.IOException;
import java.util.HashSet;
import java.util.Hashtable;
import java.util.List;
import java.util.Set;

import javax.xml.parsers.DocumentBuilder;
import javax.xml.parsers.DocumentBuilderFactory;
import javax.xml.parsers.ParserConfigurationException;
import javax.xml.transform.Templates;
import javax.xml.transform.TransformerConfigurationException;
import javax.xml.transform.TransformerException;

import loci.common.services.AbstractService;
import loci.common.services.ServiceException;
import loci.common.xml.XMLTools;
import loci.formats.CoreMetadata;
import loci.formats.FormatTools;
import loci.formats.MetadataTools;
import loci.formats.Modulo;
import loci.formats.meta.IMetadata;
import loci.formats.meta.MetadataConverter;
import loci.formats.meta.MetadataRetrieve;
import loci.formats.meta.MetadataStore;
import loci.formats.meta.ModuloAnnotation;
import loci.formats.meta.OriginalMetadataAnnotation;
import loci.formats.ome.OMEXMLMetadata;
import loci.formats.ome.OMEXMLMetadataImpl;
import ome.xml.meta.OMEXMLMetadataRoot;
import ome.xml.model.BinData;
import ome.xml.model.Channel;
import ome.xml.model.Image;
import ome.xml.model.MetadataOnly;
import ome.xml.model.OME;
import ome.xml.model.OMEModel;
import ome.xml.model.OMEModelImpl;
import ome.xml.model.OMEModelObject;
import ome.xml.model.Pixels;
import ome.xml.model.Annotation;
import ome.xml.model.StructuredAnnotations;
import ome.xml.model.XMLAnnotation;

import org.slf4j.Logger;
import org.slf4j.LoggerFactory;
import org.w3c.dom.Document;
import org.w3c.dom.Element;
import org.w3c.dom.NamedNodeMap;
import org.w3c.dom.Node;
import org.w3c.dom.NodeList;
import org.xml.sax.SAXException;

/**
 *
 * @author callan
 */
public class OMEXMLServiceImpl extends AbstractService implements OMEXMLService
{

  /** Latest OME-XML version namespace. */
<<<<<<< HEAD
  public static final String LATEST_VERSION = "2013-10-dev-5";
=======
  public static final String LATEST_VERSION = "2015-01";
>>>>>>> 78e4fcb3

  public static final String NO_OME_XML_MSG =
    "ome-xml.jar is required to read OME-TIFF files.  " +
    "Please download it from " + FormatTools.URL_BIO_FORMATS_LIBRARIES;

  /** Logger for this class. */
  private static final Logger LOGGER =
    LoggerFactory.getLogger(OMEXMLService.class);

  // -- Stylesheet names --

  private static final String XSLT_PATH = "/transforms/";
  private static final String XSLT_2003FC =
    XSLT_PATH + "2003-FC-to-2008-09.xsl";
  private static final String XSLT_200706 =
    XSLT_PATH + "2007-06-to-2008-09.xsl";
  private static final String XSLT_200802 =
    XSLT_PATH + "2008-02-to-2008-09.xsl";
  private static final String XSLT_200809 =
    XSLT_PATH + "2008-09-to-2009-09.xsl";
  private static final String XSLT_200909 =
    XSLT_PATH + "2009-09-to-2010-04.xsl";
  private static final String XSLT_201004 =
    XSLT_PATH + "2010-04-to-2010-06.xsl";
  private static final String XSLT_201006 =
    XSLT_PATH + "2010-06-to-2011-06.xsl";
  private static final String XSLT_201106 =
    XSLT_PATH + "2011-06-to-2012-06.xsl";
  private static final String XSLT_201206 =
    XSLT_PATH + "2012-06-to-2013-06.xsl";
  private static final String XSLT_201306 =
<<<<<<< HEAD
    XSLT_PATH + "2013-06-to-2013-10-dev-5.xsl";
=======
    XSLT_PATH + "2013-06-to-2015-01.xsl";
>>>>>>> 78e4fcb3

  // -- Cached stylesheets --

  /** Reordering stylesheet. */
  private static Templates reorderXSLT;

  /** Stylesheets for updating from previous schema releases. */
  private static Templates update2003FC;
  private static Templates update200706;
  private static Templates update200802;
  private static Templates update200809;
  private static Templates update200909;
  private static Templates update201004;
  private static Templates update201006;
  private static Templates update201106;
  private static Templates update201206;
  private static Templates update201306;

  private static final String SCHEMA_PATH =
    "http://www.openmicroscopy.org/Schemas/OME/";

  /**
   * Default constructor.
   */
  public OMEXMLServiceImpl() {
    checkClassDependency(ome.xml.model.OMEModelObject.class);
  }

  /** @see OMEXMLService#getLatestVersion() */
  @Override
  public String getLatestVersion() {
    return LATEST_VERSION;
  }

  /** @see OMEXMLService#transformToLatestVersion(String) */
  @Override
  public String transformToLatestVersion(String xml) throws ServiceException {
    String version = getOMEXMLVersion(xml);
    if (version.equals(getLatestVersion())) return xml;
    LOGGER.debug("Attempting to update XML with version: {}", version);
    LOGGER.trace("Initial dump: {}", xml);

    String transformed = null;
    try {
      if (version.equals("2003-FC")) {
        xml = verifyOMENamespace(xml);
        LOGGER.debug("Running UPDATE_2003FC stylesheet.");
        if (update2003FC == null) {
          update2003FC =
            XMLTools.getStylesheet(XSLT_2003FC, OMEXMLServiceImpl.class);
        }
        transformed = XMLTools.transformXML(xml, update2003FC);
      }
      else if (version.equals("2007-06")) {
        xml = verifyOMENamespace(xml);
        LOGGER.debug("Running UPDATE_200706 stylesheet.");
        if (update200706 == null) {
          update200706 =
            XMLTools.getStylesheet(XSLT_200706, OMEXMLServiceImpl.class);
        }
        transformed = XMLTools.transformXML(xml, update200706);
      }
      else if (version.equals("2008-02")) {
        xml = verifyOMENamespace(xml);
        LOGGER.debug("Running UPDATE_200802 stylesheet.");
        if (update200802 == null) {
          update200802 =
            XMLTools.getStylesheet(XSLT_200802, OMEXMLServiceImpl.class);
        }
        transformed = XMLTools.transformXML(xml, update200802);
      }
      else transformed = xml;
      LOGGER.debug("XML updated to at least 2008-09");
      LOGGER.trace("At least 2008-09 dump: {}", transformed);

      if (!version.equals("2009-09") && !version.equals("2010-04") &&
        !version.equals("2010-06") && !version.equals("2011-06") &&
        !version.equals("2012-06") && !version.equals("2013-06") &&
<<<<<<< HEAD
        !version.equals("2013-10-dev-5") )
=======
        !version.equals("2015-01") )
>>>>>>> 78e4fcb3
      {
        transformed = verifyOMENamespace(transformed);
        LOGGER.debug("Running UPDATE_200809 stylesheet.");
        if (update200809 == null) {
          update200809 =
            XMLTools.getStylesheet(XSLT_200809, OMEXMLServiceImpl.class);
        }
        transformed = XMLTools.transformXML(transformed, update200809);
      }
      LOGGER.debug("XML updated to at least 2009-09");
      LOGGER.trace("At least 2009-09 dump: {}", transformed);
      if (!version.equals("2010-04") && !version.equals("2010-06") &&
        !version.equals("2011-06") && !version.equals("2012-06") &&
        !version.equals("2013-06") &&
<<<<<<< HEAD
        !version.equals("2013-10-dev-5") )
=======
        !version.equals("2015-01") )
>>>>>>> 78e4fcb3
      {
        transformed = verifyOMENamespace(transformed);
        LOGGER.debug("Running UPDATE_200909 stylesheet.");
        if (update200909 == null) {
          update200909 =
            XMLTools.getStylesheet(XSLT_200909, OMEXMLServiceImpl.class);
        }
        transformed = XMLTools.transformXML(transformed, update200909);
      }
      else transformed = xml;
      LOGGER.debug("XML updated to at least 2010-04");
      LOGGER.trace("At least 2010-04 dump: {}", transformed);

      if (!version.equals("2010-06") && !version.equals("2011-06") &&
        !version.equals("2012-06") && !version.equals("2013-06") &&
<<<<<<< HEAD
        !version.equals("2013-10-dev-5") )
=======
        !version.equals("2015-01") )
>>>>>>> 78e4fcb3
      {
        transformed = verifyOMENamespace(transformed);
        LOGGER.debug("Running UPDATE_201004 stylesheet.");
        if (update201004 == null) {
          update201004 =
            XMLTools.getStylesheet(XSLT_201004, OMEXMLServiceImpl.class);
        }
        transformed = XMLTools.transformXML(transformed, update201004);
      }
      else transformed = xml;
      LOGGER.debug("XML updated to at least 2010-06");

      if (!version.equals("2011-06") && !version.equals("2012-06") &&
        !version.equals("2013-06") &&
<<<<<<< HEAD
        !version.equals("2013-10-dev-5") ) {
=======
        !version.equals("2015-01") ) {
>>>>>>> 78e4fcb3
        transformed = verifyOMENamespace(transformed);
        LOGGER.debug("Running UPDATE_201006 stylesheet.");
        if (update201006 == null) {
          update201006 =
            XMLTools.getStylesheet(XSLT_201006, OMEXMLServiceImpl.class);
        }
        transformed = XMLTools.transformXML(transformed, update201006);
      }
      else transformed = xml;
      LOGGER.debug("XML updated to at least 2011-06");

      if (!version.equals("2012-06") && !version.equals("2013-06") &&
<<<<<<< HEAD
        !version.equals("2013-10-dev-5") ) {
=======
        !version.equals("2015-01") ) {
>>>>>>> 78e4fcb3
        transformed = verifyOMENamespace(transformed);
        LOGGER.debug("Running UPDATE_201106 stylesheet.");
        if (update201106 == null) {
          update201106 =
            XMLTools.getStylesheet(XSLT_201106, OMEXMLServiceImpl.class);
        }
        transformed = XMLTools.transformXML(transformed, update201106);
      }
      else transformed = xml;
      LOGGER.debug("XML updated to at least 2012-06");

      if (!version.equals("2013-06") &&
<<<<<<< HEAD
        !version.equals("2013-10-dev-5") ) {
=======
        !version.equals("2015-01") ) {
>>>>>>> 78e4fcb3
        transformed = verifyOMENamespace(transformed);
        LOGGER.debug("Running UPDATE_201206 stylesheet.");
        if (update201206 == null) {
          update201206 =
            XMLTools.getStylesheet(XSLT_201206, OMEXMLServiceImpl.class);
        }
        transformed = XMLTools.transformXML(transformed, update201206);
      }
      else transformed = xml;
      LOGGER.debug("XML updated to at least 2013-06");

<<<<<<< HEAD
      if (!version.equals("2013-10-dev-5") ) {
=======
      if (!version.equals("2015-01") ) {
>>>>>>> 78e4fcb3
        transformed = verifyOMENamespace(transformed);
        LOGGER.debug("Running UPDATE_201306 stylesheet.");
        if (update201306 == null) {
          update201306 =
            XMLTools.getStylesheet(XSLT_201306, OMEXMLServiceImpl.class);
        }
        transformed = XMLTools.transformXML(transformed, update201306);
      }
      else transformed = xml;
<<<<<<< HEAD
      LOGGER.debug("XML updated to at least 2013-10-dev-5");
=======
      LOGGER.debug("XML updated to at least 2015-01");
>>>>>>> 78e4fcb3


      // fix namespaces
      transformed = transformed.replaceAll("<ns.*?:", "<");
      transformed = transformed.replaceAll("xmlns:ns.*?=", "xmlns:OME=");
      transformed = transformed.replaceAll("</ns.*?:", "</");
      LOGGER.trace("Transformed XML dump: {}", transformed);
      return transformed;
    }
    catch (IOException e) {
      LOGGER.warn("Could not transform version " + version + " OME-XML.");
    }
    return null;
  }

  /** @see OMEXMLService#createOMEXMLMetadata() */
  @Override
  public OMEXMLMetadata createOMEXMLMetadata() throws ServiceException {
    return createOMEXMLMetadata(null);
  }

  /** @see OMEXMLService#createOMEXMLMetadata(java.lang.String) */
  @Override
  public OMEXMLMetadata createOMEXMLMetadata(String xml)
    throws ServiceException {
    return createOMEXMLMetadata(xml, null);
  }

  /**
   * @see OMEXMLService#createOMEXMLMetadata(java.lang.String, java.lang.String)
   */
  @Override
  public OMEXMLMetadata createOMEXMLMetadata(String xml, String version)
    throws ServiceException {
    if (xml != null) {
      xml = XMLTools.sanitizeXML(xml);
    }
    OMEXMLMetadataRoot ome =
      xml == null ? null : createRoot(transformToLatestVersion(xml));

    OMEXMLMetadata meta = new OMEXMLMetadataImpl();
    if (ome != null) meta.setRoot(ome);
    return meta;
  }

  /** @see OMEXMLService#createOMEXMLRoot(java.lang.String) */
  @Override
  public OMEModelObject createOMEXMLRoot(String xml) throws ServiceException {
    return createRoot(transformToLatestVersion(xml));
  }

  /** @see OMEXMLService#isOMEXMLMetadata(java.lang.Object) */
  @Override
  public boolean isOMEXMLMetadata(Object o) {
    return o instanceof OMEXMLMetadata;
  }

  /** @see OMEXMLService#isOMEXMLRoot(java.lang.Object) */
  @Override
  public boolean isOMEXMLRoot(Object o) {
    return o instanceof OMEModelObject;
  }

  /**
   * Constructs an OME root node. <b>NOTE:</b> This method is mostly here to
   * ensure type safety of return values as instances of service dependency
   * classes should not leak out of the interface.
   * @param xml String of XML to create the root node from.
   * @return An ome.xml.model.OMEModelObject subclass root node.
   * @throws IOException If there is an error reading from the string.
   * @throws SAXException If there is an error parsing the XML.
   * @throws ParserConfigurationException If there is an error preparing the
   * parsing infrastructure.
   */
  private OMEXMLMetadataRoot createRoot(String xml) throws ServiceException {
    try {
      OMEModel model = new OMEModelImpl();
      OMEXMLMetadataRoot ome = new OMEXMLMetadataRoot(XMLTools.parseDOM(xml).getDocumentElement(), model);
      model.resolveReferences();
      return ome;
    }
    catch (Exception e) {
      throw new ServiceException(e);
    }
  }

  /** @see OMEXMLService#getOMEXMLVersion(java.lang.Object) */
  @Override
  public String getOMEXMLVersion(Object o) {
    if (o == null) return null;
    if (o instanceof OMEXMLMetadata || o instanceof OMEModelObject) {
      return LATEST_VERSION;
    }
    else if (o instanceof String) {
      String xml = (String) o;
      try {
        Element e = XMLTools.parseDOM(xml).getDocumentElement();
        String namespace = e.getAttribute("xmlns");
        if (namespace == null || namespace.equals("")) {
          namespace = e.getAttribute("xmlns:ome");
        }
        if (namespace == null || namespace.equals("")) {
          namespace = e.getAttribute("xmlns:OME");
        }

        return namespace.endsWith("ome.xsd") ? "2003-FC" :
          namespace.substring(namespace.lastIndexOf("/") + 1);
      }
      catch (ParserConfigurationException pce) { }
      catch (SAXException se) { }
      catch (IOException ioe) { }
    }
    return null;
  }

  /** @see OMEXMLService#getOMEMetadata(loci.formats.meta.MetadataRetrieve) */
  @Override
  public OMEXMLMetadata getOMEMetadata(MetadataRetrieve src)
    throws ServiceException {
    // check if the metadata is already an OME-XML metadata object
    if (src instanceof OMEXMLMetadata) return (OMEXMLMetadata) src;

    // populate a new OME-XML metadata object with metadata
    // converted from the non-OME-XML metadata object
    OMEXMLMetadata omexmlMeta = createOMEXMLMetadata();
    convertMetadata(src, omexmlMeta);
    return omexmlMeta;
  }

  /** @see OMEXMLService#getOMEXML(loci.formats.meta.MetadataRetrieve) */
  @Override
  public String getOMEXML(MetadataRetrieve src) throws ServiceException {
    OMEXMLMetadata omexmlMeta = getOMEMetadata(src);
    String xml = omexmlMeta.dumpXML();

    // make sure that the namespace has been set correctly

    // convert XML string to DOM
    Document doc = null;
    Exception exception = null;
    try {
      doc = XMLTools.parseDOM(xml);
    }
    catch (ParserConfigurationException exc) { exception = exc; }
    catch (SAXException exc) { exception = exc; }
    catch (IOException exc) { exception = exc; }
    if (exception != null) {
      LOGGER.info("Malformed OME-XML", exception);
      return null;
    }

    Element root = doc.getDocumentElement();
    root.setAttribute("xmlns", SCHEMA_PATH + getLatestVersion());

    // convert tweaked DOM back to XML string
    try {
      xml = XMLTools.getXML(doc);
    }
    catch (TransformerConfigurationException exc) { exception = exc; }
    catch (TransformerException exc) { exception = exc; }
    if (exception != null) {
      LOGGER.info("Internal XML conversion error", exception);
      return null;
    }

    return xml;
  }

  /** @see OMEXMLService#validateOMEXML(java.lang.String) */
  @Override
  public boolean validateOMEXML(String xml) {
    return validateOMEXML(xml, false);
  }

  /** @see OMEXMLService#validateOMEXML(java.lang.String, boolean) */
  @Override
  public boolean validateOMEXML(String xml, boolean pixelsHack) {
    // HACK: Inject a TiffData element beneath any childless Pixels elements.
    if (pixelsHack) {
      // convert XML string to DOM
      Document doc = null;
      Exception exception = null;
      try {
        doc = XMLTools.parseDOM(xml);
      }
      catch (ParserConfigurationException exc) { exception = exc; }
      catch (SAXException exc) { exception = exc; }
      catch (IOException exc) { exception = exc; }
      if (exception != null) {
        LOGGER.info("Malformed OME-XML", exception);
        return false;
      }

      // inject TiffData elements as needed
      NodeList list = doc.getElementsByTagName("Pixels");
      for (int i=0; i<list.getLength(); i++) {
        Node node = list.item(i);
        NodeList children = node.getChildNodes();
        boolean needsTiffData = true;
        for (int j=0; j<children.getLength(); j++) {
          Node child = children.item(j);
          String name = child.getLocalName();
          if ("TiffData".equals(name) || "BinData".equals(name)) {
            needsTiffData = false;
            break;
          }
        }
        if (needsTiffData) {
          // inject TiffData element
          Node tiffData = doc.createElement("TiffData");
          node.insertBefore(tiffData, node.getFirstChild());
        }
      }

      // convert tweaked DOM back to XML string
      try {
        xml = XMLTools.getXML(doc);
      }
      catch (TransformerConfigurationException exc) { exception = exc; }
      catch (TransformerException exc) { exception = exc; }
      if (exception != null) {
        LOGGER.info("Internal XML conversion error", exception);
        return false;
      }
    }
    return XMLTools.validateXML(xml, "OME-XML");
  }

  /**
   * @see OMEXMLService#getModuloAlongZ(OMEXMLMetadata, int)
   */
  @Override
  public Modulo getModuloAlongZ(OMEXMLMetadata omexml, int image) {
    return getModuloAlong(omexml, "ModuloAlongZ", image);
  }

  /**
   * @see OMEXMLService#getModuloAlongC(OMEXMLMetadata, int)
   */
  @Override
  public Modulo getModuloAlongC(OMEXMLMetadata omexml, int image) {
    return getModuloAlong(omexml, "ModuloAlongC", image);
  }

  /**
   * @see OMEXMLService#getModuloAlongT(OMEXMLMetadata, int)
   */
  @Override
  public Modulo getModuloAlongT(OMEXMLMetadata omexml, int image) {
    return getModuloAlong(omexml, "ModuloAlongT", image);
  }

  private Modulo getModuloAlong(OMEXMLMetadata omexml, String tag, int image) {
    OMEXMLMetadataRoot root = (OMEXMLMetadataRoot) omexml.getRoot();
    Image img = root.getImage(image);
    if (img == null) {
      return null;
    }

    for (int i=0; i<img.sizeOfLinkedAnnotationList(); i++) {
      Annotation annotation = img.getLinkedAnnotation(i);
      if (!(annotation instanceof XMLAnnotation)) {
        continue;
      }

      String xml = ((XMLAnnotation) annotation).getValue();

      try {
        Document annotationRoot = XMLTools.parseDOM(xml);
        NodeList nodes = annotationRoot.getElementsByTagName(tag);

        if (nodes.getLength() > 0) {
          Element modulo = (Element) nodes.item(0);
          NamedNodeMap attrs = modulo.getAttributes();

          Modulo m = new Modulo(tag.substring(tag.length() - 1));

          Node start = attrs.getNamedItem("Start");
          Node end = attrs.getNamedItem("End");
          Node step = attrs.getNamedItem("Step");
          Node type = attrs.getNamedItem("Type");
          Node typeDescription = attrs.getNamedItem("TypeDescription");
          Node unit = attrs.getNamedItem("Unit");

          if (start != null) {
            m.start = Double.parseDouble(start.getNodeValue());
          }
          if (end != null) {
            m.end = Double.parseDouble(end.getNodeValue());
          }
          if (step != null) {
            m.step = Double.parseDouble(step.getNodeValue());
          }
          if (type != null) {
            m.type = type.getNodeValue();
          }
          if (typeDescription != null) {
            m.typeDescription = typeDescription.getNodeValue();
          }
          if (unit != null) {
            m.unit = unit.getNodeValue();
          }

          NodeList labels = modulo.getElementsByTagName("Label");
          if (labels != null && labels.getLength() > 0) {
            m.labels = new String[labels.getLength()];
            for (int q=0; q<labels.getLength(); q++) {
              m.labels[q] = labels.item(q).getTextContent();
            }
          }

          return m;
        }
      }
      catch (ParserConfigurationException e) {
        LOGGER.debug("Failed to parse ModuloAlong", e);
      }
      catch (SAXException e) {
        LOGGER.debug("Failed to parse ModuloAlong", e);
      }
      catch (IOException e) {
        LOGGER.debug("Failed to parse ModuloAlong", e);
      }
    }
    return null;
  }

  /**
   * @see OMEXMLService#getOriginalMetadata(loci.formats.ome.OMEXMLMetadata)
   */
  @Override
  public Hashtable getOriginalMetadata(OMEXMLMetadata omexmlMeta) {
    OMEXMLMetadataRoot root = (OMEXMLMetadataRoot) omexmlMeta.getRoot();
    StructuredAnnotations annotations = root.getStructuredAnnotations();
    if (annotations == null) {
      return null;
    }

    Hashtable metadata = new Hashtable();

    for (int i=0; i<annotations.sizeOfXMLAnnotationList(); i++) {
      XMLAnnotation annotation = annotations.getXMLAnnotation(i);

      if (annotation instanceof OriginalMetadataAnnotation) {
        OriginalMetadataAnnotation original =
          (OriginalMetadataAnnotation) annotation;
        metadata.put(original.getKey(), original.getValueForKey());
        continue;
      }

      String xml = annotation.getValue();

      try {
        Document annotationRoot = XMLTools.parseDOM(xml);
        NodeList metadataNodes =
          annotationRoot.getElementsByTagName("OriginalMetadata");

        for (int meta=0; meta<metadataNodes.getLength(); meta++) {
          Element metadataNode = (Element) metadataNodes.item(meta);
          NodeList keys =
            metadataNode.getElementsByTagName("Key");
          NodeList values =
            metadataNode.getElementsByTagName("Value");

          for (int q=0; q<keys.getLength(); q++) {
            Node key = keys.item(q);
            Node value = values.item(q);

            metadata.put(key.getTextContent(), value.getTextContent());
          }
        }

        if (metadataNodes.getLength() == 0) {
          metadataNodes = annotationRoot.getDocumentElement().getChildNodes();

          for (int meta=0; meta<metadataNodes.getLength(); meta++) {
            // Not all nodes will be instances of Element, particularly if
            // the XML parsing was done by Xerces.  In particular, if a
            // comment is found, it will be an instance of
            // com.sun.org.apache.xerces.internal.dom.DeferredCommentImpl.
            if (metadataNodes.item(meta) instanceof Element) {
              Element node = (Element) metadataNodes.item(meta);
              String name = node.getNodeName();

              NamedNodeMap attrs = node.getAttributes();
              Node value = attrs.getNamedItem("Value");
              if (value != null) {
                metadata.put(name, value.getNodeValue());
              }
            }
          }
        }
      }
      catch (ParserConfigurationException e) {
        LOGGER.debug("Failed to parse OriginalMetadata", e);
      }
      catch (SAXException e) {
        LOGGER.debug("Failed to parse OriginalMetadata", e);
      }
      catch (IOException e) {
        LOGGER.debug("Failed to parse OriginalMetadata", e);
      }
    }

    return metadata;
  }

  /**
   * @see OMEXMLService#populateOriginalMetadata(loci.formats.ome.OMEXMLMetadata, Hashtable)
   */
  @Override
  public void populateOriginalMetadata(OMEXMLMetadata omexmlMeta,
    Hashtable<String, Object> metadata)
  {
    omexmlMeta.resolveReferences();

    if (metadata.size() == 0) {
      return;
    }

    OMEXMLMetadataRoot root = (OMEXMLMetadataRoot) omexmlMeta.getRoot();
    StructuredAnnotations annotations = root.getStructuredAnnotations();
    if (annotations == null) annotations = new StructuredAnnotations();
    int annotationIndex = annotations.sizeOfXMLAnnotationList();

    if (annotationIndex > 0) {
      String lastAnnotationID =
        omexmlMeta.getXMLAnnotationID(annotationIndex - 1);
      String lastIndex =
        lastAnnotationID.substring(lastAnnotationID.lastIndexOf(":") + 1);
      try {
        int index = Integer.parseInt(lastIndex);
        while (index >= annotationIndex) {
          annotationIndex++;
        }
      }
      catch (NumberFormatException e) { }
    }

    for (String key : metadata.keySet()) {
      OriginalMetadataAnnotation annotation = new OriginalMetadataAnnotation();
      annotation.setID(MetadataTools.createLSID("Annotation", annotationIndex));
      annotation.setKeyValue(key, metadata.get(key).toString());
      annotations.addXMLAnnotation(annotation);
      annotationIndex++;
    }

    root.setStructuredAnnotations(annotations);
    omexmlMeta.setRoot(root);
  }

  /**
   * @see OMEXMLService#populateOriginalMetadata(loci.formats.ome.OMEXMLMetadata, java.lang.String, java.lang.String)
   */
  @Override
  public void populateOriginalMetadata(OMEXMLMetadata omexmlMeta,
    String key, String value)
  {
    omexmlMeta.resolveReferences();
    OMEXMLMetadataRoot root = (OMEXMLMetadataRoot) omexmlMeta.getRoot();
    StructuredAnnotations annotations = root.getStructuredAnnotations();
    if (annotations == null) annotations = new StructuredAnnotations();
    int annotationIndex = annotations.sizeOfXMLAnnotationList();

    if (annotationIndex > 0) {
     String lastAnnotationID =
        omexmlMeta.getXMLAnnotationID(annotationIndex - 1);
      String lastIndex =
        lastAnnotationID.substring(lastAnnotationID.lastIndexOf(":") + 1);
      try {
        int index = Integer.parseInt(lastIndex);
        while (index >= annotationIndex) {
          annotationIndex++;
        }
      }
      catch (NumberFormatException e) { }
    }

    OriginalMetadataAnnotation annotation = new OriginalMetadataAnnotation();
    annotation.setID(MetadataTools.createLSID("Annotation", annotationIndex));
    annotation.setKeyValue(key, value);
    annotations.addXMLAnnotation(annotation);

    root.setStructuredAnnotations(annotations);
    omexmlMeta.setRoot(root);
  }

  /**
   * @see OMEXMLService#convertMetadata(java.lang.String, loci.formats.meta.MetadataStore)
   */
  @Override
  public void convertMetadata(String xml, MetadataStore dest)
    throws ServiceException {
    OMEXMLMetadataRoot ome = createRoot(transformToLatestVersion(xml));
    String rootVersion = getOMEXMLVersion(ome);
    String storeVersion = getOMEXMLVersion(dest);
    if (rootVersion.equals(storeVersion)) {
      // metadata store is already an OME-XML metadata object of the
      // correct schema version; populate OME-XML string directly
      if (!(dest instanceof OMEXMLMetadata)) {
        throw new IllegalArgumentException(
            "Expecting OMEXMLMetadata instance.");
      }

      dest.setRoot(ome);
    }
    else {
      // metadata store is incompatible; create an OME-XML
      // metadata object and copy it into the destination
      IMetadata src = createOMEXMLMetadata(xml);
      convertMetadata(src, dest);
    }
  }

  /**
   * @see OMEXMLService#convertMetadata(loci.formats.meta.MetadataRetrieve, loci.formats.meta.MetadataStore)
   */
  @Override
  public void convertMetadata(MetadataRetrieve src, MetadataStore dest) {
    MetadataConverter.convertMetadata(src, dest);
  }

  /** @see OMEXMLService#removeBinData(OMEXMLMetadata) */
  @Override
  public void removeBinData(OMEXMLMetadata omexmlMeta) {
    omexmlMeta.resolveReferences();
    OMEXMLMetadataRoot root = (OMEXMLMetadataRoot) omexmlMeta.getRoot();
    List<Image> images = root.copyImageList();
    for (Image img : images) {
      Pixels pix = img.getPixels();
      List<BinData> binData = pix.copyBinDataList();
      for (BinData bin : binData) {
        pix.removeBinData(bin);
      }
      pix.setMetadataOnly(null);
    }
    omexmlMeta.setRoot(root);
  }

  /** @see OMEXMLService#removeChannels(OMEXMLMetadata, int, int) */
  @Override
  public void removeChannels(OMEXMLMetadata omexmlMeta, int image, int sizeC) {
    omexmlMeta.resolveReferences();
    OMEXMLMetadataRoot root = (OMEXMLMetadataRoot) omexmlMeta.getRoot();
    Pixels img = root.getImage(image).getPixels();
    List<Channel> channels = img.copyChannelList();

    for (int c=0; c<channels.size(); c++) {
      Channel channel = channels.get(c);
      if (channel.getID() == null || c >= sizeC) {
        img.removeChannel(channel);
      }
    }
    omexmlMeta.setRoot(root);
  }

  /** @see OMEXMLService#addMetadataOnly(OMEXMLMetadata, int) */
  @Override
  public void addMetadataOnly(OMEXMLMetadata omexmlMeta, int image) {
    addMetadataOnly(omexmlMeta, image, true);
  }

  /** @see OMEXMLService#addMetadataOnly(OMEXMLMetadata, int, boolean) */
  public void addMetadataOnly(OMEXMLMetadata omexmlMeta, int image,
    boolean resolve)
  {
    if (resolve) {
      omexmlMeta.resolveReferences();
    }
    MetadataOnly meta = new MetadataOnly();
    OMEXMLMetadataRoot root = (OMEXMLMetadataRoot) omexmlMeta.getRoot();
    Pixels pix = root.getImage(image).getPixels();
    pix.setMetadataOnly(meta);
  }

  /** @see OMEXMLService#isEqual(OMEXMLMetadata, OMEXMLMetadata) */
  @Override
  public boolean isEqual(OMEXMLMetadata src1, OMEXMLMetadata src2) {
    src1.resolveReferences();
    src2.resolveReferences();
 
    OMEXMLMetadataRoot omeRoot1 = (OMEXMLMetadataRoot) src1.getRoot();
    OMEXMLMetadataRoot omeRoot2 = (OMEXMLMetadataRoot) src2.getRoot();

    DocumentBuilder builder = null;
    try {
      builder = DocumentBuilderFactory.newInstance().newDocumentBuilder();
    }
    catch (ParserConfigurationException e) {
      return false;
    }

    Document doc1 = builder.newDocument();
    Document doc2 = builder.newDocument();

    Element root1 = omeRoot1.asXMLElement(doc1);
    Element root2 = omeRoot2.asXMLElement(doc2);

    return equals(root1, root2);
  }

  @Override
  public void addModuloAlong(OMEXMLMetadata meta, CoreMetadata core, int imageIdx)
  {
    meta.resolveReferences();

    if (core.moduloZ.length() == 1 && core.moduloC.length() == 1 &&
      core.moduloT.length() == 1)
    {
      // nothing to populate
      return;
    }

    OMEXMLMetadataRoot root = (OMEXMLMetadataRoot) meta.getRoot();
    Image image;
    try {
      image = root.getImage(imageIdx);
    } catch (IndexOutOfBoundsException ieeb) {
      // If there is no image of the given index,
      // then we are considering the metadata corrupt,
      // and exiting without doing anything.
      return;
    }
    StructuredAnnotations annotations = root.getStructuredAnnotations();
    if (annotations == null) annotations = new StructuredAnnotations();
    int annotationIndex = annotations.sizeOfXMLAnnotationList();

    final Set<String> knownModulos = new HashSet<String>();
    if (annotationIndex > 0) {
     // Check which modulo annotations are already present.
     for (int idx = 0; idx < annotationIndex; idx++) {
       if (ModuloAnnotation.MODULO_NS.equals(
         meta.getXMLAnnotationNamespace(idx))) {

         // ignore this annotation if it is not linked to the current Image
         boolean ignore = true;
         String xmlID = meta.getXMLAnnotationID(idx);
         for (int link=0; link<image.sizeOfLinkedAnnotationList(); link++) {
           if (xmlID.equals(image.getLinkedAnnotation(link).getID()))
           {
             ignore = false;
             break;
           }
         }
         if (ignore) {
           continue;
         }

         String value = meta.getXMLAnnotationValue(idx);
         try {
           Document doc = XMLTools.parseDOM(value);
           NodeList modulos = doc.getElementsByTagName("Modulo");
           for (int m = 0; m < modulos.getLength(); m++) {
             Node modulo = modulos.item(m);
             NodeList children = modulo.getChildNodes();
             for (int c = 0; c < children.getLength(); c++) {
               Node child = children.item(c);
               String name = child.getNodeName();
               knownModulos.add(name);
             }
           }
         } catch (Exception e) {
           LOGGER.warn("Could not parse XML from annotation: {}", value, e);
         }
       }
     }

     // Calculate the next annotation ID that should be used.
     String lastAnnotationID = meta.getXMLAnnotationID(annotationIndex - 1);
      String lastIndex =
        lastAnnotationID.substring(lastAnnotationID.lastIndexOf(":") + 1);
      try {
        int index = Integer.parseInt(lastIndex);
        while (index >= annotationIndex) {
          annotationIndex++;
        }
      }
      catch (NumberFormatException e) { }
    }

    int imageAnnotation = 0;

    if (core.moduloZ.length() > 1 && !knownModulos.contains("ModuloAlongZ")) {
      createModulo(meta, core.moduloZ,
        annotations, image, imageIdx, annotationIndex, imageAnnotation);
      annotationIndex++;
      imageAnnotation++;
    }

    if (core.moduloC.length() > 1 && !knownModulos.contains("ModuloAlongC")) {
        createModulo(meta, core.moduloC,
          annotations, image, imageIdx, annotationIndex, imageAnnotation);
        annotationIndex++;
        imageAnnotation++;
    }

    if (core.moduloT.length() > 1 && !knownModulos.contains("ModuloAlongT")) {
      createModulo(meta, core.moduloT,
        annotations, image, imageIdx, annotationIndex, imageAnnotation);
      annotationIndex++;
      imageAnnotation++;
    }

    root.setStructuredAnnotations(annotations);
    meta.setRoot(root);
  }

  private void createModulo(
          final OMEXMLMetadata meta,
          final Modulo modulo,
          final StructuredAnnotations annotations,
          final Image image,
          final int imageIdx,
          final int annotationIndex,
          final int imageAnnotation) {
    ModuloAnnotation annotation = new ModuloAnnotation();
    annotation.setModulo(meta, modulo);
    String id = MetadataTools.createLSID("Annotation", annotationIndex);
    annotation.setID(id);
    annotations.addXMLAnnotation(annotation);
    meta.setImageAnnotationRef(id, imageIdx, imageAnnotation);
    image.linkAnnotation(annotation);
  }

  // -- Utility methods - casting --

  /** @see OMEXMLService#asStore(loci.formats.meta.MetadataRetrieve) */
  @Override
  public MetadataStore asStore(MetadataRetrieve meta) {
    return meta instanceof MetadataStore ? (MetadataStore) meta : null;
  }

  /** @see OMEXMLService#asRetrieve(loci.formats.meta.MetadataStore) */
  @Override
  public MetadataRetrieve asRetrieve(MetadataStore meta) {
    return meta instanceof MetadataRetrieve ? (MetadataRetrieve) meta : null;
  }

  // -- Helper methods --

  /** Ensures that an xmlns:ome element exists. */
  private String verifyOMENamespace(String xml) {
    try {
      Document doc = XMLTools.parseDOM(xml);
      Element e = doc.getDocumentElement();
      String omeNamespace = e.getAttribute("xmlns:ome");
      if (omeNamespace == null || omeNamespace.equals("")) {
        e.setAttribute("xmlns:ome", e.getAttribute("xmlns"));
      }
      return XMLTools.getXML(doc);
    }
    catch (ParserConfigurationException pce) { }
    catch (TransformerConfigurationException tce) { }
    catch (TransformerException te) { }
    catch (SAXException se) { }
    catch (IOException ioe) { }
    return null;
  }

  /** Compares two Elements for equality. */
  public boolean equals(Node e1, Node e2) {
    NodeList children1 = e1.getChildNodes();
    NodeList children2 = e2.getChildNodes();

    String localName1 = e1.getLocalName();
    if (localName1 == null) {
      localName1 = "";
    }
    String localName2 = e2.getLocalName();
    if (localName2 == null) {
      localName2 = "";
    }
    if (!localName1.equals(localName2)) {
      return false;
    }

    if (localName1.equals("StructuredAnnotations")) {
      // we don't care about StructuredAnnotations at all
      return true;
    }

    NamedNodeMap attributes1 = e1.getAttributes();
    NamedNodeMap attributes2 = e2.getAttributes();

    if (attributes1 == null || attributes2 == null) {
      if ((attributes1 == null && attributes2 != null) ||
        (attributes1 != null && attributes2 == null))
      {
        return false;
      }
    }
    else if (attributes1.getLength() != attributes2.getLength()) {
      return false;
    }
    else {
      // make sure that all of the attributes are equal, except for IDs

      int nAttributes = attributes1.getLength();

      for (int i=0; i<nAttributes; i++) {
        Node n1 = attributes1.item(i);
        String localName = n1.getNodeName();

        if (localName != null && !localName.equals("ID")) {
          Node n2 = attributes2.getNamedItem(localName);
          if (n2 == null) {
            return false;
          }

          if (!equals(n1, n2)) {
            return false;
          }
        }
        else if ("ID".equals(localName)) {
          if (localName1.endsWith("Settings")) {
            // this is a reference to a different node
            // the references are equal if the two referenced nodes are equal

            Node n2 = attributes2.getNamedItem(localName);

            Node realRoot1 = findRootNode(e1);
            Node realRoot2 = findRootNode(e2);

            String refName = localName1.replaceAll("Settings", "");

            Node ref1 = findChildWithID(realRoot1, refName, n1.getNodeValue());
            Node ref2 = findChildWithID(realRoot2, refName, n2.getNodeValue());

            if (ref1 == null && ref2 == null) {
              return true;
            }
            else if ((ref1 == null && ref2 != null) ||
              (ref1 != null && ref2 == null) || !equals(ref1, ref2))
            {
              return false;
            }
          }
        }
      }
    }

    if (children1.getLength() != children2.getLength()) {
      return false;
    }

    Object node1 = e1.getNodeValue();
    Object node2 = e2.getNodeValue();

    if (node1 == null && node2 != null) {
      return false;
    }
    if (node1 != null && !node1.equals(node2) && !localName1.equals("")) {
      return false;
    }

    for (int i=0; i<children1.getLength(); i++) {
      if (!equals(children1.item(i), children2.item(i))) {
        return false;
      }
    }
    return true;
  }

  /** Return the absolute root node for the specified child node. */
  private Node findRootNode(Node child) {
    if (child.getParentNode() != null) {
      return findRootNode(child.getParentNode());
    }
    return child;
  }

  /** Return the child node with specified value for the "ID" attribute. */
  private Node findChildWithID(Node root, String name, String id) {
    NamedNodeMap attributes = root.getAttributes();
    if (attributes != null) {
      Node idNode = attributes.getNamedItem("ID");

      if (idNode != null && id.equals(idNode.getNodeValue()) &&
        name.equals(root.getNodeName()))
      {
        return root;
      }
    }

    NodeList children = root.getChildNodes();

    for (int i=0; i<children.getLength(); i++) {
      Node result = findChildWithID(children.item(i), name, id);
      if (result != null) {
        return result;
      }
    }

    return null;
  }

}<|MERGE_RESOLUTION|>--- conflicted
+++ resolved
@@ -91,11 +91,7 @@
 {
 
   /** Latest OME-XML version namespace. */
-<<<<<<< HEAD
-  public static final String LATEST_VERSION = "2013-10-dev-5";
-=======
   public static final String LATEST_VERSION = "2015-01";
->>>>>>> 78e4fcb3
 
   public static final String NO_OME_XML_MSG =
     "ome-xml.jar is required to read OME-TIFF files.  " +
@@ -127,11 +123,7 @@
   private static final String XSLT_201206 =
     XSLT_PATH + "2012-06-to-2013-06.xsl";
   private static final String XSLT_201306 =
-<<<<<<< HEAD
-    XSLT_PATH + "2013-06-to-2013-10-dev-5.xsl";
-=======
     XSLT_PATH + "2013-06-to-2015-01.xsl";
->>>>>>> 78e4fcb3
 
   // -- Cached stylesheets --
 
@@ -210,11 +202,7 @@
       if (!version.equals("2009-09") && !version.equals("2010-04") &&
         !version.equals("2010-06") && !version.equals("2011-06") &&
         !version.equals("2012-06") && !version.equals("2013-06") &&
-<<<<<<< HEAD
-        !version.equals("2013-10-dev-5") )
-=======
         !version.equals("2015-01") )
->>>>>>> 78e4fcb3
       {
         transformed = verifyOMENamespace(transformed);
         LOGGER.debug("Running UPDATE_200809 stylesheet.");
@@ -229,11 +217,7 @@
       if (!version.equals("2010-04") && !version.equals("2010-06") &&
         !version.equals("2011-06") && !version.equals("2012-06") &&
         !version.equals("2013-06") &&
-<<<<<<< HEAD
-        !version.equals("2013-10-dev-5") )
-=======
         !version.equals("2015-01") )
->>>>>>> 78e4fcb3
       {
         transformed = verifyOMENamespace(transformed);
         LOGGER.debug("Running UPDATE_200909 stylesheet.");
@@ -249,11 +233,7 @@
 
       if (!version.equals("2010-06") && !version.equals("2011-06") &&
         !version.equals("2012-06") && !version.equals("2013-06") &&
-<<<<<<< HEAD
-        !version.equals("2013-10-dev-5") )
-=======
         !version.equals("2015-01") )
->>>>>>> 78e4fcb3
       {
         transformed = verifyOMENamespace(transformed);
         LOGGER.debug("Running UPDATE_201004 stylesheet.");
@@ -268,11 +248,7 @@
 
       if (!version.equals("2011-06") && !version.equals("2012-06") &&
         !version.equals("2013-06") &&
-<<<<<<< HEAD
-        !version.equals("2013-10-dev-5") ) {
-=======
         !version.equals("2015-01") ) {
->>>>>>> 78e4fcb3
         transformed = verifyOMENamespace(transformed);
         LOGGER.debug("Running UPDATE_201006 stylesheet.");
         if (update201006 == null) {
@@ -285,11 +261,7 @@
       LOGGER.debug("XML updated to at least 2011-06");
 
       if (!version.equals("2012-06") && !version.equals("2013-06") &&
-<<<<<<< HEAD
-        !version.equals("2013-10-dev-5") ) {
-=======
         !version.equals("2015-01") ) {
->>>>>>> 78e4fcb3
         transformed = verifyOMENamespace(transformed);
         LOGGER.debug("Running UPDATE_201106 stylesheet.");
         if (update201106 == null) {
@@ -302,11 +274,7 @@
       LOGGER.debug("XML updated to at least 2012-06");
 
       if (!version.equals("2013-06") &&
-<<<<<<< HEAD
-        !version.equals("2013-10-dev-5") ) {
-=======
         !version.equals("2015-01") ) {
->>>>>>> 78e4fcb3
         transformed = verifyOMENamespace(transformed);
         LOGGER.debug("Running UPDATE_201206 stylesheet.");
         if (update201206 == null) {
@@ -318,11 +286,7 @@
       else transformed = xml;
       LOGGER.debug("XML updated to at least 2013-06");
 
-<<<<<<< HEAD
-      if (!version.equals("2013-10-dev-5") ) {
-=======
       if (!version.equals("2015-01") ) {
->>>>>>> 78e4fcb3
         transformed = verifyOMENamespace(transformed);
         LOGGER.debug("Running UPDATE_201306 stylesheet.");
         if (update201306 == null) {
@@ -332,11 +296,7 @@
         transformed = XMLTools.transformXML(transformed, update201306);
       }
       else transformed = xml;
-<<<<<<< HEAD
-      LOGGER.debug("XML updated to at least 2013-10-dev-5");
-=======
       LOGGER.debug("XML updated to at least 2015-01");
->>>>>>> 78e4fcb3
 
 
       // fix namespaces
