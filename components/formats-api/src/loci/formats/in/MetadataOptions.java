--- conflicted
+++ resolved
@@ -2,24 +2,20 @@
  * #%L
  * Top-level reader and writer APIs
  * %%
-<<<<<<< HEAD
- * Copyright (C) 2005 - 2016 Open Microscopy Environment:
-=======
  * Copyright (C) 2005 - 2017 Open Microscopy Environment:
->>>>>>> 739894ef
  *   - Board of Regents of the University of Wisconsin-Madison
  *   - Glencoe Software, Inc.
  *   - University of Dundee
  * %%
  * Redistribution and use in source and binary forms, with or without
  * modification, are permitted provided that the following conditions are met:
- * 
+ *
  * 1. Redistributions of source code must retain the above copyright notice,
  *    this list of conditions and the following disclaimer.
  * 2. Redistributions in binary form must reproduce the above copyright notice,
  *    this list of conditions and the following disclaimer in the documentation
  *    and/or other materials provided with the distribution.
- * 
+ *
  * THIS SOFTWARE IS PROVIDED BY THE COPYRIGHT HOLDERS AND CONTRIBUTORS "AS IS"
  * AND ANY EXPRESS OR IMPLIED WARRANTIES, INCLUDING, BUT NOT LIMITED TO, THE
  * IMPLIED WARRANTIES OF MERCHANTABILITY AND FITNESS FOR A PARTICULAR PURPOSE
@@ -38,11 +34,7 @@
 
 
 /**
-<<<<<<< HEAD
- *
-=======
  * Holds metadata-related options.
->>>>>>> 739894ef
  */
 public interface MetadataOptions {
 
@@ -61,26 +53,6 @@
   MetadataLevel getMetadataLevel();
 
   /**
-<<<<<<< HEAD
-   * Retrieve a value which may have been set via
-   * {@link #setMetadataOption(String, Object)}. Consumers must be ready for
-   * nulls but an exception will not be thrown.
-   *
-   * @return value or null if the key is not present.
-   */
-  Object getMetadataOption(String key);
-
-  /**
-   * Place an arbitrary key/value pair in this instance for influencing
-   * the behavior of readers. See the individual reader documentation
-   * for details.
-   *
-   * @param key May not be null.
-   * @param value A null value unsets the key.
-   * @return previous value if any.
-   */
-  Object setMetadataOption(String key, Object value);
-=======
    * Specifies whether or not to validate files when reading.
    *
    * @param validate {@code true} if files should be validated, {@code
@@ -95,6 +67,5 @@
    * false} otherwise.
    */
   boolean isValidate();
->>>>>>> 739894ef
 
 }