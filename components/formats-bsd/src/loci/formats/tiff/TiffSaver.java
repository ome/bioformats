--- conflicted
+++ resolved
@@ -2,11 +2,7 @@
  * #%L
  * BSD implementations of Bio-Formats readers and writers
  * %%
-<<<<<<< HEAD
- * Copyright (C) 2005 - 2016 Open Microscopy Environment:
-=======
  * Copyright (C) 2005 - 2017 Open Microscopy Environment:
->>>>>>> 739894ef
  *   - Board of Regents of the University of Wisconsin-Madison
  *   - Glencoe Software, Inc.
  *   - University of Dundee
@@ -454,10 +450,438 @@
       }
       writeIFDStrips(ifd, no, strips, nChannels, last, x, y, defaultByteCount);
     }
-<<<<<<< HEAD
+    finally {
+      if (in != null) {
+        in.close();
+      }
+    }
+  }
+
+  public void writeIFD(IFD ifd, long nextOffset)
+    throws FormatException, IOException
+  {
+    TreeSet<Integer> keys = new TreeSet<Integer>(ifd.keySet());
+    int keyCount = keys.size();
+
+    if (ifd.containsKey(new Integer(IFD.LITTLE_ENDIAN))) keyCount--;
+    if (ifd.containsKey(new Integer(IFD.BIG_TIFF))) keyCount--;
+    if (ifd.containsKey(new Integer(IFD.REUSE))) keyCount--;
+
+    long fp = out.getFilePointer();
+    int bytesPerEntry = bigTiff ? TiffConstants.BIG_TIFF_BYTES_PER_ENTRY :
+      TiffConstants.BYTES_PER_ENTRY;
+    int ifdBytes = (bigTiff ? 16 : 6) + bytesPerEntry * keyCount;
+
+    if (bigTiff) out.writeLong(keyCount);
+    else out.writeShort(keyCount);
+
+    ByteArrayHandle extra = new ByteArrayHandle();
+    RandomAccessOutputStream extraStream = new RandomAccessOutputStream(extra);
+
+    for (Integer key : keys) {
+      if (key.equals(IFD.LITTLE_ENDIAN) || key.equals(IFD.BIG_TIFF) ||
+          key.equals(IFD.REUSE)) continue;
+
+      Object value = ifd.get(key);
+      writeIFDValue(extraStream, ifdBytes + fp, key.intValue(), value);
+    }
+    if (bigTiff) out.seek(out.getFilePointer());
+    writeIntValue(out, nextOffset);
+    out.write(extra.getBytes(), 0, (int) extra.length());
+    extraStream.close();
+  }
+
+  /**
+   * Writes the given IFD value to the given output object.
+   * @param extraOut buffer to which "extra" IFD information should be written
+   * @param offset global offset to use for IFD offset values
+   * @param tag IFD tag to write
+   * @param value IFD value to write
+   */
+  public void writeIFDValue(RandomAccessOutputStream extraOut, long offset,
+    int tag, Object value)
+    throws FormatException, IOException
+  {
+    extraOut.order(isLittleEndian());
+
+    // convert singleton objects into arrays, for simplicity
+    if (value instanceof Short) {
+      value = new short[] {((Short) value).shortValue()};
+    }
+    else if (value instanceof Integer) {
+      value = new int[] {((Integer) value).intValue()};
+    }
+    else if (value instanceof Long) {
+      value = new long[] {((Long) value).longValue()};
+    }
+    else if (value instanceof TiffRational) {
+      value = new TiffRational[] {(TiffRational) value};
+    }
+    else if (value instanceof Float) {
+      value = new float[] {((Float) value).floatValue()};
+    }
+    else if (value instanceof Double) {
+      value = new double[] {((Double) value).doubleValue()};
+    }
+
+    int dataLength = bigTiff ? 8 : 4;
+
+    // write directory entry to output buffers
+    out.writeShort(tag); // tag
+    if (value instanceof short[]) {
+      short[] q = (short[]) value;
+      out.writeShort(IFDType.BYTE.getCode());
+      writeIntValue(out, q.length);
+      if (q.length <= dataLength) {
+        for (int i=0; i<q.length; i++) out.writeByte(q[i]);
+        for (int i=q.length; i<dataLength; i++) out.writeByte(0);
+      }
+      else {
+        writeIntValue(out, offset + extraOut.length());
+        for (int i=0; i<q.length; i++) extraOut.writeByte(q[i]);
+      }
+    }
+    else if (value instanceof String) { // ASCII
+      byte[] q = ((String) value).getBytes(Charset.forName(Constants.ENCODING));
+      out.writeShort(IFDType.ASCII.getCode()); // type
+      writeIntValue(out, q.length + 1);
+      if (q.length < dataLength) {
+        for (int i=0; i<q.length; i++) out.writeByte(q[i]); // value(s)
+        for (int i=q.length; i<dataLength; i++) out.writeByte(0); // padding
+      }
+      else {
+        writeIntValue(out, offset + extraOut.length());
+        for (int i=0; i<q.length; i++) extraOut.writeByte(q[i]); // values
+        extraOut.writeByte(0); // concluding NULL byte
+      }
+    }
+    else if (value instanceof int[]) { // SHORT
+      int[] q = (int[]) value;
+      out.writeShort(IFDType.SHORT.getCode()); // type
+      writeIntValue(out, q.length);
+      if (q.length <= dataLength / 2) {
+        for (int i=0; i<q.length; i++) {
+          out.writeShort(q[i]); // value(s)
+        }
+        for (int i=q.length; i<dataLength / 2; i++) {
+          out.writeShort(0); // padding
+        }
+      }
+      else {
+        writeIntValue(out, offset + extraOut.length());
+        for (int i=0; i<q.length; i++) {
+          extraOut.writeShort(q[i]); // values
+        }
+      }
+    }
+    else if (value instanceof long[]) { // LONG
+      long[] q = (long[]) value;
+
+      int type = bigTiff ? IFDType.LONG8.getCode() : IFDType.LONG.getCode();
+      out.writeShort(type);
+      writeIntValue(out, q.length);
+
+      int div = bigTiff ? 8 : 4;
+
+      if (q.length <= dataLength / div) {
+        for (int i=0; i<q.length; i++) {
+          writeIntValue(out, q[0]);
+        }
+        for (int i=q.length; i<dataLength / div; i++) {
+          writeIntValue(out, 0);
+        }
+      }
+      else {
+        writeIntValue(out, offset + extraOut.length());
+        for (int i=0; i<q.length; i++) {
+          writeIntValue(extraOut, q[i]);
+        }
+      }
+    }
+    else if (value instanceof TiffRational[]) { // RATIONAL
+      TiffRational[] q = (TiffRational[]) value;
+      out.writeShort(IFDType.RATIONAL.getCode()); // type
+      writeIntValue(out, q.length);
+      if (bigTiff && q.length == 1) {
+        out.writeInt((int) q[0].getNumerator());
+        out.writeInt((int) q[0].getDenominator());
+      }
+      else {
+        writeIntValue(out, offset + extraOut.length());
+        for (int i=0; i<q.length; i++) {
+          extraOut.writeInt((int) q[i].getNumerator());
+          extraOut.writeInt((int) q[i].getDenominator());
+        }
+      }
+    }
+    else if (value instanceof float[]) { // FLOAT
+      float[] q = (float[]) value;
+      out.writeShort(IFDType.FLOAT.getCode()); // type
+      writeIntValue(out, q.length);
+      if (q.length <= dataLength / 4) {
+        for (int i=0; i<q.length; i++) {
+          out.writeFloat(q[0]); // value
+        }
+        for (int i=q.length; i<dataLength / 4; i++) {
+          out.writeInt(0); // padding
+        }
+      }
+      else {
+        writeIntValue(out, offset + extraOut.length());
+        for (int i=0; i<q.length; i++) {
+          extraOut.writeFloat(q[i]); // values
+        }
+      }
+    }
+    else if (value instanceof double[]) { // DOUBLE
+      double[] q = (double[]) value;
+      out.writeShort(IFDType.DOUBLE.getCode()); // type
+      writeIntValue(out, q.length);
+      writeIntValue(out, offset + extraOut.length());
+      for (int i=0; i<q.length; i++) {
+        extraOut.writeDouble(q[i]); // values
+      }
+    }
+    else {
+      throw new FormatException("Unknown IFD value type (" +
+        value.getClass().getName() + "): " + value);
+    }
+  }
+
+  public void overwriteLastIFDOffset(RandomAccessInputStream raf)
+    throws FormatException, IOException
+  {
+    if (raf == null)
+      throw new FormatException("Output cannot be null");
+    TiffParser parser = new TiffParser(raf);
+    long[] offsets = parser.getIFDOffsets();
+    out.seek(raf.getFilePointer() - (bigTiff ? 8 : 4));
+    writeIntValue(out, 0);
+  }
+
+  /**
+   * Surgically overwrites an existing IFD value with the given one. This
+   * method requires that the IFD directory entry already exist. It
+   * intelligently updates the count field of the entry to match the new
+   * length. If the new length is longer than the old length, it appends the
+   * new data to the end of the file and updates the offset field; if not, or
+   * if the old data is already at the end of the file, it overwrites the old
+   * data in place.
+   */
+  public void overwriteIFDValue(RandomAccessInputStream raf,
+    int ifd, int tag, Object value) throws FormatException, IOException
+  {
+    if (raf == null)
+      throw new FormatException("Output cannot be null");
+    LOGGER.debug("overwriteIFDValue (ifd={}; tag={}; value={})",
+      new Object[] {ifd, tag, value});
+
+    raf.seek(0);
+    TiffParser parser = new TiffParser(raf);
+    Boolean valid = parser.checkHeader();
+    if (valid == null) {
+      throw new FormatException("Invalid TIFF header");
+    }
+
+    boolean little = valid.booleanValue();
+    boolean bigTiff = parser.isBigTiff();
+
+    setLittleEndian(little);
+    setBigTiff(bigTiff);
+
+    long offset = bigTiff ? 8 : 4; // offset to the IFD
+
+    int bytesPerEntry = bigTiff ?
+      TiffConstants.BIG_TIFF_BYTES_PER_ENTRY : TiffConstants.BYTES_PER_ENTRY;
+
+    raf.seek(offset);
+
+    // skip to the correct IFD
+    long[] offsets = parser.getIFDOffsets();
+    if (ifd >= offsets.length) {
+      throw new FormatException(
+        "No such IFD (" + ifd + " of " + offsets.length + ")");
+    }
+    raf.seek(offsets[ifd]);
+
+    // get the number of directory entries
+    long num = bigTiff ? raf.readLong() : raf.readUnsignedShort();
+
+    // search directory entries for proper tag
+    for (int i=0; i<num; i++) {
+      raf.seek(offsets[ifd] + (bigTiff ? 8 : 2) + bytesPerEntry * i);
+
+      TiffIFDEntry entry = parser.readTiffIFDEntry();
+      if (entry.getTag() == tag) {
+        // write new value to buffers
+        ByteArrayHandle ifdBuf = new ByteArrayHandle(bytesPerEntry);
+        RandomAccessOutputStream ifdOut = new RandomAccessOutputStream(ifdBuf);
+        ByteArrayHandle extraBuf = new ByteArrayHandle();
+        RandomAccessOutputStream extraOut =
+          new RandomAccessOutputStream(extraBuf);
+        extraOut.order(little);
+        TiffSaver saver = new TiffSaver(ifdOut, ifdBuf);
+        saver.setLittleEndian(isLittleEndian());
+        saver.writeIFDValue(extraOut, entry.getValueOffset(), tag, value);
+        ifdOut.close();
+        saver.close();
+        extraOut.close();
+
+        ifdBuf.seek(0);
+        extraBuf.seek(0);
+
+        // extract new directory entry parameters
+        int newTag = ifdBuf.readShort();
+        int newType = ifdBuf.readShort();
+        int newCount;
+        long newOffset;
+        if (bigTiff) {
+          newCount = ifdBuf.readInt();
+          newOffset = ifdBuf.readLong();
+        }
+        else {
+          newCount = ifdBuf.readInt();
+          newOffset = ifdBuf.readInt();
+        }
+        LOGGER.debug("overwriteIFDValue:");
+        LOGGER.debug("\told ({});", entry);
+        LOGGER.debug("\tnew: (tag={}; type={}; count={}; offset={})",
+          new Object[] {newTag, newType, newCount, newOffset});
+
+        // determine the best way to overwrite the old entry
+        if (extraBuf.length() == 0) {
+          // new entry is inline; if old entry wasn't, old data is orphaned
+          // do not override new offset value since data is inline
+          LOGGER.debug("overwriteIFDValue: new entry is inline");
+        }
+        else if (entry.getValueOffset() + entry.getValueCount() *
+          entry.getType().getBytesPerElement() == raf.length())
+        {
+          // old entry was already at EOF; overwrite it
+          newOffset = entry.getValueOffset();
+          LOGGER.debug("overwriteIFDValue: old entry is at EOF");
+        }
+        else if (newCount <= entry.getValueCount()) {
+          // new entry is as small or smaller than old entry; overwrite it
+          newOffset = entry.getValueOffset();
+          LOGGER.debug("overwriteIFDValue: new entry is <= old entry");
+        }
+        else {
+          // old entry was elsewhere; append to EOF, orphaning old entry
+          newOffset = raf.length();
+          LOGGER.debug("overwriteIFDValue: old entry will be orphaned");
+        }
+
+        // overwrite old entry
+        out.seek(offsets[ifd] + (bigTiff ? 8 : 2) + bytesPerEntry * i + 2);
+        out.writeShort(newType);
+        writeIntValue(out, newCount);
+        writeIntValue(out, newOffset);
+        if (extraBuf.length() > 0) {
+          out.seek(newOffset);
+          out.write(extraBuf.getByteBuffer(), 0, newCount);
+        }
+        return;
+      }
+    }
+
+    throw new FormatException("Tag not found (" + IFD.getIFDTagName(tag) + ")");
+  }
+
+  /** Convenience method for overwriting a file's first ImageDescription. */
+  public void overwriteComment(RandomAccessInputStream in, Object value)
+    throws FormatException, IOException
+  {
+    overwriteIFDValue(in, 0, IFD.IMAGE_DESCRIPTION, value);
+  }
+
+  // -- Helper methods --
+
+  /**
+   * Coverts a list to a primitive array.
+   * @param l The list of <code>Long</code> to convert.
+   * @return A primitive array of type <code>long[]</code> with the values from
+   * </code>l</code>.
+   */
+  private long[] toPrimitiveArray(List<Long> l) {
+    long[] toReturn = new long[l.size()];
+    for (int i = 0; i < l.size(); i++) {
+      toReturn[i] = l.get(i);
+    }
+    return toReturn;
+  }
+
+  /**
+   * Write the given value to the given RandomAccessOutputStream.
+   * If the 'bigTiff' flag is set, then the value will be written as an 8 byte
+   * long; otherwise, it will be written as a 4 byte integer.
+   */
+  private void writeIntValue(RandomAccessOutputStream out, long offset)
+    throws IOException
+  {
+    if (bigTiff) {
+      out.writeLong(offset);
+    }
+    else {
+      out.writeInt((int) offset);
+    }
+  }
+
+  /**
+   * Makes a valid IFD.
+   *
+   * @param ifd The IFD to handle.
+   * @param pixelType The pixel type.
+   * @param nChannels The number of channels.
+   */
+  private void makeValidIFD(IFD ifd, int pixelType, int nChannels) {
+    int bytesPerPixel = FormatTools.getBytesPerPixel(pixelType);
+    int bps = 8 * bytesPerPixel;
+    int[] bpsArray = new int[nChannels];
+    Arrays.fill(bpsArray, bps);
+    ifd.putIFDValue(IFD.BITS_PER_SAMPLE, bpsArray);
+
+    if (FormatTools.isFloatingPoint(pixelType)) {
+      ifd.putIFDValue(IFD.SAMPLE_FORMAT, 3);
+    }
+    if (ifd.getIFDValue(IFD.COMPRESSION) == null) {
+      ifd.putIFDValue(IFD.COMPRESSION, TiffCompression.UNCOMPRESSED.getCode());
+    }
+
+    boolean indexed = nChannels == 1 && ifd.getIFDValue(IFD.COLOR_MAP) != null;
+    PhotoInterp pi = indexed ? PhotoInterp.RGB_PALETTE :
+      nChannels == 1 ? PhotoInterp.BLACK_IS_ZERO : PhotoInterp.RGB;
+    ifd.putIFDValue(IFD.PHOTOMETRIC_INTERPRETATION, pi.getCode());
+
+    ifd.putIFDValue(IFD.SAMPLES_PER_PIXEL, nChannels);
+
+    if (ifd.get(IFD.X_RESOLUTION) == null) {
+      ifd.putIFDValue(IFD.X_RESOLUTION, new TiffRational(1, 1));
+    }
+    if (ifd.get(IFD.Y_RESOLUTION) == null) {
+      ifd.putIFDValue(IFD.Y_RESOLUTION, new TiffRational(1, 1));
+    }
+    if (ifd.get(IFD.SOFTWARE) == null) {
+      ifd.putIFDValue(IFD.SOFTWARE, FormatTools.CREATOR);
+    }
+    if (ifd.get(IFD.ROWS_PER_STRIP) == null &&
+      ifd.get(IFD.TILE_WIDTH) == null && ifd.get(IFD.TILE_LENGTH) == null)
+    {
+      ifd.putIFDValue(IFD.ROWS_PER_STRIP, new long[] {1});
+    }
+    if (ifd.get(IFD.IMAGE_DESCRIPTION) == null) {
+      ifd.putIFDValue(IFD.IMAGE_DESCRIPTION, "");
+    }
+  }
+
+  private void writeIFDStrips(IFD ifd, int no, byte[][] strips,
+      int nChannels, boolean last, int x, int y, long defaultByteCount) throws FormatException, IOException {
+    int tilesPerRow = (int) ifd.getTilesPerRow();
+    int tilesPerColumn = (int) ifd.getTilesPerColumn();
+    boolean interleaved = ifd.getPlanarConfiguration() == 1;
+    boolean isTiled = ifd.isTiled();
 
     // record strip byte counts and offsets
-
     List<Long> byteCounts = new ArrayList<Long>();
     List<Long> offsets = new ArrayList<Long>();
     long totalTiles = tilesPerRow * tilesPerColumn;
@@ -477,7 +901,7 @@
     }
     else {
       while (byteCounts.size() < totalTiles) {
-        byteCounts.add(0L);
+        byteCounts.add(defaultByteCount);
       }
     }
     int tileOrStripOffsetX = x / (int) ifd.getTileWidth();
@@ -495,6 +919,12 @@
       while (offsets.size() < totalTiles) {
         offsets.add(0L);
       }
+      if (isTiled && tileOrStripOffsetX == 0 && tileOrStripOffsetY == 0) {
+        sequentialTileOffsets = offsets;
+      }
+      else if (isTiled) {
+        offsets = sequentialTileOffsets;
+      }
     }
 
     if (isTiled) {
@@ -507,6 +937,12 @@
     }
 
     long fp = out.getFilePointer();
+    if (isTiled && tileOrStripOffsetX == 0 && tileOrStripOffsetY == 0) {
+      sequentialTileFilePointer = fp;
+    }
+    else if (isTiled) {
+      fp = sequentialTileFilePointer;
+    }
     writeIFD(ifd, 0);
 
     // strips.length is the total number of strips being written during
@@ -541,535 +977,6 @@
             "Writing tile/strip %d/%d size: %d offset: %d",
             thisOffset + 1, totalTiles, byteCounts.get(thisOffset),
             offsets.get(thisOffset)));
-=======
-    finally {
-      if (in != null) {
-        in.close();
->>>>>>> 739894ef
-      }
-    }
-  }
-
-  public void writeIFD(IFD ifd, long nextOffset)
-    throws FormatException, IOException
-  {
-    TreeSet<Integer> keys = new TreeSet<Integer>(ifd.keySet());
-    int keyCount = keys.size();
-
-    if (ifd.containsKey(new Integer(IFD.LITTLE_ENDIAN))) keyCount--;
-    if (ifd.containsKey(new Integer(IFD.BIG_TIFF))) keyCount--;
-    if (ifd.containsKey(new Integer(IFD.REUSE))) keyCount--;
-
-    long fp = out.getFilePointer();
-    int bytesPerEntry = bigTiff ? TiffConstants.BIG_TIFF_BYTES_PER_ENTRY :
-      TiffConstants.BYTES_PER_ENTRY;
-    int ifdBytes = (bigTiff ? 16 : 6) + bytesPerEntry * keyCount;
-
-    if (bigTiff) out.writeLong(keyCount);
-    else out.writeShort(keyCount);
-
-    ByteArrayHandle extra = new ByteArrayHandle();
-    RandomAccessOutputStream extraStream = new RandomAccessOutputStream(extra);
-
-    for (Integer key : keys) {
-      if (key.equals(IFD.LITTLE_ENDIAN) || key.equals(IFD.BIG_TIFF) ||
-          key.equals(IFD.REUSE)) continue;
-
-      Object value = ifd.get(key);
-      writeIFDValue(extraStream, ifdBytes + fp, key.intValue(), value);
-    }
-    if (bigTiff) out.seek(out.getFilePointer());
-    writeIntValue(out, nextOffset);
-    out.write(extra.getBytes(), 0, (int) extra.length());
-    extraStream.close();
-  }
-
-  /**
-   * Writes the given IFD value to the given output object.
-   * @param extraOut buffer to which "extra" IFD information should be written
-   * @param offset global offset to use for IFD offset values
-   * @param tag IFD tag to write
-   * @param value IFD value to write
-   */
-  public void writeIFDValue(RandomAccessOutputStream extraOut, long offset,
-    int tag, Object value)
-    throws FormatException, IOException
-  {
-    extraOut.order(isLittleEndian());
-
-    // convert singleton objects into arrays, for simplicity
-    if (value instanceof Short) {
-      value = new short[] {((Short) value).shortValue()};
-    }
-    else if (value instanceof Integer) {
-      value = new int[] {((Integer) value).intValue()};
-    }
-    else if (value instanceof Long) {
-      value = new long[] {((Long) value).longValue()};
-    }
-    else if (value instanceof TiffRational) {
-      value = new TiffRational[] {(TiffRational) value};
-    }
-    else if (value instanceof Float) {
-      value = new float[] {((Float) value).floatValue()};
-    }
-    else if (value instanceof Double) {
-      value = new double[] {((Double) value).doubleValue()};
-    }
-
-    int dataLength = bigTiff ? 8 : 4;
-
-    // write directory entry to output buffers
-    out.writeShort(tag); // tag
-    if (value instanceof short[]) {
-      short[] q = (short[]) value;
-      out.writeShort(IFDType.BYTE.getCode());
-      writeIntValue(out, q.length);
-      if (q.length <= dataLength) {
-        for (int i=0; i<q.length; i++) out.writeByte(q[i]);
-        for (int i=q.length; i<dataLength; i++) out.writeByte(0);
-      }
-      else {
-        writeIntValue(out, offset + extraOut.length());
-        for (int i=0; i<q.length; i++) extraOut.writeByte(q[i]);
-      }
-    }
-    else if (value instanceof String) { // ASCII
-      byte[] q = ((String) value).getBytes(Charset.forName(Constants.ENCODING));
-      out.writeShort(IFDType.ASCII.getCode()); // type
-      writeIntValue(out, q.length + 1);
-      if (q.length < dataLength) {
-        for (int i=0; i<q.length; i++) out.writeByte(q[i]); // value(s)
-        for (int i=q.length; i<dataLength; i++) out.writeByte(0); // padding
-      }
-      else {
-        writeIntValue(out, offset + extraOut.length());
-        for (int i=0; i<q.length; i++) extraOut.writeByte(q[i]); // values
-        extraOut.writeByte(0); // concluding NULL byte
-      }
-    }
-    else if (value instanceof int[]) { // SHORT
-      int[] q = (int[]) value;
-      out.writeShort(IFDType.SHORT.getCode()); // type
-      writeIntValue(out, q.length);
-      if (q.length <= dataLength / 2) {
-        for (int i=0; i<q.length; i++) {
-          out.writeShort(q[i]); // value(s)
-        }
-        for (int i=q.length; i<dataLength / 2; i++) {
-          out.writeShort(0); // padding
-        }
-      }
-      else {
-        writeIntValue(out, offset + extraOut.length());
-        for (int i=0; i<q.length; i++) {
-          extraOut.writeShort(q[i]); // values
-        }
-      }
-    }
-    else if (value instanceof long[]) { // LONG
-      long[] q = (long[]) value;
-
-      int type = bigTiff ? IFDType.LONG8.getCode() : IFDType.LONG.getCode();
-      out.writeShort(type);
-      writeIntValue(out, q.length);
-
-      int div = bigTiff ? 8 : 4;
-
-      if (q.length <= dataLength / div) {
-        for (int i=0; i<q.length; i++) {
-          writeIntValue(out, q[0]);
-        }
-        for (int i=q.length; i<dataLength / div; i++) {
-          writeIntValue(out, 0);
-        }
-      }
-      else {
-        writeIntValue(out, offset + extraOut.length());
-        for (int i=0; i<q.length; i++) {
-          writeIntValue(extraOut, q[i]);
-        }
-      }
-    }
-    else if (value instanceof TiffRational[]) { // RATIONAL
-      TiffRational[] q = (TiffRational[]) value;
-      out.writeShort(IFDType.RATIONAL.getCode()); // type
-      writeIntValue(out, q.length);
-      if (bigTiff && q.length == 1) {
-        out.writeInt((int) q[0].getNumerator());
-        out.writeInt((int) q[0].getDenominator());
-      }
-      else {
-        writeIntValue(out, offset + extraOut.length());
-        for (int i=0; i<q.length; i++) {
-          extraOut.writeInt((int) q[i].getNumerator());
-          extraOut.writeInt((int) q[i].getDenominator());
-        }
-      }
-    }
-    else if (value instanceof float[]) { // FLOAT
-      float[] q = (float[]) value;
-      out.writeShort(IFDType.FLOAT.getCode()); // type
-      writeIntValue(out, q.length);
-      if (q.length <= dataLength / 4) {
-        for (int i=0; i<q.length; i++) {
-          out.writeFloat(q[0]); // value
-        }
-        for (int i=q.length; i<dataLength / 4; i++) {
-          out.writeInt(0); // padding
-        }
-      }
-      else {
-        writeIntValue(out, offset + extraOut.length());
-        for (int i=0; i<q.length; i++) {
-          extraOut.writeFloat(q[i]); // values
-        }
-      }
-    }
-    else if (value instanceof double[]) { // DOUBLE
-      double[] q = (double[]) value;
-      out.writeShort(IFDType.DOUBLE.getCode()); // type
-      writeIntValue(out, q.length);
-      writeIntValue(out, offset + extraOut.length());
-      for (int i=0; i<q.length; i++) {
-        extraOut.writeDouble(q[i]); // values
-      }
-    }
-    else {
-      throw new FormatException("Unknown IFD value type (" +
-        value.getClass().getName() + "): " + value);
-    }
-  }
-
-  public void overwriteLastIFDOffset(RandomAccessInputStream raf)
-    throws FormatException, IOException
-  {
-    if (raf == null)
-      throw new FormatException("Output cannot be null");
-    TiffParser parser = new TiffParser(raf);
-    long[] offsets = parser.getIFDOffsets();
-    out.seek(raf.getFilePointer() - (bigTiff ? 8 : 4));
-    writeIntValue(out, 0);
-  }
-
-  /**
-   * Surgically overwrites an existing IFD value with the given one. This
-   * method requires that the IFD directory entry already exist. It
-   * intelligently updates the count field of the entry to match the new
-   * length. If the new length is longer than the old length, it appends the
-   * new data to the end of the file and updates the offset field; if not, or
-   * if the old data is already at the end of the file, it overwrites the old
-   * data in place.
-   */
-  public void overwriteIFDValue(RandomAccessInputStream raf,
-    int ifd, int tag, Object value) throws FormatException, IOException
-  {
-    if (raf == null)
-      throw new FormatException("Output cannot be null");
-    LOGGER.debug("overwriteIFDValue (ifd={}; tag={}; value={})",
-      new Object[] {ifd, tag, value});
-
-    raf.seek(0);
-    TiffParser parser = new TiffParser(raf);
-    Boolean valid = parser.checkHeader();
-    if (valid == null) {
-      throw new FormatException("Invalid TIFF header");
-    }
-
-    boolean little = valid.booleanValue();
-    boolean bigTiff = parser.isBigTiff();
-
-    setLittleEndian(little);
-    setBigTiff(bigTiff);
-
-    long offset = bigTiff ? 8 : 4; // offset to the IFD
-
-    int bytesPerEntry = bigTiff ?
-      TiffConstants.BIG_TIFF_BYTES_PER_ENTRY : TiffConstants.BYTES_PER_ENTRY;
-
-    raf.seek(offset);
-
-    // skip to the correct IFD
-    long[] offsets = parser.getIFDOffsets();
-    if (ifd >= offsets.length) {
-      throw new FormatException(
-        "No such IFD (" + ifd + " of " + offsets.length + ")");
-    }
-    raf.seek(offsets[ifd]);
-
-    // get the number of directory entries
-    long num = bigTiff ? raf.readLong() : raf.readUnsignedShort();
-
-    // search directory entries for proper tag
-    for (int i=0; i<num; i++) {
-      raf.seek(offsets[ifd] + (bigTiff ? 8 : 2) + bytesPerEntry * i);
-
-      TiffIFDEntry entry = parser.readTiffIFDEntry();
-      if (entry.getTag() == tag) {
-        // write new value to buffers
-        ByteArrayHandle ifdBuf = new ByteArrayHandle(bytesPerEntry);
-        RandomAccessOutputStream ifdOut = new RandomAccessOutputStream(ifdBuf);
-        ByteArrayHandle extraBuf = new ByteArrayHandle();
-        RandomAccessOutputStream extraOut =
-          new RandomAccessOutputStream(extraBuf);
-        extraOut.order(little);
-        TiffSaver saver = new TiffSaver(ifdOut, ifdBuf);
-        saver.setLittleEndian(isLittleEndian());
-        saver.writeIFDValue(extraOut, entry.getValueOffset(), tag, value);
-        ifdOut.close();
-        saver.close();
-        extraOut.close();
-
-        ifdBuf.seek(0);
-        extraBuf.seek(0);
-
-        // extract new directory entry parameters
-        int newTag = ifdBuf.readShort();
-        int newType = ifdBuf.readShort();
-        int newCount;
-        long newOffset;
-        if (bigTiff) {
-          newCount = ifdBuf.readInt();
-          newOffset = ifdBuf.readLong();
-        }
-        else {
-          newCount = ifdBuf.readInt();
-          newOffset = ifdBuf.readInt();
-        }
-        LOGGER.debug("overwriteIFDValue:");
-        LOGGER.debug("\told ({});", entry);
-        LOGGER.debug("\tnew: (tag={}; type={}; count={}; offset={})",
-          new Object[] {newTag, newType, newCount, newOffset});
-
-        // determine the best way to overwrite the old entry
-        if (extraBuf.length() == 0) {
-          // new entry is inline; if old entry wasn't, old data is orphaned
-          // do not override new offset value since data is inline
-          LOGGER.debug("overwriteIFDValue: new entry is inline");
-        }
-        else if (entry.getValueOffset() + entry.getValueCount() *
-          entry.getType().getBytesPerElement() == raf.length())
-        {
-          // old entry was already at EOF; overwrite it
-          newOffset = entry.getValueOffset();
-          LOGGER.debug("overwriteIFDValue: old entry is at EOF");
-        }
-        else if (newCount <= entry.getValueCount()) {
-          // new entry is as small or smaller than old entry; overwrite it
-          newOffset = entry.getValueOffset();
-          LOGGER.debug("overwriteIFDValue: new entry is <= old entry");
-        }
-        else {
-          // old entry was elsewhere; append to EOF, orphaning old entry
-          newOffset = raf.length();
-          LOGGER.debug("overwriteIFDValue: old entry will be orphaned");
-        }
-
-        // overwrite old entry
-        out.seek(offsets[ifd] + (bigTiff ? 8 : 2) + bytesPerEntry * i + 2);
-        out.writeShort(newType);
-        writeIntValue(out, newCount);
-        writeIntValue(out, newOffset);
-        if (extraBuf.length() > 0) {
-          out.seek(newOffset);
-          out.write(extraBuf.getByteBuffer(), 0, newCount);
-        }
-        return;
-      }
-    }
-
-    throw new FormatException("Tag not found (" + IFD.getIFDTagName(tag) + ")");
-  }
-
-  /** Convenience method for overwriting a file's first ImageDescription. */
-  public void overwriteComment(RandomAccessInputStream in, Object value)
-    throws FormatException, IOException
-  {
-    overwriteIFDValue(in, 0, IFD.IMAGE_DESCRIPTION, value);
-  }
-
-  // -- Helper methods --
-
-  /**
-   * Coverts a list to a primitive array.
-   * @param l The list of <code>Long</code> to convert.
-   * @return A primitive array of type <code>long[]</code> with the values from
-   * </code>l</code>.
-   */
-  private long[] toPrimitiveArray(List<Long> l) {
-    long[] toReturn = new long[l.size()];
-    for (int i = 0; i < l.size(); i++) {
-      toReturn[i] = l.get(i);
-    }
-    return toReturn;
-  }
-
-  /**
-   * Write the given value to the given RandomAccessOutputStream.
-   * If the 'bigTiff' flag is set, then the value will be written as an 8 byte
-   * long; otherwise, it will be written as a 4 byte integer.
-   */
-  private void writeIntValue(RandomAccessOutputStream out, long offset)
-    throws IOException
-  {
-    if (bigTiff) {
-      out.writeLong(offset);
-    }
-    else {
-      out.writeInt((int) offset);
-    }
-  }
-
-  /**
-   * Makes a valid IFD.
-   *
-   * @param ifd The IFD to handle.
-   * @param pixelType The pixel type.
-   * @param nChannels The number of channels.
-   */
-  private void makeValidIFD(IFD ifd, int pixelType, int nChannels) {
-    int bytesPerPixel = FormatTools.getBytesPerPixel(pixelType);
-    int bps = 8 * bytesPerPixel;
-    int[] bpsArray = new int[nChannels];
-    Arrays.fill(bpsArray, bps);
-    ifd.putIFDValue(IFD.BITS_PER_SAMPLE, bpsArray);
-
-    if (FormatTools.isFloatingPoint(pixelType)) {
-      ifd.putIFDValue(IFD.SAMPLE_FORMAT, 3);
-    }
-    if (ifd.getIFDValue(IFD.COMPRESSION) == null) {
-      ifd.putIFDValue(IFD.COMPRESSION, TiffCompression.UNCOMPRESSED.getCode());
-    }
-
-    boolean indexed = nChannels == 1 && ifd.getIFDValue(IFD.COLOR_MAP) != null;
-    PhotoInterp pi = indexed ? PhotoInterp.RGB_PALETTE :
-      nChannels == 1 ? PhotoInterp.BLACK_IS_ZERO : PhotoInterp.RGB;
-    ifd.putIFDValue(IFD.PHOTOMETRIC_INTERPRETATION, pi.getCode());
-
-    ifd.putIFDValue(IFD.SAMPLES_PER_PIXEL, nChannels);
-
-    if (ifd.get(IFD.X_RESOLUTION) == null) {
-      ifd.putIFDValue(IFD.X_RESOLUTION, new TiffRational(1, 1));
-    }
-    if (ifd.get(IFD.Y_RESOLUTION) == null) {
-      ifd.putIFDValue(IFD.Y_RESOLUTION, new TiffRational(1, 1));
-    }
-    if (ifd.get(IFD.SOFTWARE) == null) {
-      ifd.putIFDValue(IFD.SOFTWARE, FormatTools.CREATOR);
-    }
-    if (ifd.get(IFD.ROWS_PER_STRIP) == null &&
-      ifd.get(IFD.TILE_WIDTH) == null && ifd.get(IFD.TILE_LENGTH) == null)
-    {
-      ifd.putIFDValue(IFD.ROWS_PER_STRIP, new long[] {1});
-    }
-    if (ifd.get(IFD.IMAGE_DESCRIPTION) == null) {
-      ifd.putIFDValue(IFD.IMAGE_DESCRIPTION, "");
-    }
-  }
-
-  private void writeIFDStrips(IFD ifd, int no, byte[][] strips,
-      int nChannels, boolean last, int x, int y, long defaultByteCount) throws FormatException, IOException {
-    int tilesPerRow = (int) ifd.getTilesPerRow();
-    int tilesPerColumn = (int) ifd.getTilesPerColumn();
-    boolean interleaved = ifd.getPlanarConfiguration() == 1;
-    boolean isTiled = ifd.isTiled();
-
-    // record strip byte counts and offsets
-    List<Long> byteCounts = new ArrayList<Long>();
-    List<Long> offsets = new ArrayList<Long>();
-    long totalTiles = tilesPerRow * tilesPerColumn;
-
-    if (!interleaved) {
-      totalTiles *= nChannels;
-    }
-
-    if (ifd.containsKey(IFD.STRIP_BYTE_COUNTS) ||
-      ifd.containsKey(IFD.TILE_BYTE_COUNTS))
-    {
-      long[] ifdByteCounts = isTiled ?
-        ifd.getIFDLongArray(IFD.TILE_BYTE_COUNTS) : ifd.getStripByteCounts();
-      for (long stripByteCount : ifdByteCounts) {
-        byteCounts.add(stripByteCount);
-      }
-    }
-    else {
-      while (byteCounts.size() < totalTiles) {
-        byteCounts.add(defaultByteCount);
-      }
-    }
-    int tileOrStripOffsetX = x / (int) ifd.getTileWidth();
-    int tileOrStripOffsetY = y / (int) ifd.getTileLength();
-    int firstOffset = (tileOrStripOffsetY * tilesPerRow) + tileOrStripOffsetX;
-    if (ifd.containsKey(IFD.STRIP_OFFSETS)
-        || ifd.containsKey(IFD.TILE_OFFSETS)) {
-      long[] ifdOffsets = isTiled ?
-        ifd.getIFDLongArray(IFD.TILE_OFFSETS) : ifd.getStripOffsets();
-      for (int i = 0; i < ifdOffsets.length; i++) {
-        offsets.add(ifdOffsets[i]);
-      }
-    }
-    else {
-      while (offsets.size() < totalTiles) {
-        offsets.add(0L);
-      }
-      if (isTiled && tileOrStripOffsetX == 0 && tileOrStripOffsetY == 0) {
-        sequentialTileOffsets = offsets;
-      }
-      else if (isTiled) {
-        offsets = sequentialTileOffsets;
-      }
-    }
-
-    if (isTiled) {
-      ifd.putIFDValue(IFD.TILE_BYTE_COUNTS, toPrimitiveArray(byteCounts));
-      ifd.putIFDValue(IFD.TILE_OFFSETS, toPrimitiveArray(offsets));
-    }
-    else {
-      ifd.putIFDValue(IFD.STRIP_BYTE_COUNTS, toPrimitiveArray(byteCounts));
-      ifd.putIFDValue(IFD.STRIP_OFFSETS, toPrimitiveArray(offsets));
-    }
-
-    long fp = out.getFilePointer();
-    if (isTiled && tileOrStripOffsetX == 0 && tileOrStripOffsetY == 0) {
-      sequentialTileFilePointer = fp;
-    }
-    else if (isTiled) {
-      fp = sequentialTileFilePointer;
-    }
-    writeIFD(ifd, 0);
-
-    // strips.length is the total number of strips being written during
-    // this method call, which is no more than the total number of
-    // strips in the image
-    //
-    // for single-channel or interleaved image data, the strips are written
-    // in order
-    // for multi-channel non-interleaved image data, the strip indexing has
-    // to correct for the fact that each strip represents a single channel
-    //
-    // for example, in a 3 channel non-interleaved image with 2 calls to
-    // writeImageIFD each of which writes half of the image:
-    //  - we expect 6 strips to be written in total; the first call writes
-    //    {0, 2, 4}, the second writes {1, 3, 5}
-    //  - in each call to writeImageIFD:
-    //      * strips.length is 3
-    //      * interleaved is false
-    //      * nChannels is 3
-    //      * tileCount is 2
-
-    int tileCount = isTiled ? tilesPerRow * tilesPerColumn : 1;
-    for (int i=0; i<strips.length; i++) {
-      out.seek(out.length());
-      int index = interleaved ? i : (i / nChannels) * nChannels;
-      int c = interleaved ? 0 : i % nChannels;
-      int thisOffset = firstOffset + index + (c * tileCount);
-      offsets.set(thisOffset, out.getFilePointer());
-      byteCounts.set(thisOffset, new Long(strips[i].length));
-      if (LOGGER.isDebugEnabled()) {
-        LOGGER.debug(String.format(
-            "Writing tile/strip %d/%d size: %d offset: %d",
-            thisOffset + 1, totalTiles, byteCounts.get(thisOffset),
-            offsets.get(thisOffset)));
       }
       out.write(strips[i]);
     }
