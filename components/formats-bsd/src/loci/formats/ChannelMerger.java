--- conflicted
+++ resolved
@@ -176,14 +176,11 @@
   }
 
   @Override
-<<<<<<< HEAD
-=======
   public int getIndex(int z, int c, int t, int moduloZ, int moduloC, int moduloT) {
       return FormatTools.getIndex(this, z, c, t, moduloZ, moduloC, moduloT);
   }
 
   @Override
->>>>>>> 78e4fcb3
   public int getIndex(int z, int c, int t) {
     return FormatTools.getIndex(this, z, c, t);
   }
