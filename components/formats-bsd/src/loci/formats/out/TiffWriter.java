--- conflicted
+++ resolved
@@ -122,7 +122,6 @@
     else if (compression.equals(COMPRESSION_ZLIB)) {
       compressType = TiffCompression.DEFLATE;
     }
-<<<<<<< HEAD
     return compressType;
   }
 
@@ -135,12 +134,10 @@
     throws FormatException
   {
     TiffCompression compressType = getTIFFCompression();
-    Object v = ifd.get(new Integer(IFD.COMPRESSION));
-=======
     Object v = ifd.get(IFD.COMPRESSION);
->>>>>>> bf2c4624
-    if (v == null)
+    if (v == null) {
       ifd.put(IFD.COMPRESSION, compressType.getCode());
+    }
   }
 
   // -- Constructors --
