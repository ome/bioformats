--- conflicted
+++ resolved
@@ -120,14 +120,11 @@
   private String instanceUIDValue;
   private String implementationUID;
 
-<<<<<<< HEAD
   private ArrayList<ITagProvider> tagProviders = new ArrayList<ITagProvider>();
-=======
   private boolean bigTiff = false;
   private TiffSaver tiffSaver;
 
   private Boolean validPixelCount = null;
->>>>>>> 19d7fb9c
 
   // -- Constructor --
 
@@ -140,7 +137,6 @@
     };
   }
 
-<<<<<<< HEAD
   // -- IExtraMetadataWriter API methods --
 
   @Override
@@ -167,7 +163,8 @@
         LOGGER.error("Could not parse extra metadata: " + tagSource, e);
       }
     }
-=======
+  }
+
   /**
    * Sets whether or not BigTIFF files should be written.
    * This flag is not reset when close() is called.
@@ -189,7 +186,6 @@
       return ((DynamicMetadataOptions) options).getBoolean(TIFF_KEY, true);
     }
     return true;
->>>>>>> 19d7fb9c
   }
 
   // -- IFormatWriter API methods --
