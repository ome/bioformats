
/*
 * #%L
 * BSD implementations of Bio-Formats readers and writers
 * %%
 * Copyright (C) 2005 - 2022 Open Microscopy Environment:
 *   - Board of Regents of the University of Wisconsin-Madison
 *   - Glencoe Software, Inc.
 *   - University of Dundee
 * %%
 * Redistribution and use in source and binary forms, with or without
 * modification, are permitted provided that the following conditions are met:
 * 
 * 1. Redistributions of source code must retain the above copyright notice,
 *    this list of conditions and the following disclaimer.
 * 2. Redistributions in binary form must reproduce the above copyright notice,
 *    this list of conditions and the following disclaimer in the documentation
 *    and/or other materials provided with the distribution.
 * 
 * THIS SOFTWARE IS PROVIDED BY THE COPYRIGHT HOLDERS AND CONTRIBUTORS "AS IS"
 * AND ANY EXPRESS OR IMPLIED WARRANTIES, INCLUDING, BUT NOT LIMITED TO, THE
 * IMPLIED WARRANTIES OF MERCHANTABILITY AND FITNESS FOR A PARTICULAR PURPOSE
 * ARE DISCLAIMED. IN NO EVENT SHALL THE COPYRIGHT HOLDERS OR CONTRIBUTORS BE
 * LIABLE FOR ANY DIRECT, INDIRECT, INCIDENTAL, SPECIAL, EXEMPLARY, OR
 * CONSEQUENTIAL DAMAGES (INCLUDING, BUT NOT LIMITED TO, PROCUREMENT OF
 * SUBSTITUTE GOODS OR SERVICES; LOSS OF USE, DATA, OR PROFITS; OR BUSINESS
 * INTERRUPTION) HOWEVER CAUSED AND ON ANY THEORY OF LIABILITY, WHETHER IN
 * CONTRACT, STRICT LIABILITY, OR TORT (INCLUDING NEGLIGENCE OR OTHERWISE)
 * ARISING IN ANY WAY OUT OF THE USE OF THIS SOFTWARE, EVEN IF ADVISED OF THE
 * POSSIBILITY OF SUCH DAMAGE.
 * #L%
 */

package loci.formats.in;

import java.io.IOException;
import java.util.ArrayList;
import java.io.File;
import java.io.FileFilter;
import java.io.FileInputStream;
import java.io.FileNotFoundException;
import java.io.InputStream;
import java.io.InputStreamReader;
import java.io.Reader;
import java.lang.reflect.Field; 
import java.util.HashMap;
import java.util.TreeMap;
import java.util.List;
import static java.lang.Integer.max;

import org.yaml.snakeyaml.nodes.MappingNode;
import org.yaml.snakeyaml.nodes.Node;
import org.yaml.snakeyaml.nodes.NodeTuple;
import org.yaml.snakeyaml.nodes.ScalarNode;
import org.yaml.snakeyaml.nodes.SequenceNode;
import org.yaml.snakeyaml.Yaml;
import org.yaml.snakeyaml.reader.ReaderException;

import loci.common.Location;
import loci.common.RandomAccessInputStream;
import loci.formats.CoreMetadata;
import loci.formats.FormatException;
import loci.formats.FormatReader;
import loci.formats.FormatTools;
import loci.formats.MetadataTools;
import loci.formats.meta.MetadataStore;
import loci.formats.codec.ZstdCodec;

import ome.units.quantity.Length;
import ome.units.quantity.Time;
import ome.units.UNITS;

import org.slf4j.Logger;
import org.slf4j.LoggerFactory;


public class SlideBook7Reader  extends FormatReader {

    public static Logger LOGGER =
        LoggerFactory.getLogger(SlideBook7Reader.class);

    static class StrIntPair
    {
        public String mStr;
        public Integer mInt;
        public StrIntPair(String theStr, Integer theInt)
        {
            mStr = theStr;
            mInt = theInt;
        }
    }

    static class IntIntPair
    {
        public Integer mInt1;
        public Integer mInt2;
        public IntIntPair(Integer theInt1, Integer theInt2)
        {
            mInt1 = theInt1;
            mInt2 = theInt2;
        }
    }

    class ClassDecoder {

        public int Decode(MappingNode inNode)
        {
            return Decode(inNode,0);
        }

        public int Decode(MappingNode inNode, int inStartIndex)
        {
            Class<? extends ClassDecoder> cls = getClass(); 
            String myName = cls.getName();
            String sbName = GetSBClassName();
            Class<?> theTypeInteger = Integer.class;
            Class<?> theTypeLong = Long.class;
            Class<?> theTypeFloat = Float.class;
            Class<?> theTypeDouble = Double.class;
            Class<?> theTypeBoolean = Boolean.class;
            Class<?> theTypeString = String.class;
            Class<?> theTypeIntegerVector = Integer[].class;
            Class<?> theTypeLongVector = Long[].class;
            Class<?> theTypeFloatVector = Float[].class;
            myName = myName.replaceAll(".*\\$","");

            Field[] fields =  cls.getDeclaredFields();
            HashMap <String,Field> nameToFieldMap = new HashMap<String, Field>();

            for (Field theField:fields) 
            {
                nameToFieldMap.put(theField.getName(),theField);
            }

            List<NodeTuple> theValueClassList = inNode.getValue();
            int theClassIndex;
            for(theClassIndex = inStartIndex; theClassIndex < theValueClassList.size(); theClassIndex++)
            {
                ScalarNode theKeyNode =  (ScalarNode)theValueClassList.get(theClassIndex).getKeyNode();
                String theStr = theKeyNode.getValue();
                if(theStr.equals("EndClass")) break;
                if(!theStr.equals("StartClass")) continue;
                MappingNode theValueMappingNode;
                        theValueMappingNode = (MappingNode)theValueClassList.get(theClassIndex).getValueNode();
                List<NodeTuple> theValueAttributeList = theValueMappingNode.getValue();
                for(int theAttrIndex = 0; theAttrIndex < theValueAttributeList.size(); theAttrIndex++)
                {
                    ScalarNode theAttrKeyNode = (ScalarNode)theValueAttributeList.get(theAttrIndex).getKeyNode();
                    Node theAttrValueNode  =  theValueAttributeList.get(theAttrIndex).getValueNode();
                    String theAttrName = theAttrKeyNode.getValue();
                    Field theField = nameToFieldMap.get(theAttrName);
                    if(theField == null && theAttrIndex > 0)
                    {
                        DecodeUnknownString(theAttrName,theAttrValueNode);
                        continue;
                    }

                    if(theAttrValueNode  instanceof ScalarNode)
                    {
                        ScalarNode theAttrValueScalarNode = (ScalarNode)theAttrValueNode ;
                        String theAttrValue = theAttrValueScalarNode.getValue();
                        if(theAttrIndex == 0)
                        {
                            if(!theAttrName.equals("ClassName")) break; // error?
                            if(!theAttrValue.equals(sbName)) break;   // not this class
                            continue;
                        }
                        if(theField.getType().isAssignableFrom(theTypeInteger))
                        {
                            Integer theVal = Integer.valueOf(theAttrValue);
                            try {
                                theField.set(this,theVal);
                            } catch (IllegalArgumentException ex) {
                                SlideBook7Reader.LOGGER.warn(ClassDecoder.class.getName() + ": " + ex.getMessage());
                            } catch (IllegalAccessException ex) {
                                SlideBook7Reader.LOGGER.warn(ClassDecoder.class.getName() + ": " + ex.getMessage());
                            }
                        }
                        else if(theField.getType().isAssignableFrom(theTypeDouble))
                        {
                            Double theVal = Double.valueOf(theAttrValue);
                            try {
                                theField.set(this,theVal);
                            } catch (IllegalArgumentException ex) {
                                SlideBook7Reader.LOGGER.warn(ClassDecoder.class.getName() + ": " + ex.getMessage());
                            } catch (IllegalAccessException ex) {
                                SlideBook7Reader.LOGGER.warn(ClassDecoder.class.getName() + ": " + ex.getMessage());
                            }
                        }
                        else if(theField.getType().isAssignableFrom(theTypeFloat))
                        {
                            Float theVal = Float.valueOf(theAttrValue);
                            try {
                                theField.set(this,theVal);
                            } catch (IllegalArgumentException ex) {
                                SlideBook7Reader.LOGGER.warn(ClassDecoder.class.getName() + ": " + ex.getMessage());
                            } catch (IllegalAccessException ex) {
                                SlideBook7Reader.LOGGER.warn(ClassDecoder.class.getName() + ": " + ex.getMessage());
                            }
                        }
                        else if(theField.getType().isAssignableFrom(theTypeBoolean))
                        {
                            try {
                                if(theAttrValue.equals("true"))
                                    theField.set(this,true);
                                else
                                    theField.set(this,false);
                            } catch (IllegalArgumentException ex) {
                                SlideBook7Reader.LOGGER.warn(ClassDecoder.class.getName() + ": " + ex.getMessage());
                            } catch (IllegalAccessException ex) {
                                SlideBook7Reader.LOGGER.warn(ClassDecoder.class.getName() + ": " + ex.getMessage());
                            }
                        }
                        else if(theField.getType().isAssignableFrom(theTypeString))
                        {
                            theAttrValue = RestoreSpecialCharacters(theAttrValue);
                            try {
                                theField.set(this,theAttrValue);
                            } catch (IllegalArgumentException ex) {
                                SlideBook7Reader.LOGGER.warn(ClassDecoder.class.getName() + ": " + ex.getMessage());
                            } catch (IllegalAccessException ex) {
                                SlideBook7Reader.LOGGER.warn(ClassDecoder.class.getName() + ": " + ex.getMessage());
                            }
                        }
                    }
                    else if(theAttrValueNode  instanceof SequenceNode)
                    {
                        SequenceNode theAttrValueSequenceNode = (SequenceNode)theAttrValueNode ;
                        List <Node> theScalarNodeList = theAttrValueSequenceNode.getValue();
                        int theListSize = theScalarNodeList.size();
                        if(theListSize <= 1) continue;

                        if(theField.getType().isAssignableFrom(theTypeIntegerVector))
                        {
                            Integer[] theArray = new Integer[theListSize-1];
                            for(int theListNode=0;theListNode<theListSize;theListNode++)
                            {
                                ScalarNode theAttrValueScalarNode = (ScalarNode)theScalarNodeList.get(theListNode);
                                String theAttrValue = theAttrValueScalarNode.getValue();
                                if(theListNode == 0)
                                {
                                    if(Integer.valueOf(theAttrValue) != theListSize-1)
                                    {
                                        SlideBook7Reader.LOGGER.trace("theAttrName: " + theAttrName);
                                        SlideBook7Reader.LOGGER.trace("theAttrValue: " + theAttrValue);
                                        SlideBook7Reader.LOGGER.trace("theListSize: " + theListSize);
                                        SlideBook7Reader.LOGGER.trace("Integer.valueOf(theAttrValue) != theListSize");
                                    }
                                    continue;
                                }
                                theArray[theListNode-1] = Integer.valueOf(theAttrValue);
                            }
                            try {
                                theField.set(this,theArray);
                            } catch (IllegalArgumentException ex) {
                                SlideBook7Reader.LOGGER.warn(ClassDecoder.class.getName() + ": " + ex.getMessage());
                            } catch (IllegalAccessException ex) {
                                SlideBook7Reader.LOGGER.warn(ClassDecoder.class.getName() + ": " + ex.getMessage());
                            }

                        }
                        else if(theField.getType().isAssignableFrom(theTypeLongVector))
                        {
                            Long[] theArray = new Long[theListSize-1];
                            for(int theListNode=0;theListNode<theListSize;theListNode++)
                            {
                                ScalarNode theAttrValueScalarNode = (ScalarNode)theScalarNodeList.get(theListNode);
                                String theAttrValue = theAttrValueScalarNode.getValue();
                                if(theListNode == 0)
                                {
                                    if(Integer.valueOf(theAttrValue) != theListSize-1)
                                    {
                                        SlideBook7Reader.LOGGER.trace("theAttrName: " + theAttrName);
                                        SlideBook7Reader.LOGGER.trace("theAttrValue: " + theAttrValue);
                                        SlideBook7Reader.LOGGER.trace("theListSize: " + theListSize);
                                        SlideBook7Reader.LOGGER.trace("Long.valueOf(theAttrValue) != theListSize");
                                    }
                                    continue;
                                }
                                theArray[theListNode-1] = Long.valueOf(theAttrValue);
                            }
                            try {
                                theField.set(this,theArray);
                            } catch (IllegalArgumentException ex) {
                                SlideBook7Reader.LOGGER.warn(ClassDecoder.class.getName() + ": " + ex.getMessage());
                            } catch (IllegalAccessException ex) {
                                SlideBook7Reader.LOGGER.warn(ClassDecoder.class.getName() + ": " + ex.getMessage());
                            }

                        }
                        else if(theField.getType().isAssignableFrom(theTypeFloatVector))
                        {
                            Float[] theArray = new Float[theListSize-1];
                            for(int theListNode=0;theListNode<theListSize;theListNode++)
                            {
                                ScalarNode theAttrValueScalarNode = (ScalarNode)theScalarNodeList.get(theListNode);
                                String theAttrValue = theAttrValueScalarNode.getValue();
                                if(theListNode == 0)
                                {
                                    if(Integer.valueOf(theAttrValue) != theListSize-1)
                                    {
                                        SlideBook7Reader.LOGGER.trace("Integer.valueOf(theAttrValue) != theListSize");
                                    }
                                    continue;
                                }

                                theArray[theListNode-1] = Float.valueOf(theAttrValue);
                            }
                            try {
                                theField.set(this,theArray);
                            } catch (IllegalArgumentException ex) {
                                SlideBook7Reader.LOGGER.warn(ClassDecoder.class.getName() + ": " + ex.getMessage());
                            } catch (IllegalAccessException ex) {
                                SlideBook7Reader.LOGGER.warn(ClassDecoder.class.getName() + ": " + ex.getMessage());
                            }

                        }
                    }
                }
            }
            return theClassIndex +1;
        }

        StrIntPair FindNextClass(MappingNode inNode, int inStartIndex)
        {
            List<NodeTuple> theValueClassList = inNode.getValue();
            int theClassIndex;
            for(theClassIndex = inStartIndex; theClassIndex < theValueClassList.size(); theClassIndex++)
            {
                ScalarNode theKeyNode =  (ScalarNode)theValueClassList.get(theClassIndex).getKeyNode();
                String theStr = theKeyNode.getValue();
                if(theStr.equals("EndClass")) break;
                if(!theStr.equals("StartClass")) continue;
                MappingNode theValueMappingNode;
                        theValueMappingNode = (MappingNode)theValueClassList.get(theClassIndex).getValueNode();
                List<NodeTuple> theValueAttributeList = theValueMappingNode.getValue();
                for(int theAttrIndex = 0; theAttrIndex < theValueAttributeList.size(); theAttrIndex++)
                {
                    ScalarNode theAttrKeyNode = (ScalarNode)theValueAttributeList.get(theAttrIndex).getKeyNode();
                    String theAttrName = theAttrKeyNode.getValue();

                    Node theAttrValueNode  =  theValueAttributeList.get(theAttrIndex).getValueNode();
                    if(theAttrValueNode  instanceof ScalarNode)
                    {
                        ScalarNode theAttrValueScalarNode = (ScalarNode)theAttrValueNode ;
                        String theAttrValue = theAttrValueScalarNode.getValue();
                        if(theAttrIndex == 0)
                        {
                            if(!theAttrName.equals("ClassName")) break; // error?
                            return new StrIntPair(theAttrValue,theClassIndex);
                        }
                    }
                }
            }
            return new StrIntPair("",-1);
        }

        public String GetSBClassName()
        {
            Class<? extends ClassDecoder> cls = getClass(); 
            String myName = cls.getName();
            myName = myName.replaceAll(".*\\$","");
            String sbName = myName.replaceAll(".*\\.","");
            return sbName;
        }

        IntIntPair GetIntegerValue(MappingNode inNode, int inStartIndex,String inKeyname)
        {
            StrIntPair theStrIntPair = GetStringValue(inNode,inStartIndex,inKeyname,false);
            if(theStrIntPair.mInt != -1)
            {
                Integer theVal = Integer.valueOf(theStrIntPair.mStr);
                return new IntIntPair(theVal,theStrIntPair.mInt);
            }
            return new IntIntPair(-1,-1);
        }

        StrIntPair GetStringValue(MappingNode inNode, int inStartIndex,String inKeyname,Boolean inRestoreSpecialValues)
        {
            ScalarNode theKeyNode;
            ScalarNode theValueNode;
            String theKey;
            String theValue;

            List<NodeTuple> theValueClassList = inNode.getValue();
            int theNodeIndex;
            for(theNodeIndex = inStartIndex; theNodeIndex < theValueClassList.size(); theNodeIndex++)
            {
                theKeyNode =  (ScalarNode)theValueClassList.get(theNodeIndex).getKeyNode();
                theKey = theKeyNode.getValue();
                theValueNode =  (ScalarNode)theValueClassList.get(theNodeIndex).getValueNode();
                theValue = theValueNode.getValue();
                if(theKey.equals(inKeyname))
                {
                    if(inRestoreSpecialValues) theValue = RestoreSpecialCharacters(theValue);
                    return new StrIntPair(theValue,theNodeIndex+1);
                }
            }
            return new StrIntPair("",-1);
        }


        protected void DecodeUnknownString(String inUnknownString, Node inAttrValueNode)
        {

        }

        String RestoreSpecialCharacters(String inString)
        {
            String ouString = inString;
            ouString = ouString.replace("_#9;","\t");
            ouString = ouString.replace("_#10;","\n");
            ouString = ouString.replace("_#13;","\r");
            ouString = ouString.replace("_#34;","\"");
            ouString = ouString.replace("_#58;",":");
            ouString = ouString.replace("_#92;","\\");
            ouString = ouString.replace("_#91;","[");
            ouString = ouString.replace("_#93;","]");
            ouString = ouString.replace("_#124;","|");
            ouString = ouString.replace("_#60;","<");
            ouString = ouString.replace("_#62;",">");
            ouString = ouString.replace("_#32;"," ");
            ouString = ouString.replace("__empty","");
            return ouString;
        }

        Integer [] GetIntegerArray(Node inNode,String inLogName, Boolean inFirstIsSize)
        {
            Integer [] theIntegerArray = null;
            String [] theStringArray = null;
            theStringArray = GetStringArray(inNode,inLogName,inFirstIsSize,false);
            if(theStringArray.length <= 0) return theIntegerArray;
            theIntegerArray = new Integer[theStringArray.length];
            for(int theI=0; theI < theStringArray.length; theI++)
            {
                theIntegerArray[theI] = Integer.valueOf(theStringArray[theI]);
            }
            return theIntegerArray;
        }

        Long [] GetLongArray(Node inNode,String inLogName, Boolean inFirstIsSize)
        {
            Long [] theLongArray = null;
            String [] theStringArray = null;
            theStringArray = GetStringArray(inNode,inLogName,inFirstIsSize,false);
            if(theStringArray.length <= 0) return theLongArray;
            theLongArray = new Long[theStringArray.length];
            for(int theI=0; theI < theStringArray.length; theI++)
            {
                theLongArray[theI] = Long.valueOf(theStringArray[theI]);
            }
            return theLongArray;
        }


        Float [] GetFloatArray(Node inNode,String inLogName, Boolean inFirstIsSize)
        {
            Float [] theFloatArray = null;
            String [] theStringArray = null;
            theStringArray = GetStringArray(inNode,inLogName,inFirstIsSize,false);
            if(theStringArray.length <= 0) return theFloatArray;
            theFloatArray = new Float[theStringArray.length];
            for(int theI=0; theI < theStringArray.length; theI++)
            {
                theFloatArray[theI] = Float.valueOf(theStringArray[theI]);
            }
            return theFloatArray;
        }

        Double [] GetDoubleArray(Node inNode,String inLogName, Boolean inFirstIsSize)
        {
            Double [] theDoubleArray = null;
            String [] theStringArray = null;
            theStringArray = GetStringArray(inNode,inLogName,inFirstIsSize,false);
            if(theStringArray.length <= 0) return theDoubleArray;
            theDoubleArray = new Double[theStringArray.length];
            for(int theI=0; theI < theStringArray.length; theI++)
            {
                theDoubleArray[theI] = Double.valueOf(theStringArray[theI]);
            }
            return theDoubleArray;
        }


        String [] GetStringArray(Node inNode,String inLogName, Boolean inFirstIsSize,Boolean inRestoreSpecialValues)
        {
            String [] theArray = null;
            if(! (inNode instanceof SequenceNode)) return theArray;//something wrong
            SequenceNode theAttrValueSequenceNode = (SequenceNode)inNode;
            List <Node> theScalarNodeList = theAttrValueSequenceNode.getValue();
            int theListSize = theScalarNodeList.size();
            if(theListSize < 1) return theArray; //something wrong
            Integer theOff = 0;
            if(inFirstIsSize) theOff = 1;
            theArray = new String[theListSize-theOff];
            for(int theListNode=theOff; theListNode < theListSize; theListNode++)
            { 
                ScalarNode theAttrValueScalarNode = (ScalarNode)theScalarNodeList.get(theListNode);
                String theAttrValue = theAttrValueScalarNode.getValue();
                if(theListNode == 0 && inFirstIsSize)
                {
                    if(Integer.valueOf(theAttrValue) != theListSize)
                    {
                        SlideBook7Reader.LOGGER.debug("GetStringArray: List Size mismatch");
                    }
                    continue;
                }
                if(inRestoreSpecialValues) theAttrValue = RestoreSpecialCharacters(theAttrValue);
                theArray[theListNode-theOff] = theAttrValue;
            }
            return theArray;
        }


    }

    class CSBFile70 {
        public static final String kSlideSuffix = ".sldy";
        public static final String kZSlideSuffix = ".sldyz";
        public static final String kRootDirSuffix = ".dir";
        public static final String kImageDirSuffix = ".imgdir";
        public static final String kBinaryFileSuffix = ".npy";
        public static final String kZBinaryFileSuffix = ".npyz";
        public static final String kImageRecordFilename = "ImageRecord.yaml";
        public static final String kChannelRecordFilename = "ChannelRecord.yaml";
        public static final String kAnnotationRecordFilename = "AnnotationRecord.yaml";
        public static final String kMaskRecordFilename = "MaskRecord.yaml";
        public static final String kAuxDataFilename = "AuxData.yaml";
        public static final String kElapsedTimesFilename = "ElapsedTimes.yaml";
        public static final String kSAPositionDataFilename = "SAPositionData.yaml";
        public static final String kStagePositionDataFilename = "StagePositionData.yaml";
        public static final int kNumDigitsInTimepoint = 7;

        public String mSlidePath;
        public boolean mIsCompressed;

        public CSBFile70(String inSlidePath)
        {
            mSlidePath = inSlidePath;
            mIsCompressed = false;
            if(mSlidePath.endsWith(kZSlideSuffix)) mIsCompressed = true;
        }


        public String GetSlideRootDirectory()
        {
            String theRootDirectory;
            if(!mIsCompressed) theRootDirectory = mSlidePath.replaceAll(kSlideSuffix +"$",kRootDirSuffix);
            else theRootDirectory= mSlidePath.replaceAll(kZSlideSuffix +"$",kRootDirSuffix);
            //LOGGER.info("theRootDirectory: " + theRootDirectory);
            //SlideBook7Reader.LOGGER.info("SBLogger theRootDirectory: " + theRootDirectory);

            return theRootDirectory;
        }

        public String [] GetListOfImageGroupTitles() 
        {
            String theRootDirectory = GetSlideRootDirectory();
            File[] theDirectories = new File(theRootDirectory).listFiles(new FileFilter() {
                @Override
                public boolean accept(File file) {
<<<<<<< HEAD
                    if(!file.isDirectory()) return false;
                    String theDir = file.getAbsolutePath();
                    if(!theDir.endsWith(kImageDirSuffix)) return false;
                    // check if directroy is empty - no ImageRecord.yaml file or binary files
                    File theImgRecFile = new File(theDir + File.separator + kImageRecordFilename);
                    if(!theImgRecFile.exists()) return false;
                    File [] theFiles = new File(theDir).listFiles(new FileFilter() {
                        @Override
                        public boolean accept(File file) {
                            String thePath = file.getAbsolutePath();
                            //LOGGER.info("GetListOfImageGroupTitles: file : " + thePath);
                            if(thePath.endsWith(kBinaryFileSuffix)) return true;
                            if(thePath.endsWith(kZBinaryFileSuffix)) return true;
                            //LOGGER.info("Not accepted");
                            return false;
                        }
                    });
                    if(theFiles.length == 0) return false;
                    return true;
                }
=======
                  if(!file.isDirectory()) return false;
                  String theDir = file.getAbsolutePath();
                  if(!theDir.endsWith(kImageDirSuffix)) return false;
                  // check if directroy is empty - no ImageRecord.yaml file or binary files
                  File theImgRecFile = new File(theDir + File.separator + kImageRecordFilename);
                  if(!theImgRecFile.exists()) return false;
                  File [] theFiles = new File(theDir).listFiles();
                  for (File innerFile: theFiles) {
                    String thePath = innerFile.getAbsolutePath();
                    if(thePath.endsWith(kBinaryFileSuffix)) return true;
                  }
                  return false;
              }
>>>>>>> f9f4617e
            });
            if(theDirectories.length == 0)
            {
                LOGGER.info("GetListOfImageGroupTitles: found no directories");
                String [] none = {};
                return none;
            }
            String []theTitles = new String[theDirectories.length];
            for(int theDir=0;theDir<theDirectories.length;theDir++)
            {
                String thePath = theDirectories[theDir].getAbsolutePath();
                thePath = thePath.replaceAll("\\\\","/");
                thePath = thePath.replaceAll(".*/","");
                thePath = thePath.replaceAll("\\"+kImageDirSuffix,"");

                theTitles[theDir] = thePath;
            }
            return theTitles;
        }

        public String GetImageGroupDirectory(String inTitle)
        {
            if(inTitle == null) return null;

            String theRootDirectory = GetSlideRootDirectory();
            String theImageGroupDirectory = theRootDirectory + File.separator + inTitle + kImageDirSuffix + File.separator;
            return theImageGroupDirectory;
        }

        public String GetImageDataFile(String inTitle, Integer inChannel, Integer inTimepoint )
        {
            if(inTitle == null) return null;
            String theImageGroupDirectory =  GetImageGroupDirectory(inTitle);
            String theSuffix = kBinaryFileSuffix;
            if(mIsCompressed) theSuffix = kZBinaryFileSuffix;
            String thePath = String.format("%s%s%s_Ch%1d_TP%07d%s",theImageGroupDirectory,File.separator,"ImageData",inChannel,inTimepoint,theSuffix);
            return thePath;
        }

        public String GetMaskDataFile(String inTitle, Integer inTimepoint )
        {
            if(inTitle == null) return null;
            String theImageGroupDirectory =  GetImageGroupDirectory(inTitle);
            String thePath = String.format("%s%s%s_TP%07d%s",theImageGroupDirectory,File.separator,"MaskData",inTimepoint,kBinaryFileSuffix);
            return thePath;
        }

        public String GetHistogramDataFile(String inTitle, Integer inChannel, Integer inTimepoint)
        {
            String theImageGroupDirectory =  GetImageGroupDirectory(inTitle);
            String thePath;
            if(inTimepoint >= 0)
                thePath = String.format("%s%s%s_Ch%1d_TP%07d%s",theImageGroupDirectory,File.separator,"HistogramData",inChannel,inTimepoint,kBinaryFileSuffix);
            else // summary
                thePath = String.format("%s%s%s_Ch%1d%s",theImageGroupDirectory,File.separator,"HistogramSummary",inChannel,kBinaryFileSuffix);

            return thePath;
        }
        
        public Integer
        GetChannelIndexOfPath(String inPath)
        {
            int thePos = inPath.lastIndexOf("_Ch");
            SlideBook7Reader.LOGGER.trace("GetChannelIndexOfPath: thePath: " + inPath + " thePos " + thePos);
            if(thePos == -1) return -1;
            String theDigit = inPath.substring(thePos+3,thePos+4);
            SlideBook7Reader.LOGGER.trace("GetChannelIndexOfPath: theDigit ",theDigit);
            Integer theChannel = Integer.valueOf(theDigit);
            return theChannel;
        }

        public Integer
        GetTimepointOfPath(String inPath)
        {
            int thePos = inPath.lastIndexOf("_TP");
            if(thePos == -1) return -1;
            String theDigit = inPath.substring(thePos+3,thePos+3+kNumDigitsInTimepoint);
            SlideBook7Reader.LOGGER.trace("GetTimepointOfPath: theDigit ",theDigit);
            Integer theTimepoint = Integer.valueOf(theDigit);
            return theTimepoint;
        }

        public String
        RenamePathToTimepoint0(String inPath)
        {
            String ouPath = inPath;
            int thePos = inPath.lastIndexOf("_TP");
            if(thePos == -1) return ouPath;
            ouPath = String.format("%s%s%s",inPath.substring(0,thePos),"_TP0000000",inPath.substring(thePos + 3 + kNumDigitsInTimepoint,inPath.length()));
            return ouPath;
        }

        public String [] GetListOfImageDataFiles(String inTitle)
        {
            return getListOfNpyDataFiles(inTitle,"ImageData");
        }

        public String [] GetListOfMaskDataFiles(String inTitle)
        {
            return getListOfNpyDataFiles(inTitle,"MaskData");
        }

        public String [] GetListOfHistogramDataFiles(String inTitle)
        {
            return getListOfNpyDataFiles(inTitle,"HistogramData");
        }

        public String [] GetListOfHistogramSummaryFiles(String inTitle)
        {
            return getListOfNpyDataFiles(inTitle,"HistogramSummary");
        }

        protected String [] getListOfNpyDataFiles(String inTitle,final String inStartWith)
        {
            String theImageGroupDirectory =  GetImageGroupDirectory(inTitle);

            LOGGER.trace("getListOfNpyDataFiles: theImageGroupDirectory " + theImageGroupDirectory);

            File [] theFiles = new File(theImageGroupDirectory).listFiles(new FileFilter() {
                @Override
                public boolean accept(File file) {
                    String thePath = file.getAbsolutePath();
                    if(!thePath.endsWith(kBinaryFileSuffix) && !thePath.endsWith(kZBinaryFileSuffix)) return false;
                    String theName = file.getName();
                    if(!theName.startsWith(inStartWith)) return false;
                    return true;
                }
            });

            String []theFilePaths = new String[theFiles.length];
            LOGGER.trace("getListOfNpyDataFiles: theFiles.length " + theFiles.length);
            for(int theFil=0;theFil<theFiles.length;theFil++)
            {
                theFilePaths[theFil] = theFiles[theFil].getAbsolutePath();
                LOGGER.trace("getListOfNpyDataFiles: theFile " + theFil + theFilePaths[theFil]);
            }

            return theFilePaths;
        }
        
    }

    class CNpyHeader {
        Boolean mLittleEndian;
        Boolean mFortranOrder;
        Integer [] mShape;
        Integer mHeaderSize;
        String mDataType ;
        Integer mBytesPerPixel;
        int mCompressionFlag;
        byte mMajorVersion;
        byte mMinorVersion;
        public Boolean ParseNpyHeader(RandomAccessInputStream inStream)
        {
            try {
                inStream.seek(0);
                byte[] theBuffer = new byte[1025]; // header buffer
                theBuffer[0] = theBuffer[1024] = '\0';
                boolean theEOL = false;
                for(mHeaderSize =0;mHeaderSize <1024;mHeaderSize ++)
                {
                    theBuffer[mHeaderSize] = inStream.readByte();
                    if((char)theBuffer[mHeaderSize] == '\n')
                    {
                        theEOL = true;
                        break;
                    }
                }
                mHeaderSize++;

                if(!theEOL)
                {
                    LOGGER.trace("No carriage return");
                    return false;
                }
                short theHeaderLen;
                mMajorVersion = theBuffer[6];
                mMinorVersion = theBuffer[7];
                mCompressionFlag = mMinorVersion;
                LOGGER.trace("ParseNpyHeader mCompressionFlag "+mCompressionFlag);
                theHeaderLen = ByteArrayToShort(theBuffer,8);
                LOGGER.trace("Header length: " + theHeaderLen);
                String theHeader = new String(theBuffer,10,theHeaderLen);
                LOGGER.trace("Header : " + theHeader);
                int loc1,loc2;
                loc1 = theHeader.indexOf("descr") + 9;
                String theEndianess = theHeader.substring(loc1,loc1+1);
                mLittleEndian = false;
                if(theEndianess.equals("<")) mLittleEndian = true;
                mDataType = theHeader.substring(loc1+1,loc1+3);
                mBytesPerPixel = 2;
                if(mDataType.equals("u2") || mDataType.equals("i2")) mBytesPerPixel = 2;
                else if(mDataType.equals("u4") || mDataType.equals("i4")) mBytesPerPixel = 4;


                loc1 = theHeader.indexOf("fortran_order") + 16;
                String theFortranOrder = theHeader.substring(loc1,loc1+4);
                mFortranOrder = false;
                if(theFortranOrder.equals("True")) mFortranOrder = true;
                loc1 = theHeader.indexOf("(");
                loc2 = theHeader.indexOf(")");
                String theShape = theHeader.substring(loc1+1,loc2);
                String [] theDims = theShape.split(",",10);
                mShape = new Integer[theDims.length];
                for(int theI=0;theI<theDims.length;theI++)
                {
                    String theTrim = theDims[theI].trim();
                    mShape[theI] = Integer.valueOf(theTrim);
                }
            } catch (IOException ex) {
                return false;
            }
            return true;

        }

        short ByteArrayToShort(byte[] bytes,int offset) {
             int theVal = ((bytes[offset+1] & 0xFF) << 8) | 
                    ((bytes[offset+0] & 0xFF) << 0 );
            return (short)theVal;
        }
        int ByteArrayToInt(byte[] bytes,int offset) {
             return ((bytes[offset+3] & 0xFF) << 24) | 
                    ((bytes[offset+2] & 0xFF) << 16) | 
                    ((bytes[offset+1] & 0xFF) << 8 ) | 
                    ((bytes[offset+0] & 0xFF) << 0 );
        }

    }

    class CSBPoint <T> {
       public T mX; 
       public T mY; 
       public T mZ; 
    }

    class CImageData {
        
    }

    class CImageGroup extends ClassDecoder {

        class CMaskPositions {
            Long [] mCompressedSizes;
            Long [] mFileOffsets;
        }

        class CAnnotations {
            ArrayList <CCubeAnnotation70> mCubeAnnotationList;
            ArrayList <CAnnotation70> mBaseAnnotationList;
            ArrayList <CFRAPRegionAnnotation70> mFRAPRegionAnnotationList;
            ArrayList <CUnknownAnnotation70> mUnknownAnnotationList;
            public CAnnotations() {
                mCubeAnnotationList = new ArrayList <CCubeAnnotation70>();
                mBaseAnnotationList = new ArrayList <CAnnotation70>();
                mFRAPRegionAnnotationList = new ArrayList <CFRAPRegionAnnotation70>();
                mUnknownAnnotationList = new ArrayList <CUnknownAnnotation70>();
            }
        }

        class CAuxFloatData {
            String mXmlDescriptor;
            Float [] mFloatData;
        }

        class CAuxDoubleData {
            String mXmlDescriptor;
            Double [] mDoubleData;
        }

        class CAuxSInt32Data {
            String mXmlDescriptor;
            Integer [] mIntegerData;
        }

        class CAuxSInt64Data {
            String mXmlDescriptor;
            Long [] mLongData;
        }

        class CAuxXmlData {
            String mXmlData;
        }

        ArrayList <CImageData>  mImageDataList; // one per time point
        ArrayList <CMaskPositions>  mMaskPosList; // one per time point
        ArrayList <CAnnotations>  mAnnotationList; // one per time point
        CImageRecord70 mImageRecord;
        ArrayList <CChannelRecord70> mChannelRecordList; // one per channel
        ArrayList <CRemapChannelLUT70> mRemapChannelLUTList; // one per channe;
        ArrayList <CAlignManipRecord70> mAlignManipRecordList; // one per channe;
        ArrayList <CRatioManipRecord70> mRatioManipRecordList; // one per channe;
        ArrayList <CFRETManipRecord70> mFRETManipRecList; // one per channe;
        ArrayList <CRemapManipRecord70> mRemapManipRecList; // one per channe;
        ArrayList <CHistogramRecord70> mHistogramRecordList; // one per channe;
        ArrayList <CMaskRecord70> mMaskRecordList; // mNumMasks
        Integer [] mElapsedTimes;
        ArrayList <Integer []> mSAPositionList; // one value per time point
        ArrayList <CSBPoint <Float>> mStagePositions; // one value per time point
        ArrayList <CAuxFloatData> mAuxFloatDataList;
        ArrayList <CAuxDoubleData> mAuxDoubleDataList;
        ArrayList <CAuxSInt32Data> mAuxSInt32DataList;
        ArrayList <CAuxSInt64Data> mAuxSInt64DataList;
        ArrayList <CAuxXmlData> mAuxXmlDataList;

        CSBFile70 mFile;
        String mImageTitle;
        CNpyHeader mNpyHeader;
        CCompressionBase mCompressor;
        int mLastTimepoint;
        int mLastChannel;
        public Boolean mSingleTimepointFile;
        int mCompressionFlag;

        public CImageGroup(CSBFile70 inFile, String inImageTitle)
        {
            mFile = inFile;
            mImageTitle = inImageTitle;
            mSingleTimepointFile = false;
            mCompressionFlag = 0;
            mLastTimepoint = -1;
            mLastChannel = -1;
        }

        public Boolean Load()
        {
            Boolean theResult = false;

            // load ImageRecord
            SlideBook7Reader.LOGGER.trace("CImageGroup: Load");
            theResult = LoadImageRecord();
            SlideBook7Reader.LOGGER.trace("LoadImageRecord: result " + theResult);
            if(!theResult) return false;
            
            theResult = LoadChannelRecord();
            SlideBook7Reader.LOGGER.trace("LoadChannelRecord: result " + theResult);
            if(!theResult) return false;
            theResult = LoadMaks();
            SlideBook7Reader.LOGGER.trace("LoadMaks: result " + theResult);
            if(!theResult) return false;
            theResult = LoadAnnotations();
            SlideBook7Reader.LOGGER.trace("LoadAnnotations: result " + theResult);
            if(!theResult) return false;
            theResult = LoadElapsedTimes();
            SlideBook7Reader.LOGGER.trace("LoadElapsedTimes: result " + theResult);
            if(!theResult) return false;
            theResult = LoadSAPositions();
            SlideBook7Reader.LOGGER.trace("LoadSAPositions: result " + theResult);
            if(!theResult) return false;
            theResult = LoadStagePosition();
            SlideBook7Reader.LOGGER.trace("LoadStagePosition: result " + theResult);
            if(!theResult) return false;
            theResult = LoadAuxData();
            SlideBook7Reader.LOGGER.trace("LoadAuxData: result " + theResult);
            if(!theResult) return false;

            return true;
        }

        public Boolean LoadImageRecord()
        {
            try (InputStream inputStream = new FileInputStream(mFile.GetImageGroupDirectory(mImageTitle) + CSBFile70.kImageRecordFilename); 
                Reader inputStreamReader = new InputStreamReader(inputStream);) {
                Yaml yaml = new Yaml();
                MappingNode theNode = (MappingNode)yaml.compose(inputStreamReader);

                mImageRecord = new CImageRecord70();
                int theLastIndex = mImageRecord.Decode(theNode);
                LOGGER.trace("LoadImageRecord: theLastIndex " + theLastIndex);

                // verify correct number of timepoints/channels in image record
                if(!CountImageDataFiles())
                {
                  LOGGER.trace("CountImageDataFiles: Did not succeed " );
                  return false;
                }
                LOGGER.trace("CountImageDataFiles: OK " );

            } catch (IOException e) {

                e.printStackTrace();
            }

            return true;

        }
        public int IsSFMT(String inPath) throws IOException
        {
            // open the file and parse the header
            RandomAccessInputStream theStream;
            theStream = new RandomAccessInputStream(inPath);
            CNpyHeader theNpyHeader = new CNpyHeader();
            boolean theRes = theNpyHeader.ParseNpyHeader( theStream);
            theStream.close();
            if(!theRes) return -1;

            // the number of timepoints is in the number of planes field
            if(theNpyHeader.mShape.length == 3)
            {
                int theNumTimepoints = theNpyHeader.mShape[0];
                if(theNumTimepoints > 1) return theNumTimepoints;
            }
            return -1;
        }

        public Boolean CountImageDataFiles()
        {
            String [] theImageFileNames = mFile.GetListOfImageDataFiles(mImageTitle);
            LOGGER.trace("CountImageDataFiles: theImageFileNames.length " + theImageFileNames.length);
            LOGGER.trace("CountImageDataFiles: mImageRecord.mNumChannels " + mImageRecord.mNumChannels);
            LOGGER.trace("CountImageDataFiles: mImageRecord.mNumTimepoints " + mImageRecord.mNumTimepoints);
            if(theImageFileNames.length == mImageRecord.mNumChannels*mImageRecord.mNumTimepoints) return true; // all in order

            // check for single file containing multi time points
            if(theImageFileNames.length == mImageRecord.mNumChannels && mImageRecord.mNumPlanes == 1)
            {
                int theNumTimepoints = 0;
                for(int theFile=0; theFile < theImageFileNames.length; theFile++)
                {
                    int theShapeTP = -1;
                    try {
                        theShapeTP = IsSFMT(theImageFileNames[theFile]);
                    } catch (IOException e) {

                        e.printStackTrace();
                    }
                    if(theShapeTP < 0) continue;
                    // we are using min in case a channel has less timepoints than another one (crashed between channels)
                    if(theNumTimepoints < theShapeTP)  theNumTimepoints = theShapeTP;
                }
                if(theNumTimepoints == 0) theNumTimepoints = 1;
                if(theNumTimepoints > 1) mSingleTimepointFile = true;
                mImageRecord.mNumTimepoints = theNumTimepoints;
                return true;
            }

            Integer theMaxChannel = 0;
            Integer theMaxTimepoint = 0;
            for(int theFileIndex = 0;  theFileIndex < theImageFileNames.length; theFileIndex++)
            {
                LOGGER.trace("CountImageDataFiles: theFileIndex: "+ theFileIndex + " " + theImageFileNames[theFileIndex] );
                Integer theChannel = mFile.GetChannelIndexOfPath(theImageFileNames[theFileIndex]);
                Integer theTimepoint = mFile.GetTimepointOfPath(theImageFileNames[theFileIndex]);
                theMaxChannel = max(theMaxChannel,theChannel+1);
                theMaxTimepoint = max(theMaxTimepoint,theTimepoint+1);
            }
            LOGGER.trace("CountImageDataFiles: theMaxChannel + theMaxTimepoint " + theMaxChannel + " " + theMaxTimepoint);
            if(theMaxChannel == 0 || theMaxTimepoint ==0)
            {
                LOGGER.trace("CountImageDataFiles: theMaxChannel + theMaxTimepoint " + theMaxChannel + theMaxTimepoint);
                //error
                return false;
            }
            mImageRecord.mNumTimepoints = theMaxTimepoint;
            mImageRecord.mNumChannels = theMaxChannel ;
            // create the ImageData classes for each timepoint
            mImageDataList = new ArrayList <CImageData>();
            for(int theTimepoint = 0; theTimepoint < mImageRecord.mNumTimepoints; theTimepoint++)
            {
                mImageDataList.add(new CImageData());
            }
            LOGGER.trace("CountImageDataFiles: mImageDataList.length " + mImageDataList.size());
            return true;

        }

        public Boolean LoadChannelRecord() 
        {
            try (InputStream inputStream = new FileInputStream(mFile.GetImageGroupDirectory(mImageTitle) + CSBFile70.kChannelRecordFilename);
                Reader inputStreamReader = new InputStreamReader(inputStream);) {
                Yaml yaml = new Yaml();
                MappingNode theNode = (MappingNode)yaml.compose(inputStreamReader);
                int theLastIndex = 0;
                StrIntPair thePair;

                mChannelRecordList = new ArrayList<CChannelRecord70>();
                mRemapChannelLUTList = new ArrayList<CRemapChannelLUT70>();
                mAlignManipRecordList = new ArrayList<CAlignManipRecord70>();
                mRatioManipRecordList = new ArrayList<CRatioManipRecord70>();
                mFRETManipRecList = new ArrayList<CFRETManipRecord70>();
                mRemapManipRecList = new ArrayList<CRemapManipRecord70>();
                mHistogramRecordList = new ArrayList<CHistogramRecord70>();

                for(int theChannel = 0; theChannel < mImageRecord.mNumChannels; theChannel++)
                {

                    CChannelRecord70 theChannelRecord = new CChannelRecord70();
                    mChannelRecordList.add(theChannelRecord);

                    CRemapChannelLUT70 theRemapChannelLUT = new CRemapChannelLUT70();
                    CAlignManipRecord70 theAlignManipRecord70 =  new CAlignManipRecord70();  
                    CRatioManipRecord70 theRatioManipRecord70 =  new CRatioManipRecord70();
                    CFRETManipRecord70 theFRETManipRec70 =  new CFRETManipRecord70();
                    CRemapManipRecord70 theRemapManipRec70 =  new CRemapManipRecord70();
                    CHistogramRecord70 theHistogramRecord70 =  new CHistogramRecord70();


                    theLastIndex = theChannelRecord.Decode(theNode,theLastIndex);
                    LOGGER.trace("theLastIndex: " + theLastIndex);
                    for(;;)
                    {
                        thePair = FindNextClass(theNode,theLastIndex);
                        if(thePair.mInt >= 0)
                        {
                            if(thePair.mStr.equals(theChannelRecord.GetSBClassName()))
                            {
                                theLastIndex = thePair.mInt;
                                break;
                            }
                            else if (thePair.mStr.equals(theRemapChannelLUT.GetSBClassName()))
                            {
                                theLastIndex = theRemapChannelLUT.Decode(theNode,thePair.mInt);
                                mRemapChannelLUTList.add(theRemapChannelLUT);
                            }
                            else if (thePair.mStr.equals(theAlignManipRecord70.GetSBClassName()))
                            {
                                theLastIndex = theAlignManipRecord70.Decode(theNode,thePair.mInt);
                                mAlignManipRecordList.add(theAlignManipRecord70);
                            }
                            else if (thePair.mStr.equals(theRatioManipRecord70.GetSBClassName()))
                            {
                                theLastIndex = theRatioManipRecord70.Decode(theNode,thePair.mInt);
                                mRatioManipRecordList.add(theRatioManipRecord70);
                            }
                            else if (thePair.mStr.equals(theFRETManipRec70.GetSBClassName()))
                            {
                                theLastIndex = theFRETManipRec70.Decode(theNode,thePair.mInt);
                                mFRETManipRecList.add(theFRETManipRec70);
                            }
                            else if (thePair.mStr.equals(theRemapManipRec70.GetSBClassName()))
                            {
                                theLastIndex = theRemapManipRec70.Decode(theNode,thePair.mInt);
                                mRemapManipRecList.add(theRemapManipRec70);
                            }
                            else if (thePair.mStr.equals(theHistogramRecord70.GetSBClassName()))
                            {
                                theLastIndex = theHistogramRecord70.Decode(theNode,thePair.mInt);
                                mHistogramRecordList.add(theHistogramRecord70);
                                // Read the Histograms here
                            }
                        }
                        else break;
                    }
                }
            } catch (IOException e) {
                e.printStackTrace();
            }
            return true;
        }

        public Boolean LoadMaks()
        {
            try (InputStream inputStream = new FileInputStream(mFile.GetImageGroupDirectory(mImageTitle) + CSBFile70.kMaskRecordFilename);
                Reader inputStreamReader = new InputStreamReader(inputStream);) {
                Yaml yaml = new Yaml();
                MappingNode theNode = (MappingNode)yaml.compose(inputStreamReader);
                int theLastIndex = 0;
                List<NodeTuple> theValueClassList = theNode.getValue();
                ScalarNode theKeyNode;
                ScalarNode theValueNode;
                Node theCurrentNode;
                String theKey;
                String theValue;
                theKeyNode = (ScalarNode)theValueClassList.get(theLastIndex).getKeyNode();

                theKey = theKeyNode.getValue();
                if(theKey.equals("theNumMasks"))
                {
                    theValueNode =  (ScalarNode)theValueClassList.get(theLastIndex).getValueNode();
                    theValue = theValueNode.getValue();
                    Integer theNumMasks = Integer.valueOf(theValue);
                    mMaskRecordList = new ArrayList<CMaskRecord70>();
                    if(theNumMasks > 0)
                    {
                        theLastIndex = 1;
                        for(int theMask=0; theMask < theNumMasks; theMask++)
                        {
                            CMaskRecord70 theMaskRecord = new CMaskRecord70();
                            theLastIndex = theMaskRecord.Decode(theNode,theLastIndex);
                            mMaskRecordList.add(theMaskRecord);
                        }

                    }
                    else return true;
                    mMaskPosList = new ArrayList<CMaskPositions>();
                    // now loop over  the timepoints
                    for(;theLastIndex< theValueClassList.size();)
                    {
                        IntIntPair theIIPair = GetIntegerValue(theNode,theLastIndex,"theTimepointIndex");
                        theLastIndex = theIIPair.mInt2;
                        if(theLastIndex < 0) break;

                        CMaskPositions thePos = new CMaskPositions();

                        theKeyNode =  (ScalarNode)theValueClassList.get(theLastIndex).getKeyNode();
                        theKey = theKeyNode.getValue();
                        if(!theKey.equals("theMaskCompressedSizes")) break ;//something wrong
                        theCurrentNode =  theValueClassList.get(theLastIndex).getValueNode();
                        thePos.mCompressedSizes = GetLongArray(theCurrentNode,"theMaskCompressedSizes",true);
                        theLastIndex++;

                        theKeyNode =  (ScalarNode)theValueClassList.get(theLastIndex).getKeyNode();
                        theKey = theKeyNode.getValue();
                        if(!theKey.equals("theMaskFileOffsets")) break ;//something wrong
                        theCurrentNode =  theValueClassList.get(theLastIndex).getValueNode();
                        thePos.mFileOffsets = GetLongArray(theCurrentNode,"theMaskFileOffsets",true);
                        theLastIndex++;

                        mMaskPosList.add(thePos);

                    }
                }
            } catch (IOException e) {

                e.printStackTrace();
            }
            return true;
        } 

        public Boolean LoadAnnotations()
        {
            try (InputStream inputStream = new FileInputStream(mFile.GetImageGroupDirectory(mImageTitle) + CSBFile70.kAnnotationRecordFilename);
                Reader inputStreamReader = new InputStreamReader(inputStream);) {
                Yaml yaml = new Yaml();
                MappingNode theNode = (MappingNode)yaml.compose(inputStreamReader);
                int theLastIndex = 0;
                CDataTableHeaderRecord70 theDataTableHeaderRecord70 = new CDataTableHeaderRecord70();
                theLastIndex = theDataTableHeaderRecord70.Decode(theNode);
                mAnnotationList = new ArrayList<CAnnotations>();
                for(;;)
                {
                    IntIntPair theIIPair = GetIntegerValue(theNode,theLastIndex,"theTimepointIndex");
                    theLastIndex = theIIPair.mInt2;
                    if(theLastIndex < 0) break;

                    CAnnotations theAnno = new CAnnotations();

                    theIIPair = GetIntegerValue(theNode,theLastIndex,"theCubeAnnotation70ListSize");
                    Integer theCubeAnnotation70ListSize = theIIPair.mInt1;
                    theLastIndex = theIIPair.mInt2;

                    for(int theAnnotationIndex = 0;theAnnotationIndex < theCubeAnnotation70ListSize;theAnnotationIndex++)
                    {
                        CCubeAnnotation70 theCubeAnnotation70 = new CCubeAnnotation70();
                        theLastIndex = theCubeAnnotation70.Decode(theNode,theLastIndex);
                        theAnno.mCubeAnnotationList.add(theCubeAnnotation70);
                    }

                    theIIPair = GetIntegerValue(theNode,theLastIndex,"theAnnotation70ListSize");
                    Integer theAnnotation70ListSize = theIIPair.mInt1;
                    theLastIndex = theIIPair.mInt2;
                    for(int theAnnotationIndex = 0;theAnnotationIndex < theAnnotation70ListSize;theAnnotationIndex++)
                    {
                        CAnnotation70 theAnnotation70 = new CAnnotation70();
                        theLastIndex = theAnnotation70.Decode(theNode,theLastIndex);
                        theAnno.mBaseAnnotationList.add(theAnnotation70);
                    }

                    theIIPair = GetIntegerValue(theNode,theLastIndex,"theFRAPRegionAnnotation70ListSize");
                    Integer theFRAPRegionAnnotation70ListSize = theIIPair.mInt1;
                    theLastIndex = theIIPair.mInt2;
                    for(int theAnnotationIndex = 0;theAnnotationIndex < theFRAPRegionAnnotation70ListSize;theAnnotationIndex++)
                    {
                        CFRAPRegionAnnotation70 theFRAPRegionAnnotation70 = new CFRAPRegionAnnotation70();
                        theLastIndex = theFRAPRegionAnnotation70.Decode(theNode,theLastIndex);
                        theAnno.mFRAPRegionAnnotationList.add(theFRAPRegionAnnotation70);
                    }

                    theIIPair = GetIntegerValue(theNode,theLastIndex,"theUnknownAnnotation70ListSize");
                    Integer theUnknownAnnotation70ListSize = theIIPair.mInt1;
                    theLastIndex = theIIPair.mInt2;
                    for(int theAnnotationIndex = 0;theAnnotationIndex < theUnknownAnnotation70ListSize;theAnnotationIndex++)
                    {
                        CUnknownAnnotation70 theUnknownAnnotation70 = new CUnknownAnnotation70();
                        theLastIndex = theUnknownAnnotation70.Decode(theNode,theLastIndex);
                        theAnno.mUnknownAnnotationList.add(theUnknownAnnotation70);
                    }
                    mAnnotationList.add(theAnno);

                }

            } catch (FileNotFoundException e) {
                SlideBook7Reader.LOGGER.trace("LoadAnnotations: FileNotFoundException loading error: " + e.getMessage());
                e.printStackTrace();
                return false;
            } catch (Exception e) {
                SlideBook7Reader.LOGGER.trace("LoadAnnotations: Exception loading error: " + e.getMessage());
                e.printStackTrace();
                return false;
            }

            return true;
        }

        public Boolean LoadElapsedTimes()
        {
            try (InputStream inputStream = new FileInputStream(mFile.GetImageGroupDirectory(mImageTitle) + CSBFile70.kElapsedTimesFilename);
                Reader inputStreamReader = new InputStreamReader(inputStream);) {
                Yaml yaml = new Yaml();
                MappingNode theNode = (MappingNode)yaml.compose(inputStreamReader);
                ScalarNode theKeyNode;
                Node theCurrentNode;
                String theKey;
                int theLastIndex = 0;
                List<NodeTuple> theValueClassList = theNode.getValue();

                theKeyNode =  (ScalarNode)theValueClassList.get(theLastIndex).getKeyNode();
                theKey = theKeyNode.getValue();
                if(!theKey.equals("theElapsedTimes")) return false ;//something wrong
                theCurrentNode =  theValueClassList.get(theLastIndex).getValueNode();
                mElapsedTimes = GetIntegerArray(theCurrentNode,"theElapsedTimesVector",true);
            } catch (IOException e) {

                e.printStackTrace();
            }
            return true;
        }

        public Boolean LoadSAPositions()
        {
            try (InputStream inputStream = new FileInputStream(mFile.GetImageGroupDirectory(mImageTitle) + CSBFile70.kSAPositionDataFilename);
                Reader inputStreamReader = new InputStreamReader(inputStream);) {
                Yaml yaml = new Yaml();
                MappingNode theNode = (MappingNode)yaml.compose(inputStreamReader);
                ScalarNode theKeyNode;
                Node theCurrentNode;
                String theKey;
                List<NodeTuple> theValueClassList = theNode.getValue();
                int theLastIndex = 0;

                IntIntPair theIIPair = GetIntegerValue(theNode,theLastIndex,"theImageCount");
                Integer theImageCount = theIIPair.mInt1;
                theLastIndex = theIIPair.mInt2;
                if(theLastIndex < 0) return true;
                mSAPositionList = new ArrayList<Integer []>();

                for(int theImageIndex =0; theImageIndex < theImageCount; theImageIndex++)
                {
                    theKeyNode =  (ScalarNode)theValueClassList.get(theLastIndex).getKeyNode();
                    theKey = theKeyNode.getValue();
                    if(!theKey.equals("theSAPositions")) break ;//something wrong
                    theCurrentNode =  theValueClassList.get(theLastIndex).getValueNode();
                    Integer [] theSAPositionsvector = GetIntegerArray(theCurrentNode,"theSAPositions",true);
                    mSAPositionList.add(theSAPositionsvector);
                    theLastIndex++;
                }
            } catch (IOException e) {

                e.printStackTrace();
            }
            return true;
        }

        public Boolean LoadStagePosition()
        {
            try (InputStream inputStream = new FileInputStream(mFile.GetImageGroupDirectory(mImageTitle) + CSBFile70.kStagePositionDataFilename);
                Reader inputStreamReader = new InputStreamReader(inputStream);) {
                Yaml yaml = new Yaml();
                MappingNode theNode = (MappingNode)yaml.compose(inputStreamReader);
                ScalarNode theKeyNode;
                Node theCurrentNode;
                String theKey;
                List<NodeTuple> theValueClassList = theNode.getValue();
                int theLastIndex = 0;

                IntIntPair theIIPair = GetIntegerValue(theNode,theLastIndex,"StructArraySize");
                theLastIndex = theIIPair.mInt2;
                if(theLastIndex < 0) return true;
                mStagePositions = new ArrayList<CSBPoint <Float>>();

                theKeyNode =  (ScalarNode)theValueClassList.get(theLastIndex).getKeyNode();
                theKey = theKeyNode.getValue();
                if(!theKey.equals("StructArrayValues")) return false ;//something wrong
                theCurrentNode =  theValueClassList.get(theLastIndex).getValueNode();
                Float[] thePoints = GetFloatArray(theCurrentNode,"theStagePositionData",false);
                for(int theP=0; theP < thePoints.length -2; theP += 3)
                {
                    CSBPoint <Float> thePoint = new CSBPoint<Float>();
                    thePoint.mX = thePoints[theP];
                    thePoint.mY = thePoints[theP+1];
                    thePoint.mZ = thePoints[theP+2];
                    mStagePositions.add(thePoint);
                }

                theLastIndex++;
            } catch (IOException e) {

                e.printStackTrace();
            }
            return true;
        }
        public Boolean LoadAuxData()
        {
            try (InputStream inputStream = new FileInputStream(mFile.GetImageGroupDirectory(mImageTitle) + CSBFile70.kAuxDataFilename);
                Reader inputStreamReader = new InputStreamReader(inputStream);) {
                Yaml yaml = new Yaml();
                MappingNode theNode = (MappingNode)yaml.compose(inputStreamReader);
                ScalarNode theKeyNode;
                Node theCurrentNode;
                String theKey;
                List<NodeTuple> theValueClassList = theNode.getValue();
                int theLastIndex = 0;

                IntIntPair theIIPair = GetIntegerValue(theNode,theLastIndex,"theAuxFloatDataTablesSize");
                Integer theTableCount = theIIPair.mInt1;
                theLastIndex = theIIPair.mInt2;
                if(theLastIndex < 0) return true;

                //FLOAT
                mAuxFloatDataList = new ArrayList<CAuxFloatData>();

                for(int theTableIndex =0; theTableIndex < theTableCount; theTableIndex++)
                {
                    CAuxFloatData theAux = new CAuxFloatData();
                    CDataTableHeaderRecord70 theAuxDataTable70 = new CDataTableHeaderRecord70();
                    theLastIndex = theAuxDataTable70.Decode(theNode,theLastIndex);
                    StrIntPair theSIPair =  GetStringValue(theNode,theLastIndex,"theXMLDescriptor",true);
                    theAux.mXmlDescriptor = theSIPair.mStr;
                    theLastIndex = theSIPair.mInt;

                    theKeyNode =  (ScalarNode)theValueClassList.get(theLastIndex).getKeyNode();
                    theKey = theKeyNode.getValue();
                    if(!theKey.equals("theAuxData")) return false ;//something wrong

                    theCurrentNode =  theValueClassList.get(theLastIndex).getValueNode();
                    theAux.mFloatData = GetFloatArray(theCurrentNode,"theAuxFloatData",true);
                    theLastIndex++;
                    mAuxFloatDataList.add(theAux);
                }

                // DOUBLE

                theIIPair = GetIntegerValue(theNode,theLastIndex,"theAuxDoubleDataTablesSize");
                theTableCount = theIIPair.mInt1;
                theLastIndex = theIIPair.mInt2;
                if(theLastIndex < 0) return true;
                mAuxDoubleDataList = new ArrayList<CAuxDoubleData>();

                for(int theTableIndex =0; theTableIndex < theTableCount; theTableIndex++)
                {
                    CAuxDoubleData theAux = new CAuxDoubleData();
                    CDataTableHeaderRecord70 theAuxDataTable70 = new CDataTableHeaderRecord70();
                    theLastIndex = theAuxDataTable70.Decode(theNode,theLastIndex);
                    StrIntPair theSIPair =  GetStringValue(theNode,theLastIndex,"theXMLDescriptor",true);
                    theAux.mXmlDescriptor = theSIPair.mStr;
                    theLastIndex = theSIPair.mInt;

                    theKeyNode =  (ScalarNode)theValueClassList.get(theLastIndex).getKeyNode();
                    theKey = theKeyNode.getValue();
                    if(!theKey.equals("theAuxData")) return false ;//something wrong

                    theCurrentNode =  theValueClassList.get(theLastIndex).getValueNode();
                    theAux.mDoubleData = GetDoubleArray(theCurrentNode,"theAuxDoubleData",true);
                    theLastIndex++;
                    mAuxDoubleDataList.add(theAux);
                }

                // SINT32

                theIIPair = GetIntegerValue(theNode,theLastIndex,"theAuxSInt32DataTablesSize");
                theTableCount = theIIPair.mInt1;
                theLastIndex = theIIPair.mInt2;
                if(theLastIndex < 0) return true;
                mAuxSInt32DataList = new ArrayList<CAuxSInt32Data>();

                for(int theTableIndex =0; theTableIndex < theTableCount; theTableIndex++)
                {
                    CAuxSInt32Data theAux = new CAuxSInt32Data();
                    CDataTableHeaderRecord70 theAuxDataTable70 = new CDataTableHeaderRecord70();
                    theLastIndex = theAuxDataTable70.Decode(theNode,theLastIndex);
                    StrIntPair theSIPair =  GetStringValue(theNode,theLastIndex,"theXMLDescriptor",true);
                    theAux.mXmlDescriptor = theSIPair.mStr;
                    theLastIndex = theSIPair.mInt;

                    theKeyNode =  (ScalarNode)theValueClassList.get(theLastIndex).getKeyNode();
                    theKey = theKeyNode.getValue();
                    if(!theKey.equals("theAuxData")) return false ;//something wrong

                    theCurrentNode =  theValueClassList.get(theLastIndex).getValueNode();
                    theAux.mIntegerData = GetIntegerArray(theCurrentNode,"theAuxSInt32Data",true);
                    theLastIndex++;
                    mAuxSInt32DataList.add(theAux);
                }

                // SINT64
                theIIPair = GetIntegerValue(theNode,theLastIndex,"theAuxSInt64DataTablesSize");
                theTableCount = theIIPair.mInt1;
                theLastIndex = theIIPair.mInt2;
                if(theLastIndex < 0) return true;
                mAuxSInt64DataList = new ArrayList<CAuxSInt64Data>();

                for(int theTableIndex =0; theTableIndex < theTableCount; theTableIndex++)
                {
                    CAuxSInt64Data theAux = new CAuxSInt64Data();
                    CDataTableHeaderRecord70 theAuxDataTable70 = new CDataTableHeaderRecord70();
                    theLastIndex = theAuxDataTable70.Decode(theNode,theLastIndex);
                    StrIntPair theSIPair =  GetStringValue(theNode,theLastIndex,"theXMLDescriptor",true);
                    theAux.mXmlDescriptor = theSIPair.mStr;
                    theLastIndex = theSIPair.mInt;

                    theKeyNode =  (ScalarNode)theValueClassList.get(theLastIndex).getKeyNode();
                    theKey = theKeyNode.getValue();
                    if(!theKey.equals("theAuxData")) return false ;//something wrong

                    theCurrentNode =  theValueClassList.get(theLastIndex).getValueNode();
                    theAux.mLongData = GetLongArray(theCurrentNode,"theAuxSInt64Data",true);
                    theLastIndex++;
                    mAuxSInt64DataList.add(theAux);
                }

                // XML
                theIIPair = GetIntegerValue(theNode,theLastIndex,"theAuxSerializedDataTablesSize");
                theTableCount = theIIPair.mInt1;
                theLastIndex = theIIPair.mInt2;
                if(theLastIndex < 0) return true;
                mAuxXmlDataList = new ArrayList<CAuxXmlData>();

                for(int theTableIndex =0; theTableIndex < theTableCount; theTableIndex++)
                {
                    CAuxXmlData theAux = new CAuxXmlData();
                    CDataTableHeaderRecord70 theAuxDataTable70 = new CDataTableHeaderRecord70();
                    theLastIndex = theAuxDataTable70.Decode(theNode,theLastIndex);
                    StrIntPair theSIPair =  GetStringValue(theNode,theLastIndex,"theXMLDescriptor",true);
                    theLastIndex = theSIPair.mInt;

                    theIIPair = GetIntegerValue(theNode,theLastIndex,"theXmlAuxDataSize"); // always 1
                    theLastIndex = theIIPair.mInt2;

                    theSIPair = GetStringValue(theNode,theLastIndex,"theXmlAuxData",true);
                    theAux.mXmlData = theSIPair.mStr;
                    theLastIndex = theSIPair.mInt;
                    mAuxXmlDataList.add(theAux);
                }
            } catch (IOException e) {
                e.printStackTrace();
            }
        return true;
        }

        public int GetNumChannels()
        {
            return mImageRecord.mNumChannels;
        }

        public int GetNumColumns()
        {
            return mImageRecord.mWidth;
        }

        public int GetNumRows()
        {
            return mImageRecord.mHeight;
        }

        public int GetNumPlanes()
        {
            return mImageRecord.mNumPlanes;
        }

        public int GetNumPositions()
        {
            int theNumStagePositions = mStagePositions.size();
            if(theNumStagePositions <= 1) return 1;
            CSBPoint <Float> thePoint0 = mStagePositions.get(0);
            SlideBook7Reader.LOGGER.trace("GetNumPositions: thePoint0 mX=" + thePoint0.mX + ", mY=" + thePoint0.mY);
            int theNumUniquePositions = 1;
            for(int thePosition = 1; thePosition < theNumStagePositions; thePosition++)
            {
                CSBPoint <Float> thePoint1 = mStagePositions.get(thePosition);
                SlideBook7Reader.LOGGER.trace("GetNumPositions: thePoint1 mX=" + thePoint1.mX + ", mY=" + thePoint1.mY);
                if(thePoint0.mX.equals(thePoint1.mX) &&
                   thePoint0.mY.equals(thePoint1.mY)) break;

                theNumUniquePositions++;
            }
            SlideBook7Reader.LOGGER.trace("GetNumPositions: theNumUniquePositions=" + theNumUniquePositions);

            return theNumUniquePositions;
        }

        public int GetNumTimepoints()
        {
            return mImageRecord.mNumTimepoints;
        }

        public int GetElapsedTime(int inTimepoint)
        {
            return  mElapsedTimes[inTimepoint];
        }

        public int GetBytesPerPixel()
        {
            return 2;
        }

        public String GetName()
        {
            return mImageRecord.mName;
        }

        public String GetInfo()
        {
            return mImageRecord.mInfo;
        }

        public String GetChannelName(int inChannel)
        {
            return mChannelRecordList.get(inChannel).mChannelDef.mName;
        }

        public String GetLensName()
        {
            return mImageRecord.mLensDef.mName;
        }

        public double GetMagnification()
        {
            return mImageRecord.mLensDef.mActualMagnification * mImageRecord.mOptovarDef.mMagnification ;
        }

        public float GetVoxelSize()
        {
            float theSize = mImageRecord.mLensDef.mMicronPerPixel;
            if(mImageRecord.mOptovarDef.mMagnification > 0)
                theSize /= mImageRecord.mOptovarDef.mMagnification;
            float theXFactor = mChannelRecordList.get(0).mExposureRecord.mXFactor;
            if(theXFactor > 0) theSize *= theXFactor;
            return theSize;
        }
        
        public float GetInterplaneSpacing()
        {
            return mChannelRecordList.get(0).mExposureRecord.mInterplaneSpacing;
        }

        public int GetExposureTime(int inChannel)
        {
            return mChannelRecordList.get(inChannel).mExposureRecord.mExposureTime;
        }

        public float GetXPosition(int inPosition)
        {
            CSBPoint <Float> thePoint = mStagePositions.get(inPosition);
            return thePoint.mX;
        }

        public float GetYPosition(int inPosition)
        {
            CSBPoint <Float> thePoint = mStagePositions.get(inPosition);
            return thePoint.mY;
        }

        public float GetZPosition(int inPosition, int zplane)
        {
            CSBPoint <Float> thePoint = mStagePositions.get(inPosition);
            return thePoint.mZ + GetInterplaneSpacing() * zplane;
        }

        public Boolean GetSingleTimepointFile()
        {
            return mSingleTimepointFile;
        }

    }


    class CAlignManipRecord70 extends ClassDecoder {
        public Integer mStructID;
        public Integer mStructVersion;
        public Integer mByteOrdering;
        public Integer mStructLen;
        public Integer mManipID;
        public Float mXOffset;
        public Float mYOffset;
        public Float mZOffset;
    }

    class CAnnotation70 extends ClassDecoder {
        public Integer mGraphicType70;
        public Integer mDependencyType70;
        public String mText;
        public Boolean[] mChannelMask;
        public Integer mGroupId; // timelapse or position capture group
        public Integer mPlaneId; // image plane
        public Integer mSequenceId; // path id
        public Integer mObjectId; // mask or submask id
        public Integer mDependencyRef; // association with object dependencies
        public Integer mVersion;		// Identifies the version of the structure
        public Integer mByteOrdering;
        public CSBPoint <Double> mFieldOffsetMicrons;
        public Double mFieldMicronsPerPixel;
        public Boolean mFieldOffsetSet;
        public CSBPoint <Double> mStageOffsetMicrons;
        public Boolean mStageOffsetSet;
        public Boolean mZStageIncreaseTowardsSample;
        public Double mAuxZStageMicrons;
        public Boolean mAuxZStageMicronsSet;
        public Boolean mAuxZStageIncreaseTowardsSample;
        public Boolean mZStageDirectionsValid;
        public Boolean mStoreMicronPositions;
        public Double mRelativePower;
        public Integer mBorderFillPixels;
        public ArrayList <CSBPoint<Integer> > mVertexes;

        public CAnnotation70()
        {
            mFieldOffsetMicrons = new CSBPoint<Double>();
            mStageOffsetMicrons = new CSBPoint<Double>();
        }

        @Override
        protected void DecodeUnknownString(String inUnknownString, Node inAttrValueNode)
        {
            LOGGER.trace("inUnknownString: "+inUnknownString);
            if(inAttrValueNode  instanceof ScalarNode)
            {
                ScalarNode theAttrValueScalarNode = (ScalarNode)inAttrValueNode ;
                String theAttrValue = theAttrValueScalarNode.getValue();
                if(inUnknownString.equals("mStageOffsetMicrons.mX")) mStageOffsetMicrons.mX = Double.valueOf(theAttrValue);
                else if(inUnknownString.equals("mStageOffsetMicrons.mY")) mStageOffsetMicrons.mY = Double.valueOf(theAttrValue);
                else if(inUnknownString.equals("mFieldOffsetMicrons.mX")) mFieldOffsetMicrons.mX = Double.valueOf(theAttrValue);
                else if(inUnknownString.equals("mFieldOffsetMicrons.mY")) mFieldOffsetMicrons.mY = Double.valueOf(theAttrValue);
            }
            else if(inAttrValueNode  instanceof SequenceNode)
            {
                Integer [] thePoints = GetIntegerArray(inAttrValueNode,"inUnknownString",false);
                mVertexes = new ArrayList<CSBPoint<Integer>>();
                for(int theP=0; theP < thePoints.length - 2; theP += 3)
                {
                    CSBPoint <Integer> thePoint = new CSBPoint<Integer>();
                    thePoint.mX = thePoints[theP];
                    thePoint.mY = thePoints[theP+1];
                    thePoint.mZ = thePoints[theP+2];
                    mVertexes.add(thePoint);
                }
            }
        }

    }

    class CChannelDef70 extends ClassDecoder {
        public Integer mStructID;
        public Integer mStructVersion;
        public Integer mByteOrdering;
        public Integer mStructLen;
        public String mName;
        public String mCameraName;

        public CFluorDef70 mFluorDef;  

        @Override
        public int Decode(MappingNode inNode, int inStartIndex)
        {
            mFluorDef = new CFluorDef70();
            int theLastIndex = super.Decode(inNode,inStartIndex);
            theLastIndex = mFluorDef.Decode(inNode,theLastIndex);
            return theLastIndex;
        }

    }

    class CChannelRecord70 extends ClassDecoder {
        
        public Integer mStructID;
        public Integer mStructVersion;
        public Integer mByteOrdering;
        public Integer mStructLen;
        public Integer mNumPlanes;	
        public Integer mNumManip;
        public Integer mManipPtr;
        public Integer mDataType;
        public Integer mDataTablePtr;	
        public Integer mHistogramTablePtr;
        public Integer mHistogramSummaryPtr;

        public CExposureRecord70 mExposureRecord;
        public CChannelDef70 mChannelDef;

        @Override
        public int Decode(MappingNode inNode, int inStartIndex)
        {
            mExposureRecord = new CExposureRecord70();
            mChannelDef = new CChannelDef70();

            int theLastIndex = super.Decode(inNode,inStartIndex);
            theLastIndex = mExposureRecord.Decode(inNode,theLastIndex);
            theLastIndex = mChannelDef.Decode(inNode,theLastIndex);
            return theLastIndex;
        }

    }

    class CCube extends ClassDecoder {
        public Integer mTopX;
        public Integer mTopY;
        public Integer mTopZ;
        public Integer mBottomX;
        public Integer mBottomY;
        public Integer mBottomZ;
    }

    class CCubeAnnotation70 extends  ClassDecoder {
        public Boolean mIsBackground;
        public Integer mRegionIndex;
        public Boolean mIsFRAP;
        public String mFRAPDevice;
        public Boolean mIsStimulation;
        public Boolean mIsLLS;
        public Boolean mIsNoLabel;
        public String mReservedBuf;
        public Boolean mIsIntSet;
        public Boolean mIsFloatSet;
        public Integer mIntData;
        public Float mFloatData;
        CAnnotation70 mAnn;
        
        @Override
        public int Decode(MappingNode inNode, int inStartIndex)
        {
            mAnn = new CAnnotation70();
            int theLastIndex = super.Decode(inNode,inStartIndex);
            theLastIndex =  mAnn.Decode(inNode,theLastIndex);
            return theLastIndex;
        }
            
    }

    class CDataTableHeaderRecord70 extends ClassDecoder {
        public Integer mStructID;
        public Integer mStructVersion;
        public Integer mByteOrdering;
        public Integer mStructLen;
        public Integer mParentRecordPtr;
        public Integer mChannelIndex;
        public Integer mRows;
        public Integer mColumns;
        public Integer mPlanes;

        public Integer mValueType;
        public Integer mTableType;
        public Integer mTimeBasis;
        public Integer mDescriptorVersion; 
        public Integer mDescriptorSize;
        public Integer mDescriptorFileOffset;
        public Integer mStartTime;
        public Integer mTimeInterval;
        public Integer mTimePointsWritten;
        public Integer mTimePointsTableSize;
        public Integer mNextTableFileOffset;
    }

    class CExposureRecord70 extends ClassDecoder {
        public Integer mStructID;
        public Integer mStructVersion;
        public Integer mByteOrdering;
        public Integer mStructLen;
        public Float mAuxZStartPosition;
        public Integer mExposureTime;
        public Integer mXOffset;
        public Integer mYOffset;
        public Integer mXExtent;
        public Integer mYExtent;
        public Boolean mBinning;
        public Boolean mTimeLapse;
        public Integer mCaptureType;
        public Integer mXFactor;
        public Integer mYFactor;
        public Integer mNumPlanes;
        public Integer mNuTSACSampleSize;	// number of planes per sample in a SA sweep.
        public Boolean mScanning;		// was this taken using a scanning system (e.g., Vivo 2-Photon)?
        public Float mInterplaneSpacing;
        public Float mInitialOffset;
        public Integer mTimeLapseInterval;
        public Integer mCaptureSetId;	// unique capture id
        public Float mXStartPosition;
        public Float mYStartPosition;
        public Float mZStartPosition;
        public Integer mCaptureFlags;
        public Integer mAuxCaptureFlags;
        public Integer mMoveFieldRightSign; // negative if moving stage right decreases stage x values
        public Integer mMoveFieldDownSign;  // negative if moving stage down decreases stage y values
    }

    class CFluorDef70 extends ClassDecoder {
        public Integer mStructID;
        public Integer mStructVersion;
        public Integer mByteOrdering;
        public Integer mStructLen;
        
        public String mName;
        public Integer mLaserPowerPos;
        public Integer mCameraBitDepth;
        public Integer mAuxFilterWheel7Pos;
        public Integer mNumExposuresAverage;
        public Float mExcitationLambda;
        public Integer mAuxFilterWheel5Pos;
        public Integer mAuxFilterWheel6Pos;
        public Float mLambda;
        public Integer mTurretPosition;
        public Boolean mUV;
        public Integer mImagingMode;
        public Integer mExcitationWheelPos;
        public Integer mEmissionWheelPos;
        public Integer mLightSource;
        public Boolean mTransmittedModePrompt;
        public Integer mLambdaOptions;
        public Integer mAuxFilterWheel4Pos;
        public Integer mDefaultColor;
        public Integer mChannelType;
        public Integer mLCDPos;
        public Integer mTIRFPos;
        public Float[] mRGBFactor;
        public Integer mFilterSet;
        public Integer mCamera;
        public Integer mOcularPhotoTurretPos;
        public Integer mCameraVideoTurretPos;
        public Integer mIlluminationMode;
        public Integer mAltSourcePosition;
        public Integer mCameraGain;
        public Integer mCameraSpeed;
        public Integer mCameraIntensification;
        public Integer mCameraPort;
        public Integer mCameraParameter1;
        public Integer mNDPos;
        public Integer mHue;
        public Integer mSaturation;
        public Integer mValue;
        public Integer mAuxFilterWheelPos;
        public Integer mDefaultColorDisplay;
        public Integer mAuxNDPos;
        public Integer mAuxFilterWheel2Pos;
        public Integer mAuxFilterWheel3Pos;
    }

    class CFRAPRegionAnnotation70 extends ClassDecoder {
        
        public String mXML;
        ArrayList <CCubeAnnotation70> mRegions;
        CAnnotation70 mAnn;

        @Override
        public int Decode(MappingNode inNode, int inStartIndex)
        {
            mAnn = new CAnnotation70();
            int theLastIndex = super.Decode(inNode,inStartIndex);
            theLastIndex =  mAnn.Decode(inNode,theLastIndex);

            IntIntPair theIIPair = GetIntegerValue(inNode,theLastIndex,"theNumRegions");
            Integer theNumRegions = theIIPair.mInt1;
            theLastIndex = theIIPair.mInt2;
            mRegions = new ArrayList<CCubeAnnotation70>();
            for(int theRegionIndex = 0; theRegionIndex < theNumRegions; theRegionIndex++)
            {
                CCubeAnnotation70 theCubeAnnotation70 = new CCubeAnnotation70() ;
                theLastIndex = theCubeAnnotation70.Decode(inNode,theLastIndex);
                mRegions.add(theCubeAnnotation70);
            }

            return theLastIndex;
        }
            
    }

    class CFRETManipRecord70 extends ClassDecoder {
        public Integer mStructID;
        public Integer mStructVersion;
        public Integer mByteOrdering;
        public Integer mStructLen;
        public Integer mManipID;
        public Integer mFRETParadigm;
        public Float mFdDd;
        public Float mFaAa;
        public Float mDisplayLow;
        public Float mDisplayHigh;
        public Integer mDisplayNormalization;
        public Float mSignalThreshold;
        public Float mPhaseZero;
        public Float mModZero;
        public Float mDonor1Lifetime;
        public Float mDonor1X;
        public Float mDonor1Y;
        public Float mDonor2Lifetime;
        public Float mTwoLifetimeRatio;
        public Float mMainFrequency;
        public Boolean mPhaseFlatFieldCorrected;
        public Boolean mModulationFlatFieldCorrected;
        public Integer mNumPhases;
        public Integer mDarkValue;
        public Integer mFRETMethod;
        public Float mFRETAddParameter;
    }


    class CHistogramRecord70 extends ClassDecoder {
        public Integer mStructID;
        public Integer mStructVersion;
        public Integer mByteOrdering;
        public Integer mStructLen;		// 256 bytes + variable vector of mDataBlockSize bytes (should be less than 64KB)
        public Integer mMin;
        public Integer mMax;
        public Float mMean; // 4-byte float for 'mean' is same as return of CImageSet::ComputeStDev
        public Integer mHistogramType;
        public Integer mNumBins;
        public Integer mDataBlockSize; // number of bytes in the data block that follows this structure
        public Integer mChannelIndex;
        public Integer mImageIndex;
    }




    class CImageRecord70 extends ClassDecoder {

        public Integer mStructID;
        public Integer mStructVersion;
        public Integer mByteOrdering;
        public Integer mStructLen;
        
        public Integer mYear;
        public Integer mMonth;
        public Integer mDay;
        public Integer mHour;
        public Integer mMinute;
        public Integer mSecond;
        public Boolean mImported;
        public Integer mNotesLen;
        public Integer mNotesPtr;
        public Integer mWidth;
        public Integer mHeight;
        public Integer mNumPlanes;
        public Integer mNumChannels;
        public Integer mChannelPtr;
        public Integer mNumTimepoints;
        public Integer mNumMasks;
        public Integer mMaskPtr;
        public Integer mNumViews;
        public Integer mViewPtr;
        public Integer mXYInterpolationFactor;
        public Integer mZInterpolationFactor;
        public Integer mImageGroupIndex;
        public Integer mAnnotationTablePtr;
        public Integer mElapsedTimeTablePtr;
        public Integer mSAPositionTablePtr;
        public Integer mStagePositionTablePtr;
        public Integer mAuxDataTablePtr;
        public Integer mNumAuxDataTables;
        public Long [] mThumbNail;
        public Integer mElapsedTimeOffset;

        public String mName;
        public String mInfo;
        public String mUniqueId;

        CLensDef70 mLensDef;
        CMainViewRecord70 mMainViewRecord;
        COptovarDef70 mOptovarDef;

        @Override
        public int Decode(MappingNode inNode)
        {
            mLensDef = new CLensDef70();
            mMainViewRecord = new CMainViewRecord70();
            mOptovarDef = new COptovarDef70();

            int theLastIndex = super.Decode(inNode,0);
            theLastIndex = mLensDef.Decode(inNode,theLastIndex);
            theLastIndex = mOptovarDef.Decode(inNode,theLastIndex);
            theLastIndex = mMainViewRecord.Decode(inNode,theLastIndex);

            return theLastIndex;
        }
    }

    class CLensDef70 extends ClassDecoder {
        public Integer mStructID;
        public Integer mStructVersion;
        public Integer mByteOrdering;
        public Integer mStructLen;
        public String mName;
        public Float mNA;
        public Float mdf;
        public Float mMicronPerPixel;
        public Integer mDeprecatedMagnification;
        public Integer mMedium;
        public Boolean mUV;
        public Integer mTurretPosition;
        public Integer mParfocalOffset;
        public Boolean mDefault;
        public Integer mParfocalOffset2;
        public Float mParcentricOffsetX;
        public Float mParcentricOffsetY;
        public Integer mBrightfieldPos;
        public Integer mDarkfieldPos;
        public Integer mDICPos;
        public Integer mPhasePos;
        public Integer mTLFieldDiaphramPos;
        public Integer mTLApertureDiaphramPos;
        public Integer mDICPrismPos;
        public Integer mTopLensPos;
        public Integer mPolarizerPos;
        public String mCameraName;
        public Float mCameraPixelSize;
        public Float mCameraMagnificationChange;
        public Float mActualMagnification;
    }

    class CMainViewRecord70 extends ClassDecoder {
        public Integer mStructID;
        public Integer mStructVersion;
        public Integer mByteOrdering;
        public Integer mStructLen;
        public Integer mViewID;
        public Integer mRedChannel;
        public Integer mGreenChannel;
        public Integer mBlueChannel;
        public Integer mBkgndChannel;
        public Integer[] mLow;
        public Integer[] mHigh;
        public Integer mColorDisplay;
        public Float mPseudoFrom;
        public Float mPseudoTo;
        public Integer mThumbPlane;
        public Integer mViewOptions;
        public Float[] mGamma;
        public Integer[] mHue;
        public Integer[] mSaturation;
        public Integer[] mValue;
        public Integer[] mChannelEnabled;
        public Integer[] mBitDepth;
        public Float mBlendFraction;
        public Integer mThumbTimePoint;
    }

    class CMaskRecord70 extends ClassDecoder {
        public Integer mStructID;
        public Integer mStructVersion;
        public Integer mByteOrdering;
        public Integer mStructLen;
        public String mName;
        public Integer mNumManip;
        public Integer mManipPtr;
        public Integer mMaskDataTablePtr;
        public Integer mPersistentSubmasks;
        public String mCentroidFeature;
        public Integer mCentroidChannel;
    }

    class COptovarDef70 extends ClassDecoder {
        public Integer mStructID;
        public Integer mStructVersion;
        public Integer mByteOrdering;
        public Integer mStructLen;
        public String mName;
        public Float mMagnification;
        public Boolean mDefault;
        public Integer mTurretPosition;
    }

    class CRatioManipRecord70 extends ClassDecoder {
        public Integer mStructID;
        public Integer mStructVersion;
        public Integer mByteOrdering;
        public Integer mStructLen;
        public Integer mManipID;
        public Float mKd;
        public Float mRmin;
        public Float mRmax;
        public Float mBeta;
        public Float mRlow;
        public Float mRhigh;
        public Integer mNumBackground;
        public Integer mDenBackground;
        public Float mExposureFactor;
        public Integer mBackX1;
        public Integer mBackY1;
        public Integer mBackX2;
        public Integer mBackY2;
        public Integer mNumMin;
        public Integer mNumMax;
        public Integer mDenMin;
        public Integer mDenMax;
    }

    class CRemapChannelLUT70 extends ClassDecoder{
        public Double[] mCoefficients;
        public Float[] mValues;
        public Boolean[] mInsideRange;

        public Float mLowDesired;
        public Float mHighDesired;
        public Integer mLowGiven;
        public Integer mHighGiven;
        public Boolean mBuiltTable;
        public Integer mRemapType;
        public String mEquationString; 
        public CRemapPoint[] mPoints;
    }

    class CRemapManipRecord70 extends ClassDecoder {
        public Integer mStructID;
        public Integer mStructVersion;
        public Integer mByteOrdering;
        public Integer mStructLen;
        public Integer mManipID;
        public Integer mRemapType;
        public Integer mNumCalibPoints;
        public Integer mReserved2;
        public Integer mCalibDataPtrLow;
        public Integer mCalibDataPtrHigh;
    }

    class CRemapPoint extends ClassDecoder {
        public Float mGivenValue;
        public Float mDesiredValue;
        public Float mSamplingStdDev;
        public CCube mCube;
    }

    class CSlideRecord70 extends ClassDecoder {
        public Integer mStructVersion;
        public Integer mByteOrdering;
        public Integer mStructLen;
        public Integer mNotesLen;                // Length of notes text
        public Integer mNumImages;
        public Integer mNotesPtr;                // File offset for notes text
        public Integer mImagePtr;                // File offset to an array of ImageRecords
        public Integer mPrefsFileLen;            // File size of inline copy of SlideBookPrefs.dat
        public Integer mPrefsOffset;             // File offset to inline copy of SlideBookPrefs.dat
        public Integer mHardwareFileOffset;      // File offset to inline copy of SlideBookHardwareProperties.dat
        public Integer mHighestCount;            // Image serial number -- KK 10.26.96
        public Integer mUncompactedSpace;        // amount of file that can be compacted
        public Integer mCheckpointNumImages;     // number of CImageRecords written at last checkpoint
        public Integer mCheckpointImagePtr;      // file offset to checkpoint array of ImageRecords
        public Integer mCheckpointMaxImages;     // maximum number of CImageRecords at checkpoint file offset
        public Integer mHardwareFileLen;         // File size of inline copy of SlideBookHardwareProperties.dat
        public Integer mCaptureStatus;           // Current capture status
        public Integer mDemoFlag;
        public String mName;                     // Slide names are limited to 127 characters
        public String mProjectFolder;
        public String mSpecialBuildStr;
        //public List<Integer> mFileVersion;       // rc file version of SlideBook
        public Integer [] mFileVersion;       // rc file version of SlideBook

    }

    class CUnknownAnnotation70 extends ClassDecoder {
        CAnnotation70 mAnn;

        @Override
        public int Decode(MappingNode inNode, int inStartIndex)
        {
            mAnn = new CAnnotation70();
            int theLastIndex = super.Decode(inNode,inStartIndex);
            theLastIndex =  mAnn.Decode(inNode,theLastIndex);
            return theLastIndex;
        }
    }

    class CCompressionBase {
        public static final int eCompressionNone = 0;
        public static final int eCompressionZstd = 1;      // facebook
        public static final int eCompressionZlib = 2;      // gzip
        public static final int eCompressionLz4 = 3;       // lz4
        public static final int eCompressionJetRaw = 4;
        public static final int eCompressionRLE = 5;       // Run length Encoded

        public String mErrorMessage;
        public int mAlgorythm = eCompressionNone;
        public long mNumX = 0;
        public long mNumY = 0;
        public long mNumZ = 0;
        public long mNumBlocks = 0;
        public long mBufLenBY = 0;
        public long mDataLenBY = 0;
        public Boolean mDictionaryRead = false;
        public int mBlockDictionarySize = 16;
        public int mUint16Size = 2;
        public int mNumberOfThreads = 0;
        public long mDictionaryPosition = 0;
        public long mDataPosition = 0;
        public byte[] mBlockDictionary;
        public byte[]  mOutputBuffer;

        public void Initialize(long inDictionaryPosition,int inAlgorythm,
            int inNumX,int inNumY,int inNumZ,int inNumberOfThreads) {

            mAlgorythm = inAlgorythm;
            mNumX = inNumX;
            mNumY = inNumY;
            mNumZ = inNumZ;
            mNumBlocks = mNumZ;
            mNumberOfThreads = inNumberOfThreads;
            mDictionaryPosition = inDictionaryPosition;
            mDataPosition = mDictionaryPosition + mNumZ * mBlockDictionarySize;
            mDataLenBY = mNumX * mNumY * mUint16Size;
            mBlockDictionary = new byte[(int)mNumBlocks * mBlockDictionarySize];
            mOutputBuffer = new byte[(int)mDataLenBY];
        }

        public void Initialize(long inDictionaryPosition,int inAlgorythm,
            int inNumX,int inNumY,int inNumZ,int inNumBlocks,int inNumberOfThreads)
        {

            mAlgorythm = inAlgorythm;
            mNumX = inNumX;
            mNumY = inNumY;
            mNumZ = inNumZ;
            mNumBlocks = inNumBlocks;
            mNumberOfThreads = inNumberOfThreads;
            mDictionaryPosition = inDictionaryPosition;
            mDataPosition = mDictionaryPosition + mNumBlocks * mBlockDictionarySize;
            mDataLenBY = mNumX * mNumY * mNumZ * mUint16Size;
            mBlockDictionary = new byte[(int)mNumBlocks * mBlockDictionarySize];
            mOutputBuffer = new byte[(int)mDataLenBY];
        }
    
        public void ReadDictionary(RandomAccessInputStream inStream) throws IOException
        {

            LOGGER.trace("ReadDictionary mDictionaryPosition "+mDictionaryPosition);
            inStream.seek(mDictionaryPosition);
            inStream.read(mBlockDictionary,0,(int)mNumBlocks*mBlockDictionarySize);

            mDictionaryRead = true;
        }

        public long convertToLong(byte[] bytes,int offset)
        {
            long value = 0l;

            // Iterating through for loop
            //for (int i=offset; i < offset+8; i++)
            for (int i=offset+8-1; i >= offset; i--)
            {
                byte b = bytes[i];
                // Shifting previous value 8 bits to right and
                // add it with next value
                value = (value << 8) + (b & 255);
            }

            return value;
        }

        public long GetDataOffsetForBlock(int inBlock)
        {
            if(inBlock == 0)
                return mDataPosition;
            LOGGER.trace("GetDataOffsetForBlock inBlock "+inBlock);
            long thePos = convertToLong(mBlockDictionary,(inBlock-1)*mBlockDictionarySize);
            LOGGER.trace("GetDataOffsetForBlock thePos "+thePos);
            long theLen = convertToLong(mBlockDictionary,(inBlock-1)*mBlockDictionarySize+8);
            LOGGER.trace("GetDataOffsetForBlock theLen "+theLen);

            return thePos + theLen;
        }

        public long GetDataSizeForBlock(int inBlock)
        {
            LOGGER.trace("GetDataOffsetForBlock inBlock "+inBlock);
            long theLen = convertToLong(mBlockDictionary,inBlock*mBlockDictionarySize+8);
            LOGGER.trace("GetDataOffsetForBlock theLen "+theLen);
            return theLen;
        }

        public byte[] DecompressBuffer(byte [] inBuffer)throws FormatException, IOException
        {
            LOGGER.trace("DecompressBuffer inBuffer.length "+inBuffer.length);
            if(mAlgorythm == eCompressionZstd)
            {

                for(int i=0;i<10;i++)
                    LOGGER.trace("i "+i+" val "+inBuffer[i]);
                byte [] theDecompressedBuf = new ZstdCodec().decompress(inBuffer);
                LOGGER.trace("DecompressBuffer theDecompressedBuf.length "+theDecompressedBuf.length);
                return theDecompressedBuf;
            }
            else
            {
                return inBuffer;
            }
        }
        
        public byte [] ReadData(RandomAccessInputStream inStream,int inBlock) throws FormatException, IOException
        {

            if( !mDictionaryRead)
                ReadDictionary(inStream);
            
            long theDataPos = GetDataOffsetForBlock(inBlock);
            LOGGER.trace("ReadData theDataPos "+theDataPos);
            long theCompressedLengthBY = GetDataSizeForBlock(inBlock);
            LOGGER.trace("ReadData theCompressedLengthBY "+theCompressedLengthBY);

            inStream.seek(theDataPos);

            inStream.read(mOutputBuffer,0,(int)theCompressedLengthBY);
            byte [] theDecompressInput = new byte[(int)theCompressedLengthBY];
            for(int theI=0;theI<theCompressedLengthBY;theI++)
                theDecompressInput[theI] = mOutputBuffer[theI];

            //decompress
            byte [] theUncompressedBuf = DecompressBuffer(theDecompressInput);


            if(theUncompressedBuf.length != mNumX * mNumY *mUint16Size)
            {
                //throw NameError("Error in decoding")
                LOGGER.error("ReadData, Uncompress wrong size: "+theUncompressedBuf.length+" should be: "+mNumX * mNumY *mUint16Size);
            }
            else
                LOGGER.trace("ReadData, Uncompress size: "+theUncompressedBuf.length);

            return theUncompressedBuf;
        }
    }

    class DataLoader {
        public String mSlidePath;
        public String mErrorMessage;
        public CSBFile70 mFile;
        public CSlideRecord70 mSlideRecord;
        public ArrayList <CImageGroup> mCImageGroupList;
        HashMap <String,RandomAccessInputStream> mPathToStreamMap;
        TreeMap <Integer,String> mCounterToPathMap;
        public static final int kMaxNumberOpenFiles = 100;
        public int mCurrentFileCounter;

        public DataLoader(String inSlidePath)
        {
            mSlidePath = inSlidePath;
            mFile = new CSBFile70(inSlidePath);
            mCImageGroupList = new ArrayList<CImageGroup> ();
            mPathToStreamMap = new HashMap<String,RandomAccessInputStream>();
            mCounterToPathMap = new TreeMap <Integer,String>();
            mCurrentFileCounter = 0;
            mErrorMessage = "";
        }

        public Boolean LoadMetadata()
        {
            try {
                Boolean theResult = ReadSld();
                LOGGER.trace("LoadMetadata: ReadSld result: " + theResult);
                if(!theResult) return false;

                // get list of image directories
                String [] theImageTitles = mFile.GetListOfImageGroupTitles();
                for(int theImageGroupIndex = 0; theImageGroupIndex < theImageTitles.length ; theImageGroupIndex++)
                {
                    CImageGroup theImageGroup = new CImageGroup(mFile,theImageTitles[theImageGroupIndex]);
                    theResult = theImageGroup.Load();
                    LOGGER.trace("LoadMetadata: theImageGroupIndex: " + theImageGroupIndex + "Load:  result: " + theResult);
                    if(theResult) mCImageGroupList.add(theImageGroup);
                }
                return true;
            } catch (Exception e) {
                LOGGER.warn("Could not load file: " + mSlidePath, e);
                return false;
            }
        }

        public Boolean ReadSld() throws FileNotFoundException
        {
          try (InputStream inputStream = new FileInputStream(mSlidePath);
              Reader inputStreamReader = new InputStreamReader(inputStream)) {
                mSlideRecord = new CSlideRecord70();
                inputStream.close();
                SlideBook7Reader.LOGGER.trace("ReadSld(): mByteOrdering: " + mSlideRecord.mByteOrdering);
                return true;
            } catch (final ReaderException e) {
                mErrorMessage += "Could not decode file: " + mSlidePath;
                SlideBook7Reader.LOGGER.error("ReadSld(): " + mErrorMessage, e);
                return false;
            } catch (Exception e) {
                mErrorMessage += "Could not load file: " + mSlidePath;
                SlideBook7Reader.LOGGER.error("ReadSld(): " + mErrorMessage, e);
                return false;
            }
        }

        public Boolean ReadSld(InputStream inInputStream) throws FileNotFoundException
        {
            mSlideRecord = new CSlideRecord70();
            try {
                SlideBook7Reader.LOGGER.trace("ReadSld(stream): mByteOrdering: " + mSlideRecord.mByteOrdering);
                return true;
            } catch (Exception e) {
                mErrorMessage += "Could not load file: " + mSlidePath;
                SlideBook7Reader.LOGGER.error("ReadSld(): " + mErrorMessage, e);
                return false;
            }
        }
        public int GetNumCaptures()
        {
            return mCImageGroupList.size();
        }
        public CImageGroup GetImageGroup(int inCaptureId)
        {
            return mCImageGroupList.get(inCaptureId);
        }

        public boolean ReadPlane(int inCaptureId, byte[] ouBuf,
            int inPositionIndex, int inTimepointIndex, int inZPlaneIndex, int inChannelIndex) throws IOException
        {
            SlideBook7Reader.LOGGER.trace("ReadPlane: inPositionIndex: " + inPositionIndex);
            SlideBook7Reader.LOGGER.trace("ReadPlane: inTimepointIndex: " + inTimepointIndex);
            SlideBook7Reader.LOGGER.trace("ReadPlane: inZPlaneIndex: " + inZPlaneIndex);
            SlideBook7Reader.LOGGER.trace("ReadPlane: inChannelIndex: " + inChannelIndex);
            CImageGroup theImageGroup = GetImageGroup(inCaptureId);
            // because the format is XYCZT , the inPositionIndex is always 0, so we must ignore GetNumPositions
            int theSbTimepointIndex = inTimepointIndex;// inPositionIndex + theImageGroup.GetNumPositions() * inTimepointIndex;
            String thePath = theImageGroup.mFile.GetImageDataFile(theImageGroup.mImageTitle,inChannelIndex,theSbTimepointIndex);
            int theNumRows = theImageGroup.GetNumRows();
            int theNumColumns = theImageGroup.GetNumColumns();
            int theNumPlanes = theImageGroup.GetNumPlanes();


            if(theNumPlanes == 1) // check if this is a single file for multiple timepoints
            {
                if(theSbTimepointIndex > 0)
                {
                    String theT0Path = theImageGroup.mFile.RenamePathToTimepoint0(thePath);
                    if(theImageGroup.GetSingleTimepointFile())
                    {
                        thePath = theT0Path;
                    }
                }
            }

            RandomAccessInputStream theStream;
            theStream = mPathToStreamMap.get(thePath);
            if(theStream == null)
            {
                if(mCounterToPathMap.size() > kMaxNumberOpenFiles)
                {
                    Integer theKeyValue = mCounterToPathMap.firstKey();
                    String theKeyPath = mCounterToPathMap.get(theKeyValue);
                    if(theKeyPath != null)
                    {
                        RandomAccessInputStream theKeyStream = mPathToStreamMap.get(theKeyPath);
                        if(theKeyStream != null)
                        {
                            theKeyStream.close();
                            mCounterToPathMap.remove(theKeyValue);
                            mPathToStreamMap.remove(theKeyPath);
                        }
                    }
                }
                theStream = new RandomAccessInputStream(thePath);
                mPathToStreamMap.put(thePath,theStream);
                mCounterToPathMap.put(mCurrentFileCounter,thePath);
                mCurrentFileCounter++;
            }
            if(theImageGroup.mNpyHeader == null || inTimepointIndex != theImageGroup.mLastTimepoint || inChannelIndex != theImageGroup.mLastChannel )
            {
                LOGGER.trace("Resettin npy header, compressor for path "+thePath);
                theImageGroup.mLastTimepoint = inTimepointIndex;
                theImageGroup.mLastChannel = inChannelIndex;

                theImageGroup.mNpyHeader = new CNpyHeader();
                boolean theRes = theImageGroup.mNpyHeader.ParseNpyHeader( theStream);
                if(!theRes) return false;
                theImageGroup.mCompressionFlag = theImageGroup.mNpyHeader.mCompressionFlag;
                LOGGER.trace("theImageGroup.mCompressionFlag "+theImageGroup.mCompressionFlag);
                if(theImageGroup.mCompressionFlag > 0)
                {
                    theImageGroup.mCompressor = new CCompressionBase();
                    theImageGroup.mCompressor.Initialize(theImageGroup.mNpyHeader.mHeaderSize,theImageGroup.mCompressionFlag,theNumColumns,theNumRows,theNumPlanes,0);
                    theImageGroup.mCompressor.ReadDictionary(theStream);
                }
            }
            long thePlaneSize = theImageGroup.GetNumColumns() * theImageGroup.GetNumRows() * theImageGroup.mNpyHeader.mBytesPerPixel;
            if(theImageGroup.mCompressionFlag == CCompressionBase.eCompressionNone)
            {
                SlideBook7Reader.LOGGER.trace("ReadPlane: thePlaneSize: " + thePlaneSize);
                long theSeekOffset = theImageGroup.mNpyHeader.mHeaderSize + thePlaneSize * inZPlaneIndex;
                if(theNumPlanes == 1) // check if this is a single file for multiple timepoints
                {
                    if(theImageGroup.GetSingleTimepointFile())
                        theSeekOffset = theImageGroup.mNpyHeader.mHeaderSize + thePlaneSize * inTimepointIndex;
                }
                SlideBook7Reader.LOGGER.trace("ReadPlane: theSeekOffset: " + theSeekOffset);
                theStream.seek(theSeekOffset);
                theStream.read(ouBuf,0,(int)thePlaneSize);
            }
            else
            {
                try {
                    byte [] theOutBuffer = theImageGroup.mCompressor.ReadData(theStream,inZPlaneIndex);

                    SlideBook7Reader.LOGGER.trace("ReadPlane: theOutBuffer size: " + theOutBuffer.length);
                    SlideBook7Reader.LOGGER.trace("ReadPlane: ouBuf size: " + ouBuf.length);
                    for(int theI=0; theI < thePlaneSize ; theI++)
                    {
                        ouBuf[theI] = theOutBuffer[theI];
                    }
                } catch (FormatException e) {
                    SlideBook7Reader.LOGGER.error("ReadPlane(): " +  "Could not read compressed data", e);
                    throw new IOException("Could not read compressed data", e);
                }

            }

            int theMax = 0;
            int theMin = 66000;
            for(int theI=0; theI < thePlaneSize ; theI += 2)
            {
                short theVal = ByteArrayToShort(ouBuf,theI);
                
                if(theVal > theMax) theMax = theVal;
                if(theVal < theMin) theMin = theVal;
            }
            SlideBook7Reader.LOGGER.trace("ReadPlane: theMax: " + theMax);
            SlideBook7Reader.LOGGER.trace("ReadPlane: theMin: " + theMin);

            /*
            // byte swap
            for(int theI=0; theI < thePlaneSize ; theI += 2)
            {
                byte t = ouBuf[theI];
                ouBuf[theI] = ouBuf[theI+1];
                ouBuf[theI+1] = t;
            }
            */
            return true;
        }
        short ByteArrayToShort(byte[] bytes,int offset) {
             int theVal = ((bytes[offset+1] & 0xFF) << 8) | 
                    ((bytes[offset+0] & 0xFF) << 0 );
            return (short)theVal;
        }

        public void CloseFile() throws IOException
        {
          for (String key : mPathToStreamMap.keySet()) {
            RandomAccessInputStream stream = mPathToStreamMap.get(key);
            stream.close();
          }
        }

        public String GetRootDirectory()
        {
            String theRootDirectory = mFile.GetSlideRootDirectory();
            SlideBook7Reader.LOGGER.trace("theRootDirectory: "+ theRootDirectory);
            return theRootDirectory;
        }
    }

    DataLoader mDataLoader;

	// -- Constructor --

	public SlideBook7Reader() {
		super("SlideBook 7 SLD (native)", new String[] {"sldy","sldyz"});
		domains = new String[] {FormatTools.LM_DOMAIN};
		suffixSufficient = false;
        LOGGER.trace(" LOGGER.trace SlideBook7Reader: Constructed\n");
	}

	// -- IFormatReader API methods --

	/* @see loci.formats.IFormatReader#isThisType(RandomAccessInputStream) */
	public boolean isThisType(RandomAccessInputStream stream) throws IOException {
        try {
            if(mDataLoader == null) return false;
            Boolean res = mDataLoader.ReadSld(stream);
            mDataLoader.CloseFile();
            return res;
        } catch (FileNotFoundException e) {

            e.printStackTrace();
        }
        SlideBook7Reader.LOGGER.trace("SlideBook7Reader: isThisType - stream: returning false");

		return false;
	}

	/* @see loci.formats.IFormatReader#isThisType(String, boolean) */
	public boolean isThisType(String file, boolean open) {
        try {
            String mytestfile = file;
            SlideBook7Reader.LOGGER.trace("SlideBook7Reader: isThisType - String - open: " + open);
            if(open)
            {
                boolean suffixMatch = file.endsWith(".sldy") || file.endsWith(".sldyz");  
                SlideBook7Reader.LOGGER.trace("SlideBook7Reader: isThisType - String: suffixMatch " + suffixMatch );
                if(!suffixMatch)
                {
                    SlideBook7Reader.LOGGER.trace("SlideBook7Reader: isThisType - String: suffix mismath, returning false");
                    return false;
                }
            }
            // Check the first few bytes to determine if the file can be read by this reader.
            if (!open) return super.isThisType(mytestfile, open); // no file system access

            Location theFileLocation = new Location(mytestfile).getAbsoluteFile();
            DataLoader dataLoader = new DataLoader(theFileLocation.getAbsolutePath());
            Boolean res = dataLoader.ReadSld();
            dataLoader.CloseFile();
            SlideBook7Reader.LOGGER.trace("SlideBook7Reader: isThisType - String: returning " + res );
            return res;
        } catch (IOException e) {
            SlideBook7Reader.LOGGER.trace("SlideBook7Reader: isThisType - String: printStackTrace ", e);
            e.printStackTrace();
        }

        SlideBook7Reader.LOGGER.trace("SlideBook7Reader: isThisType - String: return false " );

		return false;
	}

    /* @see loci.formats.IFormatReader#isSingleFile(String) */
    @Override
    public boolean isSingleFile(String id) throws FormatException, IOException
    {
        return false;
    }

    private void findAllFiles(Location root, ArrayList<String> files, boolean noPixels)
    {
        String thePath1 = root.getAbsolutePath();
        SlideBook7Reader.LOGGER.trace("findAllFiles on enter " + thePath1);
        if (root.isDirectory())
        {
            String[] list = root.list(true);
            for (String file : list)
            {
                Location path = new Location(root, file);
                findAllFiles(path, files,noPixels);
            }
        }
        else
        {
            String thePath = root.getAbsolutePath();
            if(noPixels)
            {
                if(thePath.endsWith("npy")) return;
                if(thePath.endsWith("npyz")) return;
            }
            if(thePath.endsWith("lck")) return;
            if(thePath.endsWith("copy")) return;
            if(thePath.endsWith("dat")) return;
            files.add(thePath);
            SlideBook7Reader.LOGGER.trace("added file " + thePath);
        }
    }

    /* @see loci.formats.IFormatReader#getUsedFiles(boolean) */
    @Override
    public String[] getUsedFiles(boolean noPixels)
    {
        FormatTools.assertId(currentId, true, 1);
        if(mDataLoader == null) 
            SlideBook7Reader.LOGGER.error("SlideBook7Reader::getUsedFiles: initFile has not been called yet");
        String theRootDirectory = mDataLoader.GetRootDirectory();
        SlideBook7Reader.LOGGER.trace("theRootDirectory " + theRootDirectory);

        ArrayList<String> files = new ArrayList<String>();
        files.add(getCurrentFile());
        Location theRootLocation = new Location(theRootDirectory).getAbsoluteFile();
        findAllFiles(theRootLocation,files,noPixels);
        String[] rtn = files.toArray(new String[files.size()]);
        return rtn;
    }


	/**
	 * @see loci.formats.IFormatReader#openBytes(int, byte[], int, int, int, int)
	 */
	public byte[] openBytes(int no, byte[] buf, int x, int y, int w, int h)
			throws FormatException, IOException
	{
    if(mDataLoader == null) return buf;
		FormatTools.checkPlaneParameters(this, no, buf.length, x, y, w, h);

		int[] zct = FormatTools.getZCTCoords(this, no);
		int bpc = FormatTools.getBytesPerPixel(getPixelType());
        int thePlaneSize = FormatTools.getPlaneSize(this);
		byte[] b = new byte[thePlaneSize];
        String spc = " ";
        LOGGER.trace("openBytes no,x,y,w,h "+ no +spc + x +spc + y +spc + w +spc + h);
        LOGGER.trace("openBytes bpc, thePlaneSize " + bpc +spc + thePlaneSize);
        LOGGER.trace("openBytes  ztc " + zct[2] +spc + zct[0] +spc + zct[1]);

		mDataLoader.ReadPlane(getSeries(),b, 0, zct[2], zct[0], zct[1]);

		int pixel = bpc * getRGBChannelCount();
		int rowLen = w * pixel;
        LOGGER.trace("openBytes pixel "+pixel);

		for (int row=0; row<h; row++) {
			System.arraycopy(b, pixel * ((row + y) * getSizeX() + x), buf,
					row * rowLen, rowLen);
		}

		if (isRGB()) {
			int bpp = getSizeC() * bpc;
			int line = w * bpp;
			for (int row=0; row<h; row++) {
				for (int col=0; col<w; col++) {
					int base = row * line + col * bpp;
					for (int bb=0; bb<bpc; bb++) {
						byte blue = buf[base + bpc*(getSizeC() - 1) + bb];
						buf[base + bpc*(getSizeC() - 1) + bb] = buf[base + bb];
						buf[base + bb] = blue;
					}
				}
			}
		}
		return buf;
	}

	// -- Internal FormatReader API methods --
	public void close(boolean fileOnly) throws IOException {
		super.close(fileOnly);
    if(mDataLoader == null) return;
    mDataLoader.CloseFile();
    mDataLoader = null;
  }

	/* @see loci.formats.FormatReader#initFile(String) */
	protected void initFile(String id) throws FormatException, IOException {
		super.initFile(id);

		try {
            if(mDataLoader == null) mDataLoader  = new DataLoader(Location.getMappedId(id));
            Boolean res; 
            res = mDataLoader.LoadMetadata();
            if(!res)
            {
                Exception e = new Exception("Could not load metadata");
                throw new FormatException("Could not load metadata", e);
            }

			// read basic meta data
			int numCaptures = mDataLoader.GetNumCaptures();
			int[] numPositions = new int[numCaptures];
			int[] numTimepoints = new int[numCaptures];
			int[] numZPlanes = new int[numCaptures];
			int[] numChannels = new int[numCaptures];
			for (int capture=0; capture < numCaptures; capture++) {
                CImageGroup theCurrentImageGroup = mDataLoader.GetImageGroup(capture);

				numPositions[capture] = theCurrentImageGroup.GetNumPositions();
				numTimepoints[capture] = theCurrentImageGroup.GetNumTimepoints() / numPositions[capture];
				numZPlanes[capture] = theCurrentImageGroup.GetNumPlanes();
				numChannels[capture] = theCurrentImageGroup.GetNumChannels();
                SlideBook7Reader.LOGGER.trace("capture: "+capture);
                SlideBook7Reader.LOGGER.trace("numPositions[capture]: "+numPositions[capture]);
                SlideBook7Reader.LOGGER.trace("numTimepoints[capture]: "+numTimepoints[capture]);
                SlideBook7Reader.LOGGER.trace("numZPlanes[capture]: "+numZPlanes[capture]);
                SlideBook7Reader.LOGGER.trace("numChannels[capture]: "+numChannels[capture]);
			}

			core.clear();

			// set up basic meta data
			for (int capture=0; capture < numCaptures; capture++) {
                CImageGroup theCurrentImageGroup = mDataLoader.GetImageGroup(capture);
				CoreMetadata ms = new CoreMetadata();
				core.add(ms);
				setSeries(capture);
				ms.sizeX = theCurrentImageGroup.GetNumColumns();
				//if (ms.sizeX % 2 != 0) ms.sizeX++;
				ms.sizeY = theCurrentImageGroup.GetNumRows();
                SlideBook7Reader.LOGGER.trace("ms.sizeX: "+ms.sizeX);
                SlideBook7Reader.LOGGER.trace("ms.sizeY: "+ms.sizeY);
				ms.sizeZ = numZPlanes[capture];
				ms.sizeT = numTimepoints[capture] * numPositions[capture]; 
				ms.sizeC = numChannels[capture];
                SlideBook7Reader.LOGGER.trace("ms.sizeT: "+ms.sizeT);
                SlideBook7Reader.LOGGER.trace("ms.sizeC: "+ms.sizeC);
				int bytes = theCurrentImageGroup.GetBytesPerPixel();
                SlideBook7Reader.LOGGER.trace("initFile: bytes: " + bytes);
				if (bytes % 3 == 0) {
					ms.sizeC *= 3;
					bytes /= 3;
					ms.rgb = true;
				}
				else ms.rgb = false;

				ms.pixelType = FormatTools.pixelTypeFromBytes(bytes, false, true);
                SlideBook7Reader.LOGGER.trace("initFile: ms.pixelType: " + ms.pixelType);
				ms.imageCount = ms.sizeZ * ms.sizeT;
				if (!ms.rgb) 
					ms.imageCount *= ms.sizeC;
				ms.interleaved = true;
				ms.littleEndian = true;
				ms.dimensionOrder = "XYCZT";
				ms.indexed = false;
				ms.falseColor = false;
			}
			setSeries(0);

			// fill in meta data
			MetadataStore store = makeFilterMetadata();
			MetadataTools.populatePixels(store, this, true);

			// add extended meta data
			if (getMetadataOptions().getMetadataLevel() != MetadataLevel.MINIMUM) {
				
				// set instrument information
				String instrumentID = MetadataTools.createLSID("Instrument", 0);
				store.setInstrumentID(instrumentID, 0);

				// set up extended meta data
				for (int capture=0; capture < numCaptures; capture++) {
          CImageGroup theCurrentImageGroup = mDataLoader.GetImageGroup(capture);
					// link Instrument and Image
					store.setImageInstrumentRef(instrumentID, capture);

					// set image name
					String imageName = theCurrentImageGroup.GetName();
					store.setImageName(imageName, capture);

					// set description
					String imageDescription = theCurrentImageGroup.GetInfo();
					store.setImageDescription(imageDescription, capture);

					// set voxel size per image (microns)
					double voxelsize = theCurrentImageGroup.GetVoxelSize();
                      SlideBook7Reader.LOGGER.trace("initFile: voxelsize: " + voxelsize);
					Length physicalSizeX = FormatTools.getPhysicalSizeX(voxelsize);
					Length physicalSizeY = FormatTools.getPhysicalSizeY(voxelsize);
					if (physicalSizeX != null) {
						store.setPixelsPhysicalSizeX(physicalSizeX, capture);
					}
					if (physicalSizeY != null) {
						store.setPixelsPhysicalSizeY(physicalSizeY, capture);
					}
                    SlideBook7Reader.LOGGER.trace("initFile: physicalSizeX: " + physicalSizeX);
                    SlideBook7Reader.LOGGER.trace("initFile: physicalSizeY: " + physicalSizeY);
					double stepSize = 0;
					if (numZPlanes[capture] > 1) {
						stepSize = theCurrentImageGroup.GetInterplaneSpacing();
					}
                    SlideBook7Reader.LOGGER.trace("initFile: stepSize: " + stepSize);

					Length physicalSizeZ = FormatTools.getPhysicalSizeZ(stepSize);
					if (physicalSizeZ != null) {
						store.setPixelsPhysicalSizeZ(physicalSizeZ, capture);
					}

					int imageIndex = 0;
					// if numPositions[capture] > 1 then we have a montage
					for (int timepoint = 0; timepoint < numTimepoints[capture]; timepoint++) {
						int deltaT = theCurrentImageGroup.GetElapsedTime(timepoint);
						for (int position = 0; position < numPositions[capture]; position++) {
							for (int zplane = 0; zplane < numZPlanes[capture]; zplane++) {
								for (int channel = 0; channel < numChannels[capture]; channel++, imageIndex++) {
									// set elapsed time
									store.setPlaneDeltaT(new Time(deltaT, UNITS.MILLISECOND), capture, imageIndex);

									// set exposure time
									int expTime = theCurrentImageGroup.GetExposureTime(channel);
									store.setPlaneExposureTime(new Time(new Double(expTime), UNITS.MILLISECOND), capture, imageIndex);

									// set tile xy position
									double numberX = theCurrentImageGroup.GetXPosition( position);
									Length positionX = new Length(numberX, UNITS.MICROMETRE);
                                    SlideBook7Reader.LOGGER.trace("initFile: positionX: " + numberX);
									store.setPlanePositionX(positionX, capture, imageIndex);
									double numberY = theCurrentImageGroup.GetYPosition(position);
									Length positionY = new Length(numberY, UNITS.MICROMETRE);
									store.setPlanePositionY(positionY, capture, imageIndex);
                                    SlideBook7Reader.LOGGER.trace("initFile: positionY: " + numberY);

									// set tile z position
									double positionZ = theCurrentImageGroup.GetZPosition(position, zplane);
									Length zPos = new Length(positionZ, UNITS.MICROMETRE);
									store.setPlanePositionZ(zPos, capture, imageIndex);
                                    SlideBook7Reader.LOGGER.trace("initFile: positionZ: " + positionZ);
								}
							}
						}
					}

					// set channel names
					for (int channel = 0; channel < numChannels[capture]; channel++) {
						String theChannelName = theCurrentImageGroup.GetChannelName(channel);
						store.setChannelName(theChannelName.trim(), capture, channel);
					}
				}

				// populate Objective data
				int objectiveIndex = 0;
				for (int capture = 0; capture < numCaptures; capture++) {
          CImageGroup theCurrentImageGroup = mDataLoader.GetImageGroup(capture);
					// link Objective to Image
					String objectiveID = MetadataTools.createLSID("Objective", 0, objectiveIndex);
					store.setObjectiveID(objectiveID, 0, objectiveIndex);
					store.setObjectiveSettingsID(objectiveID, capture);

					String objective = theCurrentImageGroup.GetLensName();
					if (objective != null) {
						store.setObjectiveModel(objective, 0, objectiveIndex);
					}
					store.setObjectiveCorrection(MetadataTools.getCorrection("Other"), 0, objectiveIndex);
					store.setObjectiveImmersion(MetadataTools.getImmersion("Other"), 0, objectiveIndex);
					double magnification = theCurrentImageGroup.GetMagnification();
					if (magnification > 0) {
						store.setObjectiveNominalMagnification(magnification, 0, objectiveIndex);
					}
					objectiveIndex++;
				}
			}
		}
		catch (Exception e) {
      e.printStackTrace();
		}
	}
}<|MERGE_RESOLUTION|>--- conflicted
+++ resolved
@@ -559,7 +559,6 @@
             File[] theDirectories = new File(theRootDirectory).listFiles(new FileFilter() {
                 @Override
                 public boolean accept(File file) {
-<<<<<<< HEAD
                     if(!file.isDirectory()) return false;
                     String theDir = file.getAbsolutePath();
                     if(!theDir.endsWith(kImageDirSuffix)) return false;
@@ -580,21 +579,6 @@
                     if(theFiles.length == 0) return false;
                     return true;
                 }
-=======
-                  if(!file.isDirectory()) return false;
-                  String theDir = file.getAbsolutePath();
-                  if(!theDir.endsWith(kImageDirSuffix)) return false;
-                  // check if directroy is empty - no ImageRecord.yaml file or binary files
-                  File theImgRecFile = new File(theDir + File.separator + kImageRecordFilename);
-                  if(!theImgRecFile.exists()) return false;
-                  File [] theFiles = new File(theDir).listFiles();
-                  for (File innerFile: theFiles) {
-                    String thePath = innerFile.getAbsolutePath();
-                    if(thePath.endsWith(kBinaryFileSuffix)) return true;
-                  }
-                  return false;
-              }
->>>>>>> f9f4617e
             });
             if(theDirectories.length == 0)
             {
