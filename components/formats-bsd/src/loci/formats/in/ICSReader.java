/*
 * #%L
 * BSD implementations of Bio-Formats readers and writers
 * %%
 * Copyright (C) 2005 - 2014 Open Microscopy Environment:
 *   - Board of Regents of the University of Wisconsin-Madison
 *   - Glencoe Software, Inc.
 *   - University of Dundee
 * %%
 * Redistribution and use in source and binary forms, with or without
 * modification, are permitted provided that the following conditions are met:
 * 
 * 1. Redistributions of source code must retain the above copyright notice,
 *    this list of conditions and the following disclaimer.
 * 2. Redistributions in binary form must reproduce the above copyright notice,
 *    this list of conditions and the following disclaimer in the documentation
 *    and/or other materials provided with the distribution.
 * 
 * THIS SOFTWARE IS PROVIDED BY THE COPYRIGHT HOLDERS AND CONTRIBUTORS "AS IS"
 * AND ANY EXPRESS OR IMPLIED WARRANTIES, INCLUDING, BUT NOT LIMITED TO, THE
 * IMPLIED WARRANTIES OF MERCHANTABILITY AND FITNESS FOR A PARTICULAR PURPOSE
 * ARE DISCLAIMED. IN NO EVENT SHALL THE COPYRIGHT HOLDERS OR CONTRIBUTORS BE
 * LIABLE FOR ANY DIRECT, INDIRECT, INCIDENTAL, SPECIAL, EXEMPLARY, OR
 * CONSEQUENTIAL DAMAGES (INCLUDING, BUT NOT LIMITED TO, PROCUREMENT OF
 * SUBSTITUTE GOODS OR SERVICES; LOSS OF USE, DATA, OR PROFITS; OR BUSINESS
 * INTERRUPTION) HOWEVER CAUSED AND ON ANY THEORY OF LIABILITY, WHETHER IN
 * CONTRACT, STRICT LIABILITY, OR TORT (INCLUDING NEGLIGENCE OR OTHERWISE)
 * ARISING IN ANY WAY OUT OF THE USE OF THIS SOFTWARE, EVEN IF ADVISED OF THE
 * POSSIBILITY OF SUCH DAMAGE.
 * #L%
 */

package loci.formats.in;

import java.io.FileInputStream;
import java.io.IOException;
import java.util.ArrayList;
import java.util.Arrays;
import java.util.Hashtable;
import java.util.List;
import java.util.StringTokenizer;
import java.util.Vector;
import java.util.zip.GZIPInputStream;

import loci.common.DateTools;
import loci.common.Location;
import loci.common.RandomAccessInputStream;
import loci.formats.CoreMetadata;
import loci.formats.FormatException;
import loci.formats.FormatReader;
import loci.formats.FormatTools;
import loci.formats.MetadataTools;
import loci.formats.meta.MetadataStore;

import ome.xml.model.primitives.PositiveFloat;
import ome.xml.model.primitives.PositiveInteger;
import ome.xml.model.primitives.Timestamp;

import ome.units.quantity.Frequency;
import ome.units.quantity.Length;
import ome.units.quantity.Power;
import ome.units.quantity.Time;
import ome.units.UNITS;

/**
 * ICSReader is the file format reader for ICS (Image Cytometry Standard)
 * files. More information on ICS can be found at http://libics.sourceforge.net
 *
 * TODO : remove sub-C logic once N-dimensional support is in place
 *        see http://dev.loci.wisc.edu/trac/java/ticket/398
 *
 * @author Melissa Linkert melissa at glencoesoftware.com
 */
public class ICSReader extends FormatReader {

  // -- Constants --

  /** Newline characters. */
  public static final String NL = "\r\n";

  public static final String[] DATE_FORMATS = {
    "EEEE, MMMM dd, yyyy HH:mm:ss",
    "EEE dd MMMM yyyy HH:mm:ss",
    "EEE MMM dd HH:mm:ss yyyy",
    "EE dd MMM yyyy HH:mm:ss z",
    "HH:mm:ss dd\\MM\\yy"
  };

  // key token value matching regexes within the "document" category.
  //
  // this table is alphabetized for legibility only.
  //
  // however it is important that the most qualified regex list goes first,
  // e.g. { "a", "b" } must precede { "a" }.
  private static final String[][] DOCUMENT_KEYS = {
    { "date" },  // the full key is "document date"
    { "document", "average" },
    { "document" },
    { "gmtdate" },
    { "label" }
  };

  // key token value matching regexes within the "history" category.
  //
  // this table is alphabetized for legibility only.
  //
  // however it is important that the most qualified regex list goes first,
  // e.g. { "a", "b" } must precede { "a" }.
  private static final String[][] HISTORY_KEYS = {
    { "a\\d" }, // the full key is "history a1", etc.
    { "acquisition", "acquire\\..*." },
    { "acquisition", "laserbox\\..*." },
    { "acquisition", "modules\\(.*." },
    { "acquisition", "objective", "position" },
    { "adc", "resolution" },
    { "atd_hardware", "ver" },
    { "atd_libraries", "ver" },
    { "atd_microscopy", "ver" },
    { "author" },
    { "averagecount" },
    { "averagequality" },
    { "beam", "zoom" },
    { "binning" },
    { "bits/pixel" },
    { "black", "level" },
    { "black", "level\\*" },
    { "black_level" },
    { "camera", "manufacturer" },
    { "camera", "model" },
    { "camera" },
    { "cfd", "holdoff" },
    { "cfd", "limit", "high" },
    { "cfd", "limit", "low" },
    { "cfd", "zc", "level" },
    { "channel\\*" },
    { "collection", "time" },
    { "cols" },
    { "company" },
    { "count", "increment" },
    { "created", "on" },
    { "creation", "date" },
    { "cube", "descriptio" }, // sic; not found in sample files
    { "cube", "description" }, // correction; not found in sample files
    { "cube", "emm", "nm" },
    { "cube", "exc", "nm" },
    { "cube" },
    { "date" },
    { "dategmt" },
    { "dead", "time", "comp" },
    { "desc", "exc", "turret" },
    { "desc", "emm", "turret" },
    { "detector", "type" },
    { "detector" },
    { "dimensions" },
    { "direct", "turret" },
    { "dither", "range" },
    { "dwell" },
    { "excitationfwhm" },
    { "experiment" },
    { "experimenter" },
    { "expon.", "order" },
    { "exposure" },
    { "exposure_time" },
    { "ext", "latch", "delay" },
    { "extents" },
    { "filterset", "dichroic", "name" },
    { "filterset", "dichroic", "nm" },
    { "filterset", "emm", "name" },
    { "filterset", "emm", "nm" },
    { "filterset", "exc", "name" },
    { "filterset", "exc", "nm" },
    { "filterset" },
    { "filter\\*" },
    { "firmware" },
    { "fret", "backgr\\d"},
    { "frametime" },
    { "gain" },
    { "gain\\d" },
    { "gain\\*" },
    { "gamma" },
    { "icsviewer", "ver" },
    { "ht\\*" },
    { "id" },
    { "illumination", "mode", "laser" },
    { "illumination", "mode" },
    { "image", "bigendian" },
    { "image", "bpp" },
    { "image", "form" }, // not found in sample files
    { "image", "physical_sizex" },
    { "image", "physical_sizey" },
    { "image", "sizex" },
    { "image", "sizey" },
    { "labels" },
    { "lamp", "manufacturer" },
    { "lamp", "model" },
    { "laser", "firmware" },
    { "laser", "manufacturer" },
    { "laser", "model" },
    { "laser", "power" },
    { "laser", "rep", "rate" },
    { "laser", "type" },
    { "laser\\d", "intensity" },
    { "laser\\d", "name" },
    { "laser\\d", "wavelength" },
    { "left" },
    { "length" },
    { "line", "compressio" }, // sic
    { "line", "compression" }, // correction; not found in sample files
    { "linetime" },
    { "magnification" },
    { "manufacturer" },
    { "max", "photon", "coun" }, // sic
    { "max", "photon", "count" }, // correction; not found in sample files
    { "memory", "bank" },
    { "metadata", "format", "ver" },
    { "microscope", "built", "on" },
    { "microscope", "name" },
    { "microscope" },
    { "mirror", "\\d" },
    { "mode" },
    { "noiseval" },
    { "no.", "frames" },
    { "objective", "detail" },
    { "objective", "immersion" },
    { "objective", "mag" },
    { "objective", "magnification" },
    { "objective", "na" },
    { "objective", "type" },
    { "objective", "workingdistance" },
    { "objective" },
    { "offsets" },
    { "other", "text" },
    { "passcount" },
    { "pinhole" },
    { "pixel", "clock" },
    { "pixel", "time" },
    { "pmt" },
    { "polarity" },
    { "region" },
    { "rep", "period" },
    { "repeat", "time" },
    { "revision" },
    { "routing", "chan", "x" },
    { "routing", "chan", "y" },
    { "rows" },
    { "scan", "borders" },
    { "scan", "flyback" },
    { "scan", "pattern" },
    { "scan", "pixels", "x" },
    { "scan", "pixels", "y" },
    { "scan", "pos", "x" },
    { "scan", "pos", "y" },
    { "scan", "resolution" },
    { "scan", "speed" },
    { "scan", "zoom" },
    { "scanner", "lag" },
    { "scanner", "pixel", "time" },
    { "scanner", "resolution" },
    { "scanner", "speed" },
    { "scanner", "xshift" },
    { "scanner", "yshift" },
    { "scanner", "zoom" },
    { "shutter\\d" },
    { "shutter", "type" },
    { "software" },
    { "spectral", "bin_definition" },
    { "spectral", "calibration", "gain", "data" },
    { "spectral", "calibration", "gain", "mode" },
    { "spectral", "calibration", "offset", "data" },
    { "spectral", "calibration", "offset", "mode" },
    { "spectral", "calibration", "sensitivity", "mode" },
    { "spectral", "central_wavelength" },
    { "spectral", "laser_shield" },
    { "spectral", "laser_shield_width" },
    { "spectral", "resolution" },
    { "stage", "controller" },
    { "stage", "firmware" },
    { "stage", "manufacturer" },
    { "stage", "model" },
    { "stage", "pos" },
    { "stage", "positionx" },
    { "stage", "positiony" },
    { "stage", "positionz" },
    { "stage_xyzum" },
    { "step\\d", "channel", "\\d" },
    { "step\\d", "gain", "\\d" },
    { "step\\d", "laser" },
    { "step\\d", "name" },
    { "step\\d", "pinhole" },
    { "step\\d", "pmt", "ch", "\\d" },
    { "step\\d", "shutter", "\\d" },
    { "step\\d" },
    { "stop", "on", "o'flow" },
    { "stop", "on", "time" },
    { "study" },
    { "sync", "freq", "div" },
    { "sync", "holdoff" },
    { "sync" },
    { "tac", "gain" },
    { "tac", "limit", "low" },
    { "tac", "offset" },
    { "tac", "range" },
    { "tau\\d" },
    { "tcspc", "adc", "res" },
    { "tcspc", "adc", "resolution" },
    { "tcspc", "approx", "adc", "rate" },
    { "tcspc", "approx", "cfd", "rate" },
    { "tcspc", "approx", "tac", "rate" },
    { "tcspc", "bh" },
    { "tcspc", "cfd", "holdoff" },
    { "tcspc", "cfd", "limit", "high" },
    { "tcspc", "cfd", "limit", "low" },
    { "tcspc", "cfd", "zc", "level" },
    { "tcspc", "clock", "polarity" },
    { "tcspc", "collection", "time" },
    { "tcspc", "count", "increment" },
    { "tcspc", "dead", "time", "enabled" },
    { "tcspc", "delay" },
    { "tcspc", "dither", "range" },
    { "tcspc", "left", "border" },
    { "tcspc", "line", "compression" },
    { "tcspc", "mem", "offset" },
    { "tcspc", "operation", "mode" },
    { "tcspc", "overflow" },
    { "tcspc", "pixel", "clk", "divider" },
    { "tcspc", "pixel", "clock" },
    { "tcspc", "routing", "x" },
    { "tcspc", "routing", "y" },
    { "tcspc", "scan", "x" },
    { "tcspc", "scan", "y" },
    { "tcspc", "sync", "divider" },
    { "tcspc", "sync", "holdoff" },
    { "tcspc", "sync", "rate" },
    { "tcspc", "sync", "threshold" },
    { "tcspc", "sync", "zc", "level" },
    { "tcspc", "tac", "gain" },
    { "tcspc", "tac", "limit", "high" },
    { "tcspc", "tac", "limit", "low" },
    { "tcspc", "tac", "offset" },
    { "tcspc", "tac", "range" },
    { "tcspc", "time", "window" },
    { "tcspc", "top", "border" },
    { "tcspc", "total", "frames" },
    { "tcspc", "total", "time" },
    { "tcspc", "trigger" },
    { "tcspc", "x", "sync", "polarity" },
    { "tcspc", "y", "sync", "polarity" },
    { "text" },
    { "time" },
    { "title" },
    { "top" },
    { "transmission" },
    { "trigger" },
    { "type" },
    { "units" },
    { "version" },
    { "wavelength\\*" },
    { "x", "amplitude" },
    { "y", "amplitude" },
    { "x", "delay" },
    { "y", "delay" },
    { "x", "offset" },
    { "y", "offset" },
    { "z", "\\(background\\)" }
  };

  // key token value matching regexes within the "layout" category.
  //
  // this table is alphabetized for legibility only.
  //
  // however it is important that the most qualified regex list goes first,
  // e.g. { "a", "b" } must precede { "a" }.
  private static final String[][] LAYOUT_KEYS = {
    { "coordinates" },  // the full key is "layout coordinates"
    { "order" },
    { "parameters" },
    { "real_significant_bits" },
    { "significant_bits" },
    { "significant_channels" },
    { "sizes" }
  };

  // key token value matching regexes within the "parameter" category.
  //
  // this table is alphabetized for legibility only.
  //
  // however it is important that the most qualified regex list goes first,
  // e.g. { "a", "b" } must precede { "a" }.
  private static final String[][] PARAMETER_KEYS = {
    { "allowedlinemodes" },  // the full key is "parameter allowedlinemodes"
    { "ch" },
    { "higher_limit" },
    { "labels" },
    { "lower_limit" },
    { "origin" },
    { "range" },
    { "sample_width", "ch" },
    { "sample_width" },
    { "scale" },
    { "units", "adc-units", "channels" },
    { "units", "adc-units", "nm" },
    { "units" }
  };

  // key token value matching regexes within the "representation" category.
  //
  // this table is alphabetized for legibility only.
  //
  // however it is important that the most qualified regex list goes first,
  // e.g. { "a", "b" } must precede { "a" }.
  private static final String[][] REPRESENTATION_KEYS = {
    { "byte_order" }, // the full key is "representation byte_order"
    { "compression" },
    { "format" },
    { "sign" }
  };

  // key token value matching regexes within the "sensor" category.
  //
  // this table is alphabetized for legibility only.
  //
  // however it is important that the most qualified regex list goes first,
  // e.g. { "a", "b" } must precede { "a" }.
  private static final String[][] SENSOR_KEYS = {
    { "model" },  // the full key is "sensor model"
    { "s_params", "channels" },
    { "s_params", "exphotoncnt" },
    { "s_params", "lambdaem" },
    { "s_params", "lambdaex" },
    { "s_params", "numaperture" },
    { "s_params", "pinholeradius" },
    { "s_params", "pinholespacing" },
    { "s_params", "refinxlensmedium" }, // sic; not found in sample files
    { "s_params", "refinxmedium" }, // sic; not found in sample files
    { "s_params", "refrinxlensmedium" },
    { "s_params", "refrinxmedium" },
    { "type" }
  };

  // key token value matching regexes within the "view" category.
  //
  // this table is alphabetized for legibility only.
  //
  // however it is important that the most qualified regex list goes first,
  // e.g. { "a", "b" } must precede { "a" }.
  private static final String[][] VIEW_KEYS = {
    { "view", "color", "lib", "lut" }, // the full key is
                                       // "view view color lib lut"
    { "view", "color", "count" },
    { "view", "color", "doc", "scale" },
    { "view", "color", "mode", "rgb", "set" },
    { "view", "color", "mode", "rgb" },
    { "view", "color", "schemes" },
    { "view", "color", "view", "active" },
    { "view", "color" },
    { "view\\d", "alpha" },
    { "view\\d", "alphastate" },
    { "view\\d", "annotation", "annellipse" },
    { "view\\d", "annotation", "annpoint" },
    { "view\\d", "autoresize" },
    { "view\\d", "axis" },
    { "view\\d", "blacklevel" },
    { "view\\d", "color" },
    { "view\\d", "cursor" },
    { "view\\d", "dimviewoption" },
    { "view\\d", "gamma" },
    { "view\\d", "ignoreaspect" },
    { "view\\d", "intzoom" },
    { "view\\d", "live" },
    { "view\\d", "order" },
    { "view\\d", "port" },
    { "view\\d", "position" },
    { "view\\d", "saturation" },
    { "view\\d", "scale" },
    { "view\\d", "showall" },
    { "view\\d", "showcursor" },
    { "view\\d", "showindex" },
    { "view\\d", "size" },
    { "view\\d", "synchronize" },
    { "view\\d", "tile" },
    { "view\\d", "useunits" },
    { "view\\d", "zoom" },
    { "view\\d" },
    { "view" }
  };

  // These strings appeared in the former metadata field categories but are not
  // found in the LOCI sample files.
  //
  // The former metadata field categories table did not save the context, i.e.
  // the first token such as "document" or "history" and other intermediate
  // tokens.  The preceding tables such as DOCUMENT_KEYS or HISTORY_KEYS use
  // this full context.
  //
  // In an effort at backward compatibility, these will be used to form key
  // value pairs if key/value pair not already assigned and they match anywhere
  // in the input line.
  //
  private static String[][] OTHER_KEYS = {
    { "cube", "descriptio" },  // sic; also listed in HISTORY_KEYS
    { "cube", "description" }, // correction; also listed in HISTORY_KEYS
    { "image", "form" },       // also listed in HISTORY_KEYS
    { "refinxlensmedium" },    // Could be a mispelling of "refrinxlensmedium";
                               // also listed in SENSOR_KEYS
    { "refinxmedium" },        // Could be a mispelling of "refinxmedium";
                               // also listed in SENSOR_KEYS
    { "scil_type" },
    { "source" }
  };

  // -- Fields --

  /** Current filename. */
  private String currentIcsId;
  private String currentIdsId;

  /** Flag indicating whether current file is v2.0. */
  private boolean versionTwo;

  /** Image data. */
  private byte[] data;

  /** Offset to pixel data. */
  private long offset;

  /** Whether or not the pixels are GZIP-compressed. */
  private boolean gzip;

  private GZIPInputStream gzipStream;

  /** Whether or not the image is inverted along the Y axis. */
  private boolean invertY;

  /** Whether or not the channels represent lifetime histogram bins. */
  private boolean lifetime;

  /** Dimensional reordering for lifetime data */
  private String labels;

  /** The length of each channel axis. */
  private Vector<Integer> channelLengths;

  /** The type of each channel axis. */
  private Vector<String> channelTypes;

  private int prevImage;
  private boolean hasInstrumentData = false;
  private boolean storedRGB = false;

  // -- Constructor --

  /** Constructs a new ICSReader. */
  public ICSReader() {
    super("Image Cytometry Standard", new String[] {"ics", "ids"});
    domains = new String[] {FormatTools.LM_DOMAIN, FormatTools.FLIM_DOMAIN,
      FormatTools.UNKNOWN_DOMAIN};
    hasCompanionFiles = true;
    datasetDescription = "One .ics and possibly one .ids with a similar name";
  }

  // -- IFormatReader API methods --

  /* @see loci.formats.IFormatReader#isSingleFile(String) */
  @Override
  public boolean isSingleFile(String id) throws FormatException, IOException {
    // check if we have a v2 ICS file - means there is no companion IDS file
    RandomAccessInputStream f = new RandomAccessInputStream(id);
    boolean singleFile = f.readString(17).trim().equals("ics_version\t2.0");
    f.close();
    return singleFile;
  }

  /* @see loci.formats.IFormatReader#getDomains() */
  @Override
  public String[] getDomains() {
    FormatTools.assertId(currentId, true, 1);
    String[] domain = new String[] {FormatTools.GRAPHICS_DOMAIN};
    if (getModuloC().length() > 1) {
      domain[0] = FormatTools.FLIM_DOMAIN;
    }
    else if (hasInstrumentData) {
      domain[0] = FormatTools.LM_DOMAIN;
    }

    return domain;
  }

  /* @see loci.formats.IFormatReader#isInterleaved(int) */
  @Override
  public boolean isInterleaved(int subC) {
    FormatTools.assertId(currentId, true, 1);
    return subC == 0 && core.get(0).interleaved;
  }

  /* @see loci.formats.IFormatReader#fileGroupOption(String) */
  @Override
  public int fileGroupOption(String id) throws FormatException, IOException {
    return FormatTools.MUST_GROUP;
  }

  /**
   * @see loci.formats.IFormatReader#openBytes(int, byte[], int, int, int, int)
   */
  @Override
  public byte[] openBytes(int no, byte[] buf, int x, int y, int w, int h)
    throws FormatException, IOException
  {
    FormatTools.checkPlaneParameters(this, no, buf.length, x, y, w, h);

    int bpp = FormatTools.getBytesPerPixel(getPixelType());
    int len = FormatTools.getPlaneSize(this);
    int pixel = bpp * getRGBChannelCount();
    int rowLen = FormatTools.getPlaneSize(this, w, 1);

    int[] coordinates = getZCTCoords(no);
    int[] prevCoordinates = getZCTCoords(prevImage);

    if (!gzip) {
      in.seek(offset + no * (long) len);
    }
    else {
      long toSkip = (no - prevImage - 1) * (long) len;
      if (gzipStream == null || no <= prevImage) {
        FileInputStream fis = null;
        toSkip = no * (long) len;
        if (versionTwo) {
          fis = new FileInputStream(currentIcsId);
          fis.skip(offset);
        }
        else {
          fis = new FileInputStream(currentIdsId);
          toSkip += offset;
        }
        try {
          gzipStream = new GZIPInputStream(fis);
        }
        catch (IOException e) {
          // the 'gzip' flag is set erroneously
          gzip = false;
          in.seek(offset + no * (long) len);
          gzipStream = null;
        }
      }

      if (gzipStream != null) {
        while (toSkip > 0) {
          toSkip -= gzipStream.skip(toSkip);
        }

        data = new byte[len * (storedRGB ? getSizeC() : 1)];
        int toRead = data.length;
        while (toRead > 0) {
          toRead -= gzipStream.read(data, data.length - toRead, toRead);
        }
      }
    }

    int sizeC = lifetime ? 1 : getSizeC();

    if (!isRGB() && channelLengths.size() == 1 && storedRGB) {
      // channels are stored interleaved, but because there are more than we
      // can display as RGB, we need to separate them
      in.seek(offset +
        (long) len * getIndex(coordinates[0], 0, coordinates[2]));
      if (!gzip && data == null) {
        data = new byte[len * getSizeC()];
        in.read(data);
      }
      else if (!gzip && (coordinates[0] != prevCoordinates[0] ||
        coordinates[2] != prevCoordinates[2]))
      {
        in.read(data);
      }

      for (int row=y; row<h + y; row++) {
        for (int col=x; col<w + x; col++) {
          int src =
            bpp * ((no % getSizeC()) + sizeC * (row * getSizeX() + col));
          int dest = bpp * ((row - y) * w + (col - x));
          System.arraycopy(data, src, buf, dest, bpp);
        }
      }
    }
    else if (gzip) {
      RandomAccessInputStream s = new RandomAccessInputStream(data);
      readPlane(s, x, y, w, h, buf);
      s.close();
    }
    else {
      readPlane(in, x, y, w, h, buf);
    }

    if (invertY) {
      byte[] row = new byte[rowLen];
      for (int r=0; r<h/2; r++) {
        int topOffset = r * rowLen;
        int bottomOffset = (h - r - 1) * rowLen;
        System.arraycopy(buf, topOffset, row, 0, rowLen);
        System.arraycopy(buf, bottomOffset, buf, topOffset, rowLen);
        System.arraycopy(row, 0, buf, bottomOffset, rowLen);
      }
    }

    prevImage = no;

    return buf;
  }

  /* @see loci.formats.IFormatReader#getSeriesUsedFiles(boolean) */
  @Override
  public String[] getSeriesUsedFiles(boolean noPixels) {
    FormatTools.assertId(currentId, true, 1);
    if (versionTwo) {
      return noPixels ? null : new String[] {currentIcsId};
    }
    return noPixels ? new String[] {currentIcsId} :
      new String[] {currentIcsId, currentIdsId};
  }

  /* @see loci.formats.IFormatReader#close(boolean) */
  @Override
  public void close(boolean fileOnly) throws IOException {
    super.close(fileOnly);
    if (!fileOnly) {
      currentIcsId = null;
      currentIdsId = null;
      data = null;
      versionTwo = false;
      gzip = false;
      invertY = false;
      lifetime = false;
      prevImage = 0;
      hasInstrumentData = false;
      storedRGB = false;
      if (gzipStream != null) {
        gzipStream.close();
      }
      gzipStream = null;
    }
  }

  /* @see loci.formats.IFormatReader#reopenFile() */
  @Override
  public void reopenFile() throws IOException {
    if (in != null) {
      in.close();
    }
    if (versionTwo) {
      in = new RandomAccessInputStream(currentIcsId);
    }
    else {
      in = new RandomAccessInputStream(currentIdsId);
    }
    in.order(isLittleEndian());
  }

  // -- Internal FormatReader API methods --

  /* @see loci.formats.FormatReader#initFile(String) */
  @Override
  protected void initFile(String id) throws FormatException, IOException {
    super.initFile(id);

    LOGGER.info("Finding companion file");

    String icsId = id, idsId = id;
    int dot = id.lastIndexOf(".");
    String ext = dot < 0 ? "" : id.substring(dot + 1).toLowerCase();
    if (ext.equals("ics")) {
      // convert C to D regardless of case
      char[] c = idsId.toCharArray();
      c[c.length - 2]++;
      idsId = new String(c);
    }
    else if (ext.equals("ids")) {
      // convert D to C regardless of case
      char[] c = icsId.toCharArray();
      c[c.length - 2]--;
      icsId = new String(c);
    }

    if (icsId == null) throw new FormatException("No ICS file found.");
    Location icsFile = new Location(icsId);
    if (!icsFile.exists()) throw new FormatException("ICS file not found.");

    LOGGER.info("Checking file version");

    // check if we have a v2 ICS file - means there is no companion IDS file
    RandomAccessInputStream f = new RandomAccessInputStream(icsId);
    if (f.readString(17).trim().equals("ics_version\t2.0")) {
      in = new RandomAccessInputStream(icsId);
      versionTwo = true;
    }
    else {
      if (idsId == null) throw new FormatException("No IDS file found.");
      Location idsFile = new Location(idsId);
      if (!idsFile.exists()) throw new FormatException("IDS file not found.");
      currentIdsId = idsId;
      in = new RandomAccessInputStream(currentIdsId);
    }
    f.close();

    currentIcsId = icsId;

    LOGGER.info("Reading metadata");

    CoreMetadata m = core.get(0);

    Double[] pixelSizes = null;
    Double[] timestamps = null;
    String[] units = null;
    String[] axes = null;
    int[] axisLengths = null;
    String byteOrder = null, rFormat = null, compression = null;

    // parse key/value pairs from beginning of ICS file

    RandomAccessInputStream reader = new RandomAccessInputStream(icsId);
    reader.seek(0);
    reader.readString(NL);
    String line = reader.readString(NL);
    boolean signed = false;

    StringBuffer textBlock = new StringBuffer();
    double[] sizes = null;

    Double[] emWaves = null, exWaves = null;
    Length[] stagePos = null;
    String imageName = null, date = null, description = null;
    Double magnification = null, lensNA = null, workingDistance = null;
    String objectiveModel = null, immersion = null, lastName = null;
    Hashtable<Integer, Double> gains = new Hashtable<Integer, Double>();
    Hashtable<Integer, Double> pinholes = new Hashtable<Integer, Double>();
    Hashtable<Integer, Double> wavelengths = new Hashtable<Integer, Double>();
    Hashtable<Integer, String> channelNames = new Hashtable<Integer, String>();

    String laserModel = null;
    String laserManufacturer = null;
    Double laserPower = null;
    Double laserRepetitionRate = null;
    String detectorManufacturer = null;
    String detectorModel = null;
    String microscopeModel = null;
    String microscopeManufacturer = null;
    String experimentType = null;
    Time exposureTime = null;

    String filterSetModel = null;
    String dichroicModel = null;
    String excitationModel = null;
    String emissionModel = null;

    while (line != null && !line.trim().equals("end") &&
      reader.getFilePointer() < reader.length() - 1)
    {
      line = line.trim();
      if (line.length() > 0) {

        // split the line into tokens
        String[] tokens = tokenize(line);

        String token0 = tokens[0].toLowerCase();
        String[] keyValue = null;

        // version category
        if (token0.equals("ics_version")) {
          String value = concatenateTokens(tokens, 1, tokens.length);
          addGlobalMeta(token0, value);
        }
        // filename category
        else if (token0.equals("filename")) {
          imageName = concatenateTokens(tokens, 1, tokens.length);
          addGlobalMeta(token0, imageName);
        }
        // layout category
        else if (token0.equals("layout")) {
          keyValue = findKeyValue(tokens, LAYOUT_KEYS);
          String key = keyValue[0];
          String value = keyValue[1];
          addGlobalMeta(key, value);

          if (key.equalsIgnoreCase("layout sizes")) {
            StringTokenizer t = new StringTokenizer(value);
            axisLengths = new int[t.countTokens()];
            for (int n=0; n<axisLengths.length; n++) {
              try {
                axisLengths[n] = Integer.parseInt(t.nextToken().trim());
              }
              catch (NumberFormatException e) {
                LOGGER.debug("Could not parse axis length", e);
              }
            }
          }
          else if (key.equalsIgnoreCase("layout order")) {
            StringTokenizer t = new StringTokenizer(value);
            axes = new String[t.countTokens()];
            for (int n=0; n<axes.length; n++) {
              axes[n] = t.nextToken().trim();
            }
          }
          else if (key.equalsIgnoreCase("layout significant_bits")) {
            m.bitsPerPixel = Integer.parseInt(value);
          }
        }
        // representation category
        else if (token0.equals("representation")) {
          keyValue = findKeyValue(tokens, REPRESENTATION_KEYS);
          String key = keyValue[0];
          String value = keyValue[1];
          addGlobalMeta(key, value);

          if (key.equalsIgnoreCase("representation byte_order")) {
            byteOrder = value;
          }
          else if (key.equalsIgnoreCase("representation format")) {
            rFormat = value;
          }
          else if (key.equalsIgnoreCase("representation compression")) {
            compression = value;
          }
          else if (key.equalsIgnoreCase("representation sign")) {
            signed = value.equals("signed");
          }
        }
        // parameter category
        else if (token0.equals("parameter")) {
          keyValue = findKeyValue(tokens, PARAMETER_KEYS);
          String key = keyValue[0];
          String value = keyValue[1];
          addGlobalMeta(key, value);

          if (key.equalsIgnoreCase("parameter scale")) {
            // parse physical pixel sizes and time increment
            pixelSizes = splitDoubles(value);
          }
          else if (key.equalsIgnoreCase("parameter t")) {
            // parse explicit timestamps
            timestamps = splitDoubles(value);
          }
          else if (key.equalsIgnoreCase("parameter units")) {
            // parse units for scale
            units = value.split("\\s+");
          }
          if (getMetadataOptions().getMetadataLevel() !=
              MetadataLevel.MINIMUM)
          {
            if (key.equalsIgnoreCase("parameter ch")) {
              String[] names = value.split(" ");
              for (int n=0; n<names.length; n++) {
                channelNames.put(new Integer(n), names[n].trim());
              }
            }
          }
        }
        // history category
        else if (token0.equals("history")) {
          keyValue = findKeyValue(tokens, HISTORY_KEYS);
          String key = keyValue[0];
          String value = keyValue[1];
          addGlobalMeta(key, value);

          Double doubleValue = null;
          try {
            doubleValue = new Double(value);
          }
          catch (NumberFormatException e) {
            // ARG this happens a lot; spurious error in most cases
            LOGGER.debug("Could not parse double value '{}'", value, e);
          }

          if (key.equalsIgnoreCase("history software") &&
              value.indexOf("SVI") != -1) {
            // ICS files written by SVI Huygens are inverted on the Y axis
            invertY = true;
          }
          else if (key.equalsIgnoreCase("history date") ||
                   key.equalsIgnoreCase("history created on"))
          {
            if (value.indexOf(" ") > 0) {
              date = value.substring(0, value.lastIndexOf(" "));
              date = DateTools.formatDate(date, DATE_FORMATS);
            }
          }
          else if (key.equalsIgnoreCase("history creation date")) {
            date = DateTools.formatDate(value, DATE_FORMATS);
          }
          else if (key.equalsIgnoreCase("history type")) {
            // HACK - support for Gray Institute at Oxford's ICS lifetime data
            if (value.equalsIgnoreCase("time resolved") ||
                value.equalsIgnoreCase("FluorescenceLifetime"))
            {
              lifetime = true;
            }
            experimentType = value;
          }
          else if (key.equalsIgnoreCase("history labels")) {
              // HACK - support for Gray Institute at Oxford's ICS lifetime data
              labels = value;
          }
          else if (getMetadataOptions().getMetadataLevel() !=
                     MetadataLevel.MINIMUM) {

            if (key.equalsIgnoreCase("history") ||
                key.equalsIgnoreCase("history text"))
            {
              textBlock.append(value);
              textBlock.append("\n");
              metadata.remove(key);
            }
            else if (key.startsWith("history gain")) {
              Integer n = new Integer(0);
              try {
                n = new Integer(key.substring(12).trim());
                n = new Integer(n.intValue() - 1);
              }
              catch (NumberFormatException e) { }
              if (doubleValue != null) {
                  gains.put(n, doubleValue);
              }
            }
            else if (key.startsWith("history laser") &&
                     key.endsWith("wavelength")) {
              int laser =
                Integer.parseInt(key.substring(13, key.indexOf(" ", 13))) - 1;
              value = value.replaceAll("nm", "").trim();
              try {
                wavelengths.put(new Integer(laser), new Double(value));
              }
              catch (NumberFormatException e) {
                LOGGER.debug("Could not parse wavelength", e);
              }
            }
            else if (key.equalsIgnoreCase("history Wavelength*")) {
              String[] waves = value.split(" ");
              for (int i=0; i<waves.length; i++) {
                wavelengths.put(new Integer(i), new Double(waves[i]));
              }
            }
            else if (key.equalsIgnoreCase("history laser manufacturer")) {
              laserManufacturer = value;
            }
            else if (key.equalsIgnoreCase("history laser model")) {
              laserModel = value;
            }
            else if (key.equalsIgnoreCase("history laser power")) {
              try {
                laserPower = new Double(value); //TODO ARG i.e. doubleValue
              }
              catch (NumberFormatException e) { }
            }
            else if (key.equalsIgnoreCase("history laser rep rate")) {
              String repRate = value;
              if (repRate.indexOf(" ") != -1) {
                repRate = repRate.substring(0, repRate.lastIndexOf(" "));
              }
              laserRepetitionRate = new Double(repRate);
            }
            else if (key.equalsIgnoreCase("history objective type") ||
                     key.equalsIgnoreCase("history objective"))
            {
              objectiveModel = value;
            }
            else if (key.equalsIgnoreCase("history objective immersion")) {
              immersion = value;
            }
            else if (key.equalsIgnoreCase("history objective NA")) {
              lensNA = doubleValue;
            }
            else if (key.equalsIgnoreCase
                       ("history objective WorkingDistance")) {
              workingDistance = doubleValue;
            }
            else if (key.equalsIgnoreCase("history objective magnification") ||
                     key.equalsIgnoreCase("history objective mag"))
            {
              magnification = doubleValue;
            }
            else if (key.equalsIgnoreCase("history camera manufacturer")) {
              detectorManufacturer = value;
            }
            else if (key.equalsIgnoreCase("history camera model")) {
              detectorModel = value;
            }
            else if (key.equalsIgnoreCase("history author") ||
                     key.equalsIgnoreCase("history experimenter"))
            {
              lastName = value;
            }
            else if (key.equalsIgnoreCase("history extents")) {
              String[] lengths = value.split(" ");
              sizes = new double[lengths.length];
              for (int n=0; n<sizes.length; n++) {
                try {
                  sizes[n] = Double.parseDouble(lengths[n].trim());
                }
                catch (NumberFormatException e) {
                  LOGGER.debug("Could not parse axis length", e);
                }
              }
            }
            else if (key.equalsIgnoreCase("history stage_xyzum")) {
              String[] positions = value.split(" ");
              stagePos = new Length[positions.length];
              for (int n=0; n<stagePos.length; n++) {
                try {
                  final Double number = Double.valueOf(positions[n]);
                  stagePos[n] = new Length(number, UNITS.REFERENCEFRAME);
                }
                catch (NumberFormatException e) {
                  LOGGER.debug("Could not parse stage position", e);
                }
              }
            }
            else if (key.equalsIgnoreCase("history stage positionx")) {
              if (stagePos == null) {
                stagePos = new Length[3];
              }
              final Double number = Double.valueOf(value);
              stagePos[0] = new Length(number, UNITS.REFERENCEFRAME);
            }
            else if (key.equalsIgnoreCase("history stage positiony")) {
              if (stagePos == null) {
                stagePos = new Length[3];
              }
              final Double number = Double.valueOf(value);
              stagePos[1] = new Length(number, UNITS.REFERENCEFRAME);
            }
            else if (key.equalsIgnoreCase("history stage positionz")) {
              if (stagePos == null) {
                stagePos = new Length[3];
              }
              final Double number = Double.valueOf(value);
              stagePos[2] = new Length(number, UNITS.REFERENCEFRAME);
            }
            else if (key.equalsIgnoreCase("history other text")) {
              description = value;
            }
            else if (key.startsWith("history step") && key.endsWith("name")) {
              Integer n = new Integer(key.substring(12, key.indexOf(" ", 12)));
              channelNames.put(n, value);
            }
            else if (key.equalsIgnoreCase("history cube")) {
              channelNames.put(new Integer(channelNames.size()), value);
            }
            else if (key.equalsIgnoreCase("history cube emm nm")) {
              if (emWaves == null) {
                emWaves = new Double[1];
              }
              emWaves[0] = new Double(value.split(" ")[1].trim());
            }
            else if (key.equalsIgnoreCase("history cube exc nm")) {
              if (exWaves == null) {
                exWaves = new Double[1];
              }
              exWaves[0] = new Double(value.split(" ")[1].trim());
            }
            else if (key.equalsIgnoreCase("history microscope")) {
              microscopeModel = value;
            }
            else if (key.equalsIgnoreCase("history manufacturer")) {
              microscopeManufacturer = value;
            }
            else if (key.equalsIgnoreCase("history Exposure")) {
              String expTime = value;
              if (expTime.indexOf(" ") != -1) {
                expTime = expTime.substring(0, expTime.indexOf(" "));
              }
              Double expDouble = new Double(expTime);
              if (expDouble != null) {
                exposureTime = new Time(expDouble, UNITS.S);
              }
            }
            else if (key.equalsIgnoreCase("history filterset")) {
              filterSetModel = value;
            }
            else if (key.equalsIgnoreCase("history filterset dichroic name")) {
              dichroicModel = value;
            }
            else if (key.equalsIgnoreCase("history filterset exc name")) {
              excitationModel = value;
            }
            else if (key.equalsIgnoreCase("history filterset emm name")) {
              emissionModel = value;
            }
          }
        }
        // document category
        else if (token0.equals("document")) {
          keyValue = findKeyValue(tokens, DOCUMENT_KEYS);
          String key = keyValue[0];
          String value = keyValue[1];
          addGlobalMeta(key, value);

        }
        // sensor category
        else if (token0.equals("sensor")) {
          keyValue = findKeyValue(tokens, SENSOR_KEYS);
          String key = keyValue[0];
          String value = keyValue[1];
          addGlobalMeta(key, value);

          if (getMetadataOptions().getMetadataLevel() !=
              MetadataLevel.MINIMUM)
          {
            if (key.equalsIgnoreCase("sensor s_params LambdaEm")) {
              String[] waves = value.split(" ");
              emWaves = new Double[waves.length];
              for (int n=0; n<emWaves.length; n++) {
                try {
                  emWaves[n] = new Double(Double.parseDouble(waves[n]));
                }
                catch (NumberFormatException e) {
                  LOGGER.debug("Could not parse emission wavelength", e);
                }
              }
            }
            else if (key.equalsIgnoreCase("sensor s_params LambdaEx")) {
              String[] waves = value.split(" ");
              exWaves = new Double[waves.length];
              for (int n=0; n<exWaves.length; n++) {
                try {
                  exWaves[n] = new Double(Double.parseDouble(waves[n]));
                }
                catch (NumberFormatException e) {
                  LOGGER.debug("Could not parse excitation wavelength", e);
                }
              }
            }
            else if (key.equalsIgnoreCase("sensor s_params PinholeRadius")) {
              String[] pins = value.split(" ");
              int channel = 0;
              for (int n=0; n<pins.length; n++) {
                if (pins[n].trim().equals("")) continue;
                try {
                  pinholes.put(new Integer(channel++), new Double(pins[n]));
                }
                catch (NumberFormatException e) {
                  LOGGER.debug("Could not parse pinhole", e);
                }
              }
            }
          }
        }
        // view category
        else if (token0.equals("view")) {
          keyValue = findKeyValue(tokens, VIEW_KEYS);
          String key = keyValue[0];
          String value = keyValue[1];

          // handle "view view color lib lut Green Fire green", etc.
          if (key.equalsIgnoreCase("view view color lib lut")) {
            int index;
            int redIndex = value.toLowerCase().lastIndexOf("red");
            int greenIndex = value.toLowerCase().lastIndexOf("green");
            int blueIndex = value.toLowerCase().lastIndexOf("blue");
            if (redIndex > 0 && redIndex > greenIndex && redIndex > blueIndex) {
              index = redIndex + "red".length();
            }
            else if (greenIndex > 0 &&
                     greenIndex > redIndex && greenIndex > blueIndex) {
              index = greenIndex + "green".length();
            }
            else if (blueIndex > 0 &&
                     blueIndex > redIndex && blueIndex > greenIndex) {
              index = blueIndex + "blue".length();
            }
            else {
                index = value.indexOf(' ');
            }
            if (index > 0) {
              key = key + ' ' + value.substring(0, index);
              value = value.substring(index + 1);
            }
          }
          // handle "view view color mode rgb set Default Colors" and
          // "view view color mode rgb set blue-green-red", etc.
          else if (key.equalsIgnoreCase("view view color mode rgb set")) {
              int index = value.toLowerCase().lastIndexOf("colors");
              if (index > 0) {
                  index += "colors".length();
              }
              else {
                index = value.indexOf(' ');
              }
              if (index > 0) {
                key = key + ' ' + value.substring(0, index);
                value = value.substring(index + 1);
              }
          }
          addGlobalMeta(key, value);
        }
        else {
          LOGGER.debug("Unknown category " + token0);
        }
      }
      line = reader.readString(NL);
    }
    reader.close();

    hasInstrumentData = emWaves != null || exWaves != null || lensNA != null ||
      stagePos != null || magnification != null || workingDistance != null ||
      objectiveModel != null || immersion != null;

    addGlobalMeta("history text", textBlock.toString());

    LOGGER.info("Populating core metadata");

    m.rgb = false;
    m.dimensionOrder = "XY";

    // find axis sizes

    channelLengths = new Vector<Integer>();
    channelTypes = new Vector<String>();

    int bitsPerPixel = 0;
    for (int i=0; i<axes.length; i++) {
      if (i >= axisLengths.length) break;
      if (axes[i].equals("bits")) {
        bitsPerPixel = axisLengths[i];
        while (bitsPerPixel % 8 != 0) bitsPerPixel++;
        if (bitsPerPixel == 24 || bitsPerPixel == 48) bitsPerPixel /= 3;
      }
      else if (axes[i].equals("x")) {
        m.sizeX = axisLengths[i];
      }
      else if (axes[i].equals("y")) {
        m.sizeY = axisLengths[i];
      }
      else if (axes[i].equals("z")) {
        m.sizeZ = axisLengths[i];
        if (getDimensionOrder().indexOf("Z") == -1) {
          m.dimensionOrder += "Z";
        }
      }
      else if (axes[i].equals("t")) {
        if (getSizeT() == 0) m.sizeT = axisLengths[i];
        else m.sizeT *= axisLengths[i];
        if (getDimensionOrder().indexOf("T") == -1) {
          m.dimensionOrder += "T";
        }
      }
      else {
        if (m.sizeC == 0) m.sizeC = axisLengths[i];
        else m.sizeC *= axisLengths[i];
        channelLengths.add(new Integer(axisLengths[i]));
        storedRGB = getSizeX() == 0;
        m.rgb = getSizeX() == 0 && getSizeC() <= 4 && getSizeC() > 1;
        if (getDimensionOrder().indexOf("C") == -1) {
          m.dimensionOrder += "C";
        }

        if (axes[i].startsWith("c")) {
          channelTypes.add(FormatTools.CHANNEL);
        }
        else if (axes[i].equals("p")) {
          channelTypes.add(FormatTools.PHASE);
        }
        else if (axes[i].equals("f")) {
          channelTypes.add(FormatTools.FREQUENCY);
        }
        else channelTypes.add("");
      }
    }

    if (channelLengths.size() == 0) {
      channelLengths.add(new Integer(1));
      channelTypes.add(FormatTools.CHANNEL);
    }

    if (isRGB() && emWaves != null && emWaves.length == getSizeC()) {
      m.rgb = false;
      storedRGB = true;
    }

    m.dimensionOrder =
      MetadataTools.makeSaneDimensionOrder(getDimensionOrder());

    if (getSizeZ() == 0) m.sizeZ = 1;
    if (getSizeC() == 0) m.sizeC = 1;
    if (getSizeT() == 0) m.sizeT = 1;

    // Set up ModuloC.  It appears that for ICS, different channels
    // can have different lengths, which isn't supported by ModuloC
    // which requires all channels have the same length.  This could
    // be rectified by setting SizeC=1 and allowing multiple Modulo
    // annotations per dimension, but would require a model change.
    // Here, ModuloC is only set if all channels are of the same
    // length and type.
    if (channelLengths.size() > 0) {
      int clen0 = channelLengths.get(0);
      String ctype0 = channelTypes.get(0);
      boolean same = true;

      for (Integer len : channelLengths) {
        if (clen0 != len) same = false;
      }
      for (String type : channelTypes) {
        if (!ctype0.equals(type)) same = false;
      }

      if (same) {
        m.moduloC.type = ctype0;
        if (FormatTools.LIFETIME.equals(ctype0)) {
          m.moduloC.parentType = FormatTools.SPECTRA;
        }
        m.moduloC.typeDescription = "TCSPC";
        m.moduloC.start = 0;
        m.moduloC.step = 1;
<<<<<<< HEAD
        m.moduloC.end = clen0;
=======
        m.moduloC.end = clen0 - 1;
>>>>>>> 78e4fcb3
      }
    }

    m.interleaved = isRGB();
    m.indexed = false;
    m.falseColor = false;
    m.metadataComplete = true;
    m.littleEndian = true;

    // HACK - support for Gray Institute at Oxford's ICS lifetime data
    if (lifetime && labels != null) {
      int binCount = 0;
      String newOrder = null;

      if (labels.equalsIgnoreCase("t x y")) {
        // nominal X Y Z is actually C X Y (which is X Y C interleaved)
        newOrder = "XYCZT";
        m.interleaved = true;
        binCount = m.sizeX;
        m.sizeX = m.sizeY;
        m.sizeY = m.sizeZ;
        m.sizeZ = 1;
      }
      else if (labels.equalsIgnoreCase("x y t")) {
        // nominal X Y Z is actually X Y C
        newOrder = "XYCZT";
        binCount = m.sizeZ;
        m.sizeZ = 1;
      }
      else {
        LOGGER.debug("Lifetime data, unexpected 'history labels' " + labels);
      }

      if (newOrder != null) {
        m.dimensionOrder = newOrder;
        m.sizeC = binCount;
        m.moduloC.parentType = FormatTools.LIFETIME;
      }
    }

    // do not modify the Z, T, or channel counts after this point
    m.imageCount = getSizeZ() * getSizeT();
    if (!isRGB()) m.imageCount *= getSizeC();

    if (byteOrder != null) {
      String firstByte = byteOrder.split(" ")[0];
      int first = Integer.parseInt(firstByte);
      m.littleEndian = rFormat.equals("real") ? first == 1 : first != 1;
    }

    gzip = (compression == null) ? false : compression.equals("gzip");

    if (versionTwo) {
      String s = in.readString(NL);
      while (!s.trim().equals("end")) s = in.readString(NL);
    }

    offset = in.getFilePointer();

    int bytes = bitsPerPixel / 8;

    if (bitsPerPixel < 32) m.littleEndian = !isLittleEndian();

    boolean fp = rFormat.equals("real");
    m.pixelType = FormatTools.pixelTypeFromBytes(bytes, signed, fp);

    LOGGER.info("Populating OME metadata");

    MetadataStore store = makeFilterMetadata();
    MetadataTools.populatePixels(store, this, true);

    // populate Image data

    store.setImageName(imageName, 0);

    if (date != null) store.setImageAcquisitionDate(new Timestamp(date), 0);

    if (getMetadataOptions().getMetadataLevel() != MetadataLevel.MINIMUM) {
      store.setImageDescription(description, 0);

      // link Instrument and Image
      String instrumentID = MetadataTools.createLSID("Instrument", 0);
      store.setInstrumentID(instrumentID, 0);
      store.setMicroscopeModel(microscopeModel, 0);
      store.setMicroscopeManufacturer(microscopeManufacturer, 0);

      store.setImageInstrumentRef(instrumentID, 0);

      store.setExperimentID(MetadataTools.createLSID("Experiment", 0), 0);
      store.setExperimentType(getExperimentType(experimentType), 0);

      // populate Dimensions data

      if (pixelSizes != null) {
        if (units != null && units.length == pixelSizes.length - 1) {
          // correct for missing units
          // sometimes, the units for the C axis are missing entirely
          ArrayList<String> realUnits = new ArrayList<String>();
          int unitIndex = 0;
          for (int i=0; i<axes.length; i++) {
            if (axes[i].toLowerCase().equals("ch")) {
              realUnits.add("nm");
            }
            else {
              realUnits.add(units[unitIndex++]);
            }
          }
          units = realUnits.toArray(new String[realUnits.size()]);
        }

        for (int i=0; i<pixelSizes.length; i++) {
          Double pixelSize = pixelSizes[i];

          if (pixelSize == null) {
            continue;
          }

          String axis = axes != null && axes.length > i ? axes[i] : "";
          String unit = units != null && units.length > i ? units[i] : "";
          if (axis.equals("x")) {
            if (checkUnit(unit, "um", "microns", "micrometers")) {
              Length x = FormatTools.getPhysicalSizeX(pixelSize);
              if (x != null) {
                store.setPixelsPhysicalSizeX(x, 0);
              }
            }
          }
          else if (axis.equals("y")) {
            if (checkUnit(unit, "um", "microns", "micrometers")) {
              Length y = FormatTools.getPhysicalSizeY(pixelSize);
              if (y != null) {
                store.setPixelsPhysicalSizeY(y, 0);
              }
            }
          }
          else if (axis.equals("z")) {
            if (checkUnit(unit, "um", "microns", "micrometers")) {
              Length z = FormatTools.getPhysicalSizeZ(pixelSize);
              if (z != null) {
                store.setPixelsPhysicalSizeZ(z, 0);
              }
            }
          }
          else if (axis.equals("t") && pixelSize != null) {
            if (checkUnit(unit, "ms")) {
              store.setPixelsTimeIncrement(new Time(1000 * pixelSize, UNITS.S), 0);
            }
            else if (checkUnit(unit, "seconds") || checkUnit(unit, "s") ) {
              store.setPixelsTimeIncrement(new Time(pixelSize, UNITS.S), 0);
            }
          }
        }
      }
      else if (sizes != null) {
        if (sizes.length > 0) {
          Length x = FormatTools.getPhysicalSizeX(sizes[0]);
          if (x != null) {
            store.setPixelsPhysicalSizeX(x, 0);
          }
        }
        if (sizes.length > 1) {
          sizes[1] /= getSizeY();
          Length y = FormatTools.getPhysicalSizeY(sizes[1]);
          if (y != null) {
            store.setPixelsPhysicalSizeY(y, 0);
          }
        }
      }

      // populate Plane data

      if (timestamps != null) {
        for (int t=0; t<timestamps.length; t++) {
          if (t >= getSizeT()) break; // ignore superfluous timestamps
          if (timestamps[t] == null) continue; // ignore missing timestamp
          Time deltaT = new Time(timestamps[t], UNITS.S);
          if (Double.isNaN(deltaT.value().doubleValue())) continue; // ignore invalid timestamp
          // assign timestamp to all relevant planes
          for (int z=0; z<getSizeZ(); z++) {
            for (int c=0; c<getEffectiveSizeC(); c++) {
              int index = getIndex(z, c, t);
              store.setPlaneDeltaT(deltaT, 0, index);
            }
          }
        }
      }

      // populate LogicalChannel data

      for (int i=0; i<getEffectiveSizeC(); i++) {
        if (channelNames.containsKey(i)) {
          store.setChannelName(channelNames.get(i), 0, i);
        }
        if (pinholes.containsKey(i)) {
          store.setChannelPinholeSize(new Length(pinholes.get(i), UNITS.MICROM), 0, i);
        }
        if (emWaves != null && i < emWaves.length) {
          Length em = FormatTools.getEmissionWavelength(emWaves[i]);
          if (em != null) {
            store.setChannelEmissionWavelength(em, 0, i);
          }
        }
        if (exWaves != null && i < exWaves.length) {
          Length ex = FormatTools.getExcitationWavelength(exWaves[i]);
          if (ex != null) {
            store.setChannelExcitationWavelength(ex, 0, i);
          }
        }
      }

      // populate Laser data

      Integer[] lasers = wavelengths.keySet().toArray(new Integer[0]);
      Arrays.sort(lasers);
      for (int i=0; i<lasers.length; i++) {
        store.setLaserID(MetadataTools.createLSID("LightSource", 0, i), 0, i);

        Length wave =
          FormatTools.getWavelength(wavelengths.get(lasers[i]));
        if (wave != null) {
          store.setLaserWavelength(wave, 0, i);
        }
        store.setLaserType(getLaserType("Other"), 0, i);
        store.setLaserLaserMedium(getLaserMedium("Other"), 0, i);

        store.setLaserManufacturer(laserManufacturer, 0, i);
        store.setLaserModel(laserModel, 0, i);
        Power theLaserPower = FormatTools.createPower(laserPower, UNITS.MW);
        if (theLaserPower != null) {
          store.setLaserPower(theLaserPower, 0, i);
        }
        Frequency theLaserRepetitionRate = FormatTools.createFrequency(laserRepetitionRate, UNITS.HZ);
        if (theLaserRepetitionRate != null) {
          store.setLaserRepetitionRate(theLaserRepetitionRate, 0, i);
        }
      }

      if (lasers.length == 0 && laserManufacturer != null) {
        store.setLaserID(MetadataTools.createLSID("LightSource", 0, 0), 0, 0);
        store.setLaserType(getLaserType("Other"), 0, 0);
        store.setLaserLaserMedium(getLaserMedium("Other"), 0, 0);
        store.setLaserManufacturer(laserManufacturer, 0, 0);
        store.setLaserModel(laserModel, 0, 0);
        Power theLaserPower = FormatTools.createPower(laserPower, UNITS.MW);
        if (theLaserPower != null) {
          store.setLaserPower(theLaserPower, 0, 0);
        }
        Frequency theLaserRepetitionRate = FormatTools.createFrequency(laserRepetitionRate, UNITS.HZ);
        if (theLaserRepetitionRate != null) {
          store.setLaserRepetitionRate(theLaserRepetitionRate, 0, 0);
        }
      }

      // populate FilterSet data

      if (filterSetModel != null) {
        store.setFilterSetID(MetadataTools.createLSID("FilterSet", 0, 0), 0, 0);
        store.setFilterSetModel(filterSetModel, 0, 0);

        String dichroicID = MetadataTools.createLSID("Dichroic", 0, 0);
        String emFilterID = MetadataTools.createLSID("Filter", 0, 0);
        String exFilterID = MetadataTools.createLSID("Filter", 0, 1);

        store.setDichroicID(dichroicID, 0, 0);
        store.setDichroicModel(dichroicModel, 0, 0);
        store.setFilterSetDichroicRef(dichroicID, 0, 0);

        store.setFilterID(emFilterID, 0, 0);
        store.setFilterModel(emissionModel, 0, 0);
        store.setFilterSetEmissionFilterRef(emFilterID, 0, 0, 0);

        store.setFilterID(exFilterID, 0, 1);
        store.setFilterModel(excitationModel, 0, 1);
        store.setFilterSetExcitationFilterRef(exFilterID, 0, 0, 0);
      }

      // populate Objective data

      if (objectiveModel != null) store.setObjectiveModel(objectiveModel, 0, 0);
      if (immersion == null) immersion = "Other";
      store.setObjectiveImmersion(getImmersion(immersion), 0, 0);
      if (lensNA != null) store.setObjectiveLensNA(lensNA, 0, 0);
      if (workingDistance != null) {
        store.setObjectiveWorkingDistance(new Length(workingDistance, UNITS.MICROM), 0, 0);
      }
      if (magnification != null) {
        store.setObjectiveCalibratedMagnification(magnification, 0, 0);
      }
      store.setObjectiveCorrection(getCorrection("Other"), 0, 0);

      // link Objective to Image
      String objectiveID = MetadataTools.createLSID("Objective", 0, 0);
      store.setObjectiveID(objectiveID, 0, 0);
      store.setObjectiveSettingsID(objectiveID, 0);

      // populate Detector data

      String detectorID = MetadataTools.createLSID("Detector", 0, 0);
      store.setDetectorID(detectorID, 0, 0);
      store.setDetectorManufacturer(detectorManufacturer, 0, 0);
      store.setDetectorModel(detectorModel, 0, 0);
      store.setDetectorType(getDetectorType("Other"), 0, 0);

      for (Integer key : gains.keySet()) {
        int index = key.intValue();
        if (index < getEffectiveSizeC()) {
          store.setDetectorSettingsGain(gains.get(key), 0, index);
          store.setDetectorSettingsID(detectorID, 0, index);
        }
      }

      // populate Experimenter data

      if (lastName != null) {
        String experimenterID = MetadataTools.createLSID("Experimenter", 0);
        store.setExperimenterID(experimenterID, 0);
        store.setExperimenterLastName(lastName, 0);
      }

      // populate StagePosition data

      if (stagePos != null) {
        for (int i=0; i<getImageCount(); i++) {
          if (stagePos.length > 0) {
            store.setPlanePositionX(stagePos[0], 0, i);
            addGlobalMeta("X position for position #1", stagePos[0]);
          }
          if (stagePos.length > 1) {
            store.setPlanePositionY(stagePos[1], 0, i);
            addGlobalMeta("Y position for position #1", stagePos[1]);
          }
          if (stagePos.length > 2) {
            store.setPlanePositionZ(stagePos[2], 0, i);
            addGlobalMeta("Z position for position #1", stagePos[2]);
          }
        }
      }

      if (exposureTime != null) {
        for (int i=0; i<getImageCount(); i++) {
          store.setPlaneExposureTime(exposureTime, 0, i);
        }
      }
    }
  }

  // -- Helper methods --

  /*
   * String tokenizer for parsing metadata. Splits on any white-space
   * characters. Tabs and spaces are often used interchangeably in real-life ICS
   * files.
   *
   * Also splits on 0x04 character which appears in "paul/csarseven.ics" and
   * "paul/gci/time resolved_1.ics".
   *
   * Also respects double quote marks, so that
   *   Modules("Confocal C1 Grabber").BarrierFilter(2)
   * is just one token.
   *
   * If not for the last requirement, the one line
   *   String[] tokens = line.split("[\\s\\x04]+");
   * would work.
   */
  private String[] tokenize(String line) {
    List<String> tokens = new ArrayList<String>();
    boolean inWhiteSpace = true;
    boolean withinQuotes = false;
    StringBuffer token = null;
    for (int i = 0; i < line.length(); ++i) {
      char c = line.charAt(i);
      if (Character.isWhitespace(c) || c == 0x04) {
        if (withinQuotes) {
          // retain white space within quotes
          token.append(c);
        }
        else if (!inWhiteSpace) {
          // put out pending token string
          inWhiteSpace = true;
          if (token.length() > 0) {
            tokens.add(token.toString());
            token = null;
          }
        }
      }
      else {
        if ('"' == c) {
          // toggle quotes
          withinQuotes = !withinQuotes;
        }
        if (inWhiteSpace) {
          inWhiteSpace = false;
          // start a new token string
          token = new StringBuffer();
        }
        // build token string
        token.append(c);
      }
    }
    // put out any pending token strings
    if (null != token && token.length() > 0) {
      tokens.add(token.toString());
    }
    return tokens.toArray(new String[0]);
  }

  /* Given a list of tokens and an array of lists of regular expressions, tries
   * to find a match.  If no match is found, looks in OTHER_KEYS.
   */
  String[] findKeyValue(String[] tokens, String[][] regexesArray) {
    String[] keyValue = findKeyValueForCategory(tokens, regexesArray);
    if (null == keyValue) {
      keyValue = findKeyValueOther(tokens, OTHER_KEYS);
    }
    if (null == keyValue) {
      String key = tokens[0];
      String value = concatenateTokens(tokens, 1, tokens.length);
      keyValue = new String[] { key, value };
    }
    return keyValue;
  }

  /*
   * Builds a string from a list of tokens.
   */
  private String concatenateTokens(String[] tokens, int start, int stop) {
    StringBuffer returnValue = new StringBuffer();
    for (int i = start; i < tokens.length && i < stop; ++i) {
      returnValue.append(tokens[i]);
      if (i < stop - 1) {
        returnValue.append(' ');
      }
    }
    return returnValue.toString();
  }

  /*
   * Given a list of tokens and an array of lists of regular expressions, finds
   * a match.  Returns key/value pair if matched, null otherwise.
   *
   * The first element, tokens[0], has already been matched to a category, i.e.
   * 'history', and the regexesArray is category-specific.
   */
  private String[] findKeyValueForCategory(String[] tokens,
                                           String[][] regexesArray) {
    String[] keyValue = null;
    int index = 0;
    for (String[] regexes : regexesArray) {
      if (compareTokens(tokens, 1, regexes, 0)) {
        int splitIndex = 1 + regexes.length; // add one for the category
        String key = concatenateTokens(tokens, 0, splitIndex);
        String value = concatenateTokens(tokens, splitIndex, tokens.length);
        keyValue = new String[] { key, value };
        break;
      }
      ++index;
    }
    return keyValue;
  }

  /* Given a list of tokens and an array of lists of regular expressions, finds
   * a match.  Returns key/value pair if matched, null otherwise.
   *
   * The first element, tokens[0], represents a category and is skipped.  Look
   * for a match of a list of regular expressions anywhere in the list of tokens.
   */
  private String[] findKeyValueOther(String[] tokens, String[][] regexesArray) {
    String[] keyValue = null;
    for (String[] regexes : regexesArray) {
      for (int i = 1; i < tokens.length - regexes.length; ++i) {
        // does token match first regex?
        if (tokens[i].toLowerCase().matches(regexes[0])) {
          // do remaining tokens match remaining regexes?
          if (1 == regexes.length || compareTokens(tokens, i + 1, regexes, 1)) {
            // if so, return key/value
            int splitIndex = i + regexes.length;
            String key = concatenateTokens(tokens, 0, splitIndex);
            String value = concatenateTokens(tokens, splitIndex, tokens.length);
            keyValue = new String[] { key, value };
            break;
          }
        }
      }
      if (null != keyValue) {
        break;
      }
    }
    return keyValue;
  }

  /*
   * Compares a list of tokens with a list of regular expressions.
   */
  private boolean compareTokens(String[] tokens, int tokenIndex,
                                String[] regexes, int regexesIndex) {
    boolean returnValue = true;
    int i, j;
    for (i = tokenIndex, j = regexesIndex; j < regexes.length; ++i, ++j) {
      if (i >= tokens.length || !tokens[i].toLowerCase().matches(regexes[j])) {
        returnValue = false;
        break;
      }
    }
    return returnValue;
  }

  /** Splits the given string into a list of {@link Double}s. */
  private Double[] splitDoubles(String v) {
    StringTokenizer t = new StringTokenizer(v);
    Double[] values = new Double[t.countTokens()];
    for (int n=0; n<values.length; n++) {
      String token = t.nextToken().trim();
      try {
        values[n] = new Double(token);
      }
      catch (NumberFormatException e) {
        LOGGER.debug("Could not parse double value '{}'", token, e);
      }
    }
    return values;
  }

  /** Verifies that a unit matches the expected value. */
  private boolean checkUnit(String actual, String... expected) {
    if (actual == null || actual.equals("")) return true; // undefined is OK
    for (String exp : expected) {
      if (actual.equals(exp)) return true; // unit matches expected value
    }
    LOGGER.debug("Unexpected unit '{}'; expected '{}'", actual, expected);
    return false;
  }

}<|MERGE_RESOLUTION|>--- conflicted
+++ resolved
@@ -1407,11 +1407,7 @@
         m.moduloC.typeDescription = "TCSPC";
         m.moduloC.start = 0;
         m.moduloC.step = 1;
-<<<<<<< HEAD
-        m.moduloC.end = clen0;
-=======
         m.moduloC.end = clen0 - 1;
->>>>>>> 78e4fcb3
       }
     }
 
