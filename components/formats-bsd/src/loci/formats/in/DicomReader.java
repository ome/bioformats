--- conflicted
+++ resolved
@@ -131,12 +131,9 @@
 
   private List<DicomTag> tags;
 
-<<<<<<< HEAD
   private transient String currentTileFile = null;
   private transient RandomAccessInputStream currentTileStream = null;
-=======
   private Set<Integer> privateContentHighWords = new HashSet<Integer>();
->>>>>>> 0a895ae7
 
   // -- Constructor --
 
@@ -395,15 +392,12 @@
       concatenationNumber = null;
       edf = false;
       tags = null;
-<<<<<<< HEAD
       currentTileFile = null;
       if (currentTileStream != null) {
         currentTileStream.close();
       }
       currentTileStream = null;
-=======
       privateContentHighWords.clear();
->>>>>>> 0a895ae7
     }
   }
 
