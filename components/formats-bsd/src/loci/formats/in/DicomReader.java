/*
 * #%L
 * BSD implementations of Bio-Formats readers and writers
 * %%
 * Copyright (C) 2005 - 2021 Open Microscopy Environment:
 *   - Board of Regents of the University of Wisconsin-Madison
 *   - Glencoe Software, Inc.
 *   - University of Dundee
 * %%
 * Redistribution and use in source and binary forms, with or without
 * modification, are permitted provided that the following conditions are met:
 * 
 * 1. Redistributions of source code must retain the above copyright notice,
 *    this list of conditions and the following disclaimer.
 * 2. Redistributions in binary form must reproduce the above copyright notice,
 *    this list of conditions and the following disclaimer in the documentation
 *    and/or other materials provided with the distribution.
 * 
 * THIS SOFTWARE IS PROVIDED BY THE COPYRIGHT HOLDERS AND CONTRIBUTORS "AS IS"
 * AND ANY EXPRESS OR IMPLIED WARRANTIES, INCLUDING, BUT NOT LIMITED TO, THE
 * IMPLIED WARRANTIES OF MERCHANTABILITY AND FITNESS FOR A PARTICULAR PURPOSE
 * ARE DISCLAIMED. IN NO EVENT SHALL THE COPYRIGHT HOLDERS OR CONTRIBUTORS BE
 * LIABLE FOR ANY DIRECT, INDIRECT, INCIDENTAL, SPECIAL, EXEMPLARY, OR
 * CONSEQUENTIAL DAMAGES (INCLUDING, BUT NOT LIMITED TO, PROCUREMENT OF
 * SUBSTITUTE GOODS OR SERVICES; LOSS OF USE, DATA, OR PROFITS; OR BUSINESS
 * INTERRUPTION) HOWEVER CAUSED AND ON ANY THEORY OF LIABILITY, WHETHER IN
 * CONTRACT, STRICT LIABILITY, OR TORT (INCLUDING NEGLIGENCE OR OTHERWISE)
 * ARISING IN ANY WAY OUT OF THE USE OF THIS SOFTWARE, EVEN IF ADVISED OF THE
 * POSSIBILITY OF SUCH DAMAGE.
 * #L%
 */

package loci.formats.in;

import java.io.File;
import java.io.IOException;
import java.util.ArrayList;
import java.util.Arrays;
import java.util.HashMap;
import java.util.HashSet;
import java.util.Iterator;
import java.util.List;
import java.util.Map;
import java.util.Set;

import com.google.common.collect.ImmutableMap;
import com.google.common.collect.ImmutableMap.Builder;

import loci.common.DataTools;
import loci.common.DateTools;
import loci.common.Location;
import loci.common.RandomAccessInputStream;
import loci.common.Region;
import loci.formats.CoreMetadata;
import loci.formats.FilePattern;
import loci.formats.FormatException;
import loci.formats.FormatTools;
import loci.formats.MetadataTools;
import loci.formats.SubResolutionFormatReader;
import loci.formats.UnsupportedCompressionException;
import loci.formats.codec.Codec;
import loci.formats.codec.CodecOptions;
import loci.formats.codec.JPEG2000Codec;
import loci.formats.codec.JPEGCodec;
import loci.formats.codec.PackbitsCodec;
import loci.formats.codec.PassthroughCodec;
import loci.formats.meta.MetadataStore;
import ome.xml.model.primitives.Timestamp;
import ome.units.quantity.Length;
import ome.units.UNITS;
import org.perf4j.StopWatch;
import org.perf4j.slf4j.Slf4JStopWatch;

import loci.formats.dicom.DicomAttribute;
import loci.formats.dicom.DicomFileInfo;
import loci.formats.dicom.DicomTag;
import loci.formats.dicom.DicomTile;
import static loci.formats.dicom.DicomAttribute.*;
import static loci.formats.dicom.DicomVR.*;

/**
 * DicomReader is the file format reader for DICOM files.
 */
public class DicomReader extends SubResolutionFormatReader {

  // -- Constants --

  public static final String DICOM_MAGIC_STRING = "DICM";
  public static final int HEADER_LENGTH = 128;

  private static final String[] DICOM_SUFFIXES = {
    "dic", "dcm", "dicom", "j2ki", "j2kr"
  };

  // -- Fields --

  private byte[][] lut;
  private short[][] shortLut;
  private int maxPixelRange;
  private int centerPixelValue;

  private boolean inverted;

  private String date, time, imageType;
  private String pixelSizeX, pixelSizeY;
  private Double pixelSizeZ;
  private List<Double> positionX = new ArrayList<Double>();
  private List<Double> positionY = new ArrayList<Double>();
  private List<Double> positionZ = new ArrayList<Double>();
  private List<String> channelNames = new ArrayList<String>();

  private boolean isJPEG = false;
  private boolean isRLE = false;
  private boolean isJP2K = false;
  private boolean isDeflate = false;

  private Map<Integer, List<String>> fileList;
  private int imagesPerFile;

  private String instanceUID;
  private String originalDate, originalTime, originalInstance;
  private int originalSeries;
  private int originalX, originalY;
  private String originalSpecimen;

  private List<String> companionFiles = new ArrayList<String>();

  private Map<Integer, List<DicomTile>> tilePositions;
  private Map<Integer, List<Double>> zOffsets;
  private Number concatenationNumber = null;
  private boolean edf = false;

  private List<DicomTag> tags;

  private transient String currentTileFile = null;
  private transient RandomAccessInputStream currentTileStream = null;
  private Set<Integer> privateContentHighWords = new HashSet<Integer>();

  // -- Constructor --

  /** Constructs a new DICOM reader. */
  // "Digital Imaging and Communications in Medicine" is nasty long.
  public DicomReader() {
    super("DICOM", new String[] {
      "dic", "dcm", "dicom", "jp2", "j2ki", "j2kr", "raw", "ima"});
    suffixNecessary = false;
    suffixSufficient = false;
    domains = new String[] {FormatTools.MEDICAL_DOMAIN};
    datasetDescription = "One or more .dcm or .dicom files";
    hasCompanionFiles = true;
  }

  // -- ICompressedTileReader API methods --

  @Override
  public int getTileRows(int no) {
    FormatTools.assertId(currentId, true, 1);

    return (int) Math.ceil((double) getSizeY() / originalY);
  }

  @Override
  public int getTileColumns(int no) {
    FormatTools.assertId(currentId, true, 1);

    return (int) Math.ceil((double) getSizeX() / originalY);
  }

  @Override
  public byte[] openCompressedBytes(int no, int x, int y) throws FormatException, IOException {
    FormatTools.assertId(currentId, true, 1);

    // TODO: this will result in a lot of redundant lookups, and should be optimized
    int tileWidth = getOptimalTileWidth();
    int tileHeight = getOptimalTileHeight();
    Region boundingBox = new Region(x * tileWidth, y * tileHeight, tileWidth, tileHeight);

    List<DicomTile> tiles = getTileList(no, boundingBox, true);
    if (tiles == null || tiles.size() == 0) {
      throw new FormatException("Could not find valid tile; no=" + no + ", boundingBox=" + boundingBox);
    }
    DicomTile tile = tiles.get(0);
    byte[] buf = new byte[(int) (tile.endOffset - tile.fileOffset)];
    try (RandomAccessInputStream stream = new RandomAccessInputStream(tile.file)) {
      if (tile.fileOffset >= stream.length()) {
        LOGGER.error("attempted to read beyond end of file ({}, {})", tile.fileOffset, tile.file);
        return buf;
      }
      LOGGER.debug("reading from offset = {}, file = {}", tile.fileOffset, tile.file);
      stream.seek(tile.fileOffset);
      stream.read(buf, 0, (int) (tile.endOffset - tile.fileOffset));
    }
    return buf;
  }

  @Override
  public byte[] openCompressedBytes(int no, byte[] buf, int x, int y) throws FormatException, IOException {
    FormatTools.assertId(currentId, true, 1);

    Region boundingBox = new Region(x * originalX, y * originalY, originalX, originalY);

    List<DicomTile> tiles = getTileList(no, boundingBox, true);
    if (tiles == null || tiles.size() == 0) {
      throw new FormatException("Could not find valid tile; no=" + no + ", x=" + x + ", y=" + y);
    }
    DicomTile tile = tiles.get(0);
    try (RandomAccessInputStream stream = new RandomAccessInputStream(tile.file)) {
      if (tile.fileOffset >= stream.length()) {
        LOGGER.error("attempted to read beyond end of file ({}, {})", tile.fileOffset, tile.file);
        return buf;
      }
      LOGGER.debug("reading from offset = {}, file = {}", tile.fileOffset, tile.file);
      stream.seek(tile.fileOffset);
      stream.read(buf, 0, (int) (tile.endOffset - tile.fileOffset));
    }
    return buf;
  }

  @Override
  public Codec getTileCodec(int no) throws FormatException, IOException {
    FormatTools.assertId(currentId, true, 1);

    List<DicomTile> tiles = getTileList(no, null, true);
    if (tiles == null || tiles.size() == 0) {
      throw new FormatException("Could not find valid tile; no=" + no);
    }
    return getTileCodec(tiles.get(0));
  }

  @Override
  public CodecOptions getTileCodecOptions(int no, int x, int y) throws FormatException, IOException {
    FormatTools.assertId(currentId, true, 1);

    List<DicomTile> tiles = getTileList(no, null, true);
    if (tiles == null || tiles.size() == 0) {
      throw new FormatException("Could not find valid tile; no=" + no + ", x=" + x + ", y=" + y);
    }
    return getTileCodecOptions(tiles.get(0));
  }

  // -- IFormatReader API methods --

  /* @see loci.formats.IFormatReader#isThisType(String, boolean) */
  @Override
  public boolean isThisType(String name, boolean open) {
    // extension is sufficient as long as it is DIC, DCM, DICOM, J2KI, or J2KR
    if (checkSuffix(name, DICOM_SUFFIXES)) return true;
    return super.isThisType(name, open);
  }

  /* @see loci.formats.IFormatReader#isThisType(RandomAccessInputStream) */
  @Override
  public boolean isThisType(RandomAccessInputStream stream) throws IOException {
    final int blockLen = 1024;
    if (!FormatTools.validStream(stream, blockLen, true)) return false;

    stream.seek(HEADER_LENGTH);
    if (stream.readString(4).equals(DICOM_MAGIC_STRING)) return true;
    stream.seek(0);

    try {
      DicomTag tag = new DicomTag(stream, false, 0, false, false);
      if (tag.attribute == null || tag.attribute == INVALID) {
        return false;
      }
      else if (tag.attribute != FILE_META_INFO_GROUP_LENGTH) {
        return true;
      }
      stream.seek(0);
      tag = new DicomTag(stream, false, 0, false);
      return tag.getNumberValue() != null && tag.getNumberValue().longValue() < stream.length();
    }
    catch (RuntimeException e) { }
    catch (FormatException e) { }
    return false;
  }

  /* @see loci.formats.IFormatReader#getRequiredDirectories(String[]) */
  @Override
  public int getRequiredDirectories(String[] files) throws FormatException, IOException {
    for (String file : files) {
      if (file.endsWith("DICOMDIR")) {
        return 1;
      }
    }
    return super.getRequiredDirectories(files);
  }

  /* @see loci.formats.IFormatReader#get8BitLookupTable() */
  @Override
  public byte[][] get8BitLookupTable() {
    FormatTools.assertId(currentId, true, 1);
    if (getPixelType() != FormatTools.INT8 &&
      getPixelType() != FormatTools.UINT8)
    {
      return null;
    }
    return lut;
  }

  /* @see loci.formats.IFormatReader#get16BitLookupTable() */
  @Override
  public short[][] get16BitLookupTable() {
    FormatTools.assertId(currentId, true, 1);
    if (getPixelType() != FormatTools.INT16 &&
      getPixelType() != FormatTools.UINT16)
   {
      return null;
   }
    return shortLut;
  }

  /* @see loci.formats.IFormatReader#getSeriesUsedFiles(boolean) */
  @Override
  public String[] getSeriesUsedFiles(boolean noPixels) {
    FormatTools.assertId(currentId, true, 1);
    if (noPixels || fileList == null) return null;
    ArrayList<String> uniqueFiles = new ArrayList<String>();
    uniqueFiles.add(new Location(currentId).getAbsolutePath());
    if (tilePositions != null) {
      for (List<DicomTile> tilePos : tilePositions.values()) {
        for (DicomTile t : tilePos) {
          if (!uniqueFiles.contains(t.file)) {
            uniqueFiles.add(t.file);
          }
        }
      }
    }
    for (String f : companionFiles) {
      if (!uniqueFiles.contains(f)) {
        uniqueFiles.add(f);
      }
    }
    return uniqueFiles.toArray(new String[uniqueFiles.size()]);
  }

  @Override
  public int fileGroupOption(String id) throws FormatException, IOException {
    return CAN_GROUP;
  }

  @Override
  public int getOptimalTileWidth() {
    FormatTools.assertId(currentId, true, 1);
    if (tilePositions.containsKey(getCoreIndex())) {
      List<DicomTile> tile = getTileList(0, null, true);
      if (tile != null && tile.size() >= 1) {
        return tile.get(0).region.width;
      }
    }
    if (originalX < getSizeX() && originalX > 0) {
      return originalX;
    }
    return super.getOptimalTileWidth();
  }

  @Override
  public int getOptimalTileHeight() {
    FormatTools.assertId(currentId, true, 1);
    if (tilePositions.containsKey(getCoreIndex())) {
      List<DicomTile> tile = getTileList(0, null, true);
      if (tile != null && tile.size() >= 1) {
        return tile.get(0).region.height;
      }
    }
    if (originalY < getSizeY() && originalY > 0) {
      return originalY;
    }
    return super.getOptimalTileHeight();
  }

  /**
   * @see loci.formats.IFormatReader#openBytes(int, byte[], int, int, int, int)
   */
  @Override
  public byte[] openBytes(int no, byte[] buf, int x, int y, int w, int h)
    throws FormatException, IOException
  {
    FormatTools.checkPlaneParameters(this, no, buf.length, x, y, w, h);

    StopWatch watch = stopWatch();

    int bpp = FormatTools.getBytesPerPixel(getPixelType());
    int pixel = bpp * getRGBChannelCount();
    Region currentRegion = new Region(x, y, w, h);

<<<<<<< HEAD
    // look for any tiles that match the requested tile and plane
    List<Double> zs = zOffsets.get(getCoreIndex());
    List<DicomTile> tiles = tilePositions.get(getCoreIndex());
    watch.stop("openBytes setup, w=" + w + ", h=" + h);
    watch.start();

    for (int t=0; t<tiles.size(); t++) {
      DicomTile tile = tiles.get(t);
      if ((getSizeZ() == 1 || (getSizeZ() <= zs.size() && tile.zOffset.equals(zs.get(z))) || (getSizeZ() == tiles.size() && t == z)) &&
        (tile.channel == c || getEffectiveSizeC() == 1) &&
        tile.region.intersects(currentRegion))
      {
        StopWatch tileWatch = stopWatch();
        byte[] tileBuf = new byte[tile.region.width * tile.region.height * pixel];
        Region intersection = tile.region.intersection(currentRegion);
        getTile(tile, tileBuf, intersection.x - tile.region.x, intersection.y - tile.region.y,
          intersection.width, intersection.height);

        for (int row=0; row<intersection.height; row++) {
          int srcIndex = row * intersection.width * pixel;
          int destIndex = pixel * ((intersection.y - y + row) * w + (intersection.x - x));
          System.arraycopy(tileBuf, srcIndex, buf, destIndex, intersection.width * pixel);
        }
        tileWatch.stop("copy tile #" + t);

        // if the requested region is entirely contained within the decoded region,
        // stop looking for tiles to read
        if (encloses(tile.region, currentRegion)) {
          break;
        }
=======
    List<DicomTile> tiles = getTileList(no, currentRegion, false);
    for (DicomTile tile : tiles) {
      byte[] tileBuf = new byte[tile.region.width * tile.region.height * pixel];
      Region intersection = tile.region.intersection(currentRegion);
      getTile(tile, tileBuf, intersection.x - tile.region.x, intersection.y - tile.region.y,
        intersection.width, intersection.height);

      for (int row=0; row<intersection.height; row++) {
        int srcIndex = row * intersection.width * pixel;
        int destIndex = pixel * ((intersection.y - y + row) * w + (intersection.x - x));
        System.arraycopy(tileBuf, srcIndex, buf, destIndex, intersection.width * pixel);
>>>>>>> 54cf1e81
      }
    }
    watch.stop("scanned all tiles");

    if (inverted) {
      watch.start();
      // pixels are stored such that white -> 0; invert the values so that
      // white -> 255 (or 65535)
      if (bpp == 1) {
        for (int i=0; i<buf.length; i++) {
          buf[i] = (byte) (255 - buf[i]);
        }
      }
      else if (bpp == 2) {
        long maxPixelValue = maxPixelRange + (centerPixelValue/2);
        if (maxPixelRange == -1 || centerPixelValue < (maxPixelRange/2)) {
          maxPixelValue = FormatTools.defaultMinMax(getPixelType())[1];
        }
        boolean little = isLittleEndian();
        for (int i=0; i<buf.length; i+=2) {
          short s = DataTools.bytesToShort(buf, i, 2, little);
          DataTools.unpackBytes(maxPixelValue - s, buf, i, 2, little);
        }
      }
      watch.stop("inverted pixel values");
    }

    // NB: do *not* apply the rescale function

    return buf;
  }

  /* @see loci.formats.IFormatReader#close(boolean) */
  @Override
  public void close(boolean fileOnly) throws IOException {
    super.close(fileOnly);
    if (!fileOnly) {
      isJPEG = false;
      isRLE = false;
      isJP2K = false;
      isDeflate = false;
      lut = null;
      shortLut = null;
      maxPixelRange = 0;
      centerPixelValue = 0;
      pixelSizeX = pixelSizeY = null;
      pixelSizeZ = null;
      imagesPerFile = 0;
      fileList = null;
      inverted = false;
      date = time = imageType = null;
      originalDate = originalTime = originalInstance = null;
      originalSpecimen = null;
      instanceUID = null;
      originalSeries = 0;
      originalX = 0;
      originalY = 0;
      companionFiles.clear();
      positionX.clear();
      positionY.clear();
      positionZ.clear();
      tilePositions = null;
      zOffsets = null;
      concatenationNumber = null;
      edf = false;
      tags = null;
      currentTileFile = null;
      if (currentTileStream != null) {
        currentTileStream.close();
      }
      currentTileStream = null;
      privateContentHighWords.clear();
    }
  }

  // -- Internal FormatReader API methods --

  /* @see loci.formats.FormatReader#initFile(String) */
  @Override
  protected void initFile(String id) throws FormatException, IOException {
    super.initFile(id);

    StopWatch watch = stopWatch();

    if (in != null) {
      in.close();
    }
    in = new RandomAccessInputStream(id);
    in.order(true);
    CoreMetadata m = core.get(0, 0);

    watch.stop("open selected file");

    // look for companion files
    watch.start();
    attachCompanionFiles();
    watch.stop("companion file scan");

    watch.start();

    m.littleEndian = true;
    long location = 0;
    boolean bigEndianTransferSyntax = false;
    boolean oddLocations = false;
    int bitsPerPixel = 0;
    lut = null;
    inverted = false;

    // some DICOM files have a 128 byte header followed by a 4 byte identifier

    LOGGER.info("Verifying DICOM format");
    MetadataLevel level = getMetadataOptions().getMetadataLevel();

    in.seek(HEADER_LENGTH);
    if (in.readString(4).equals("DICM")) {
      if (level != MetadataLevel.MINIMUM) {
        // header exists, so we'll read it
        in.seek(0);
        String header = in.readString(HEADER_LENGTH).trim();
        // ignore the header if it has TIFF magic bytes
        if (!header.startsWith("II") && !header.startsWith("MM")) {
          addSeriesMeta("Header information", header);
        }
        in.skipBytes(4);
      }
      location = HEADER_LENGTH;
    }
    else in.seek(0);

    LOGGER.info("Reading tags");

    long baseOffset = 0;

    boolean decodingTags = true;
    boolean signed = false;
    String currentType = "";
    boolean tiledFull = false;

    Double fileZOffset = null;

    tags = new ArrayList<DicomTag>();
    int frameOffsetNumber = 0;
    int opticalChannels = 0;

    List<Integer> opticalPathIDs = new ArrayList<Integer>();
    watch.stop("header check and variable init");

    watch.start();
    while (decodingTags) {
      if (in.getFilePointer() + 4 >= in.length()) {
        break;
      }
      LOGGER.debug("Reading tag from {}", in.getFilePointer());
      DicomTag tag = new DicomTag(in, bigEndianTransferSyntax, location, oddLocations);
      LOGGER.debug("  {}", tag);
      tags.add(tag);

      oddLocations = (location & 1) != 0;

      addInfo(tag);

      if (tag.attribute == null) {
        in.seek(tag.getEndPointer());
        continue;
      }

      switch (tag.attribute) {
        case TRANSFER_SYNTAX_UID:
          // this tag can indicate which compression scheme is used
          String uid = tag.getStringValue();
          isJP2K = uid.startsWith("1.2.840.10008.1.2.4.9");
          isJPEG = !isJP2K && uid.startsWith("1.2.840.10008.1.2.4");
          isRLE = uid.startsWith("1.2.840.10008.1.2.5");
          isDeflate = uid.startsWith("1.2.8.10008.1.2.1.99");
          if ((!isJP2K && !isJPEG && !isRLE && !isDeflate) &&
            (uid.indexOf("1.2.4") > -1 || uid.indexOf("1.2.5") > -1))
          {
            throw new UnsupportedCompressionException(
              "Sorry, compression type " + uid + " not supported");
          }
          if (uid.indexOf("1.2.840.10008.1.2.2") >= 0) {
            bigEndianTransferSyntax = true;
          }
          break;
        case NUMBER_OF_FRAMES:
          double frames = tag.getNumberValue().doubleValue();
          if (frames > 1.0 && frames > imagesPerFile) {
            imagesPerFile = (int) frames;
          }
          // this shouldn't take precedence over TOTAL_PIXEL_MATRIX_FOCAL_PLANES
          // if both are present
          if (m.sizeZ == 0) {
            m.sizeZ = imagesPerFile;
          }
          break;
        case SLICE_LOCATION:
          fileZOffset = tag.getNumberValue().doubleValue();
          break;
        case PLANAR_CONFIGURATION:
          m.interleaved = tag.getNumberValue().intValue() == 0;
          break;
        case ROWS:
          int y = tag.getNumberValue().intValue();
          if (y > getSizeY()) {
            m.sizeY = y;
            originalY = y;
          }
          break;
        case COLUMNS:
          int x = tag.getNumberValue().intValue();
          if (x > getSizeX()) {
            m.sizeX = x;
            originalX = x;
          }
          break;
        case TOTAL_PIXEL_MATRIX_COLUMNS:
          int mx = tag.getNumberValue().intValue();
          if (m.sizeX == originalX) {
            m.sizeX = mx;
            if (m.sizeZ == imagesPerFile) {
              m.sizeZ = 1;
            }
          }
          break;
        case TOTAL_PIXEL_MATRIX_ROWS:
          int my = tag.getNumberValue().intValue();
          if (m.sizeY == originalY) {
            m.sizeY = my;
          }
          break;
        case TOTAL_PIXEL_MATRIX_FOCAL_PLANES:
          m.sizeZ = tag.getNumberValue().intValue();
          break;
        case WINDOW_CENTER:
          if (tag.getStringValue().isEmpty() || tag.getNumberValue() == null) {
            centerPixelValue = -1;
          }
          else {
            centerPixelValue = tag.getNumberValue().intValue();
          }
          break;
        case BITS_ALLOCATED:
          if (bitsPerPixel == 0) {
            bitsPerPixel = tag.getNumberValue().intValue();
          }
          break;
        case PIXEL_REPRESENTATION:
        case PIXEL_SIGN:
          signed = tag.getNumberValue().intValue() == 1;
          break;
        case WINDOW_WIDTH:
          if (tag.getStringValue().isEmpty() || tag.getNumberValue() == null) {
            maxPixelRange = -1;
          }
          else {
            maxPixelRange = tag.getNumberValue().intValue();
          }
          break;
        case PIXEL_DATA:
        case ITEM:
        case INVALID_PIXEL_DATA:
          if (tag.getValueStartPointer() <= tag.getEndPointer()) {
            baseOffset = tag.getValueStartPointer();
            decodingTags = tag.getEndPointer() < in.length() && !isRLE && !isJPEG && !isJP2K;
          }
          break;
        case VARIABLE_PIXEL_DATA:
          if (tag.getValueStartPointer() <= tag.getEndPointer()) {
            baseOffset = location + 4;
            decodingTags = false;
          }
          break;
        case INVALID:
          in.seek(tag.getValueStartPointer() - 4);
          break;
        case DIRECTORY_RECORD_TYPE:
          currentType = tag.getStringValue();
          break;
        case DIRECTORY_RECORD_SEQUENCE:
          for (DicomTag child : tag.children) {
            if (child.attribute == REFERENCED_FILE_ID) {
              handleReferencedFile(child, currentType);
              currentType = "";
            }
            else if (child.attribute == DIRECTORY_RECORD_TYPE) {
              currentType = child.getStringValue();
            }
            else if (child.attribute == SERIES_NUMBER) {
              originalSeries = parseIntValue(child.getNumberValue(), 0);
            }
          }
          break;
        case REFERENCED_FILE_ID:
          handleReferencedFile(tag, currentType);
          currentType = "";
          break;
        case DIMENSION_ORGANIZATION_TYPE:
          tiledFull = tag.getStringValue().equals("TILED_FULL");
          break;
        case PER_FRAME_FUNCTIONAL_GROUPS_SEQUENCE:
          int channel = 0;
          for (DicomTag child : tag.children) {
            if (child.attribute == OPTICAL_PATH_ID_SEQUENCE) {
              DicomTag opticalPath = child.lookupChild(OPTICAL_PATH_ID);
              if (opticalPath != null && opticalPath.getStringValue() != null) {
                String v = opticalPath.getStringValue().replace("#", "");
                channel = Integer.parseInt(v);
              }
            }
            else if (child.attribute == PLANE_POSITION_SLIDE_SEQUENCE) {
              if (tilePositions == null) {
                tilePositions = new HashMap<Integer, List<DicomTile>>();
                tilePositions.put(0, new ArrayList<DicomTile>());
              }
              int col = -1;
              int row = -1;
              Double zOffset = null;
              for (DicomTag position : child.children) {
                // positions are indexed from 1, not 0
                // values are pixel coordinates, not tile indexes
                if (position.attribute == ROW_POSITION_IN_MATRIX) {
                  row = position.getNumberValue().intValue() - 1;
                }
                else if (position.attribute == COLUMN_POSITION_IN_MATRIX) {
                  col = position.getNumberValue().intValue() - 1;
                }
                else if (position.attribute == Z_OFFSET_IN_SLIDE) {
                  zOffset = position.getNumberValue().doubleValue();
                }
              }

              if (col >= 0 && row >= 0) {
                DicomTile tile = new DicomTile();
                tile.region = new Region(col, row, originalX, originalY);
                tile.file = new Location(currentId).getAbsolutePath();
                tile.zOffset = zOffset;
                tile.channel = channel;
                tile.isRLE = isRLE;
                tile.isJPEG = isJPEG;
                tile.isJP2K = isJP2K;
                tile.isDeflate = isDeflate;
                tilePositions.get(0).add(tile);
              }
            }
          }
          break;
        case SHARED_FUNCTIONAL_GROUPS_SEQUENCE:
          DicomTag pixelSequence = tag.lookupChild(PIXEL_MEASURES_SEQUENCE);
          if (pixelSequence != null) {
            DicomTag pixelSpacing = pixelSequence.lookupChild(PIXEL_SPACING);
            if (pixelSpacing != null) {
              parsePixelSpacing(pixelSpacing.getStringValue());
            }
          }

          break;
        case SPECIMEN_DESCRIPTION_SEQUENCE:
          DicomTag specimenID = tag.lookupChild(SPECIMEN_ID);
          if (specimenID != null) {
            originalSpecimen = specimenID.getStringValue();
          }
          break;
        case IN_CONCATENATION_NUMBER:
          concatenationNumber = tag.getNumberValue();
          break;
        case CONCATENATION_FRAME_OFFSET_NUMBER:
          if (tag.getNumberValue() != null) {
            frameOffsetNumber = tag.getNumberValue().intValue();
          }
          break;
        case OPTICAL_PATH_SEQUENCE:
          for (DicomTag child : tag.children) {
            if (child.attribute == OPTICAL_PATH_ID) {
              Number v = child.getNumberValue();
              if (v != null) {
                opticalPathIDs.add(v.intValue());
              }
              opticalChannels++;
            }
            else if (child.attribute == OPTICAL_PATH_DESCRIPTION) {
              channelNames.add(child.getStringValue());
            }
          }
          break;
        case EXTENDED_DEPTH_OF_FIELD:
          edf = tag.getStringValue().equalsIgnoreCase("yes");
          break;
        case TRAILING_PADDING:
          decodingTags = false;
          break;
        default:
          in.seek(tag.getEndPointer());
      }
      if (in.getFilePointer() >= (in.length() - 4)) {
        decodingTags = false;
      }
    }
    watch.stop("tag decoding");
    if (imagesPerFile == 0) imagesPerFile = 1;

    if (new Location(currentId).getName().equals("DICOMDIR")) {
      watch.start();
      String parent = new Location(currentId).getAbsoluteFile().getParent();
      Integer[] fileKeys = fileList.keySet().toArray(new Integer[0]);
      Arrays.sort(fileKeys);
      for (int q=0; q<fileList.size(); q++) {
        for (int i=0; i<fileList.get(fileKeys[q]).size(); i++) {
          String file = fileList.get(fileKeys[q]).get(i);
          file = file.replace('\\', File.separatorChar);
          file = file.replaceAll("/", File.separator);
          fileList.get(fileKeys[q]).set(i, parent + File.separator + file);
        }
      }
      for (int i=0; i<companionFiles.size(); i++) {
        String file = companionFiles.get(i);
        file = file.replace('\\', File.separatorChar);
        file = file.replaceAll("/", File.separator);
        companionFiles.set(i, file);
      }
      tilePositions = new HashMap<Integer, List<DicomTile>>();
      zOffsets = new HashMap<Integer, List<Double>>();
      core.clear();
      watch.stop("DICOMDIR parsing");
    }
    else {
      watch.start();
      if (m.sizeZ == 0) {
        m.sizeZ = 1;
      }
      if (m.imageCount == 0) {
        m.imageCount = 1;
      }
      if (opticalChannels == 0 || (concatenationNumber == null && ((imagesPerFile / m.sizeZ) % opticalChannels != 0))) {
        opticalChannels = 1;
      }
      m.sizeC *= opticalChannels;
      m.imageCount *= opticalChannels;

      // fill in the implicit tile boundaries so that there doesn't need
      // to be any more distinct logic for TILED_FULL vs TILED_SPARSE
      if (tiledFull || tilePositions == null) {
        tilePositions = new HashMap<Integer, List<DicomTile>>();
        tilePositions.put(0, new ArrayList<DicomTile>());

        int cols = (int) Math.ceil((double) getSizeX() / originalX);
        int rows = (int) Math.ceil((double) getSizeY() / originalY);
        int tilesPerPlane = rows * cols;
        int c = frameOffsetNumber / (tilesPerPlane * getSizeZ());
        int newOffset = frameOffsetNumber - (c * tilesPerPlane * getSizeZ());
        int z = newOffset / tilesPerPlane;
        int x = originalX * ((newOffset % tilesPerPlane) % cols);
        int y = originalY * ((newOffset % tilesPerPlane) / cols);

        for (int p=0; p<imagesPerFile; p++) {
          DicomTile tile = new DicomTile();
          tile.fileIndex = tilePositions.get(0).size();
          if (m.sizeZ == 1 && fileZOffset != null) {
            tile.zOffset = fileZOffset;
          }
          else {
            tile.zOffset = (double) z;
          }
          tile.channel = c;
          if (c < opticalPathIDs.size()) {
            tile.channel = opticalPathIDs.get(c);
          }
          tile.file = new Location(currentId).getAbsolutePath();
          tile.region = new Region(x, y, originalX, originalY);
          tile.isRLE = isRLE;
          tile.isJPEG = isJPEG;
          tile.isJP2K = isJP2K;
          tile.isDeflate = isDeflate;
          tilePositions.get(0).add(tile);

          if (x + originalX < getSizeX()) {
            x += originalX;
          }
          else if (y + originalY < getSizeY()) {
            x = 0;
            y += originalY;
          }
          else {
            x = 0;
            y = 0;
            z++;
            if (z == m.sizeZ) {
              z = 0;
              c++;
            }
          }
        }
      }

      m.bitsPerPixel = bitsPerPixel;
      while (bitsPerPixel % 8 != 0) bitsPerPixel++;
      if (bitsPerPixel == 24 || bitsPerPixel == 48) {
        bitsPerPixel /= 3;
        m.bitsPerPixel /= 3;
      }

      m.pixelType =
        FormatTools.pixelTypeFromBytes(bitsPerPixel / 8, signed, false);

      LOGGER.info("Calculating image offsets");

      calculatePixelsOffsets(baseOffset);

      watch.stop("tile and dimension calculation");
    }
    watch.start();
    makeFileList();

    LOGGER.info("Populating metadata");

    int seriesCount = fileList.size();

    Integer[] keys = fileList.keySet().toArray(new Integer[0]);
    Arrays.sort(keys);
    watch.stop("assembled file list");

    // at this point, we have a list of all files to be grouped together
    // and have parsed tags from the current file

    ArrayList<DicomFileInfo> metadataInfo = new ArrayList<DicomFileInfo>();

    if (seriesCount > 1) {
      for (int i=0; i<seriesCount; i++) {
        StopWatch seriesWatch = stopWatch();
        List<String> currentFileList = fileList.get(keys[i]);
        DicomFileInfo fileInfo = createFileInfo(currentFileList.get(0));
        zOffsets.put(i, fileInfo.zOffsets);
        fileInfo.coreMetadata.sizeZ *= currentFileList.size();
        fileInfo.coreMetadata.imageCount = fileInfo.coreMetadata.sizeZ;
        core.add(fileInfo.coreMetadata);

        List<DicomTile> positions = new ArrayList<DicomTile>();
        List<Double> x = new ArrayList<Double>();
        List<Double> y = new ArrayList<Double>();
        List<Double> z = new ArrayList<Double>();
        for (String f : currentFileList) {
          DicomFileInfo inf = f.equals(currentFileList.get(0)) ? fileInfo : createFileInfo(f);
          positions.addAll(inf.tiles);
          x.addAll(inf.positionX);
          y.addAll(inf.positionY);
          z.addAll(inf.positionZ);
        }
        fileInfo.positionX = x;
        fileInfo.positionY = y;
        fileInfo.positionZ = z;
        metadataInfo.add(fileInfo);
        tilePositions.put(i, positions);
        seriesWatch.stop("populated series #" + i);
      }
    }
    else {
      List<String> allFiles = fileList.get(keys[0]);
      List<DicomFileInfo> infos = new ArrayList<DicomFileInfo>();

      StopWatch singleSeriesWatch = stopWatch();

      // parse tags for each file
      for (String file : allFiles) {
        DicomFileInfo info = createFileInfo(file);
        infos.add(info);
      }
      singleSeriesWatch.stop("created " + infos.size() + " file infos");
      singleSeriesWatch.start();

      if (infos.size() > 1) {
        infos.sort(null);

        metadataInfo.add(infos.get(0));

        core.clear();
        tilePositions.clear();
        updateCoreMetadata(infos.get(0).coreMetadata);
        core.add(infos.get(0).coreMetadata);

        tilePositions.put(0, infos.get(0).tiles);

        zOffsets.put(0, infos.get(0).zOffsets);

        channelNames.clear();
        channelNames.addAll(infos.get(0).channelNames);

        // determine what each file is:
        //  - a separate image (Bio-Formats series), e.g. largest pyramid level, label, overview, etc.
        //  - a downsampled resolution
        //  - another Z section or channel in an existing Bio-Formats series
        for (int i=1; i<infos.size(); i++) {
          DicomFileInfo info = infos.get(i);
          DicomFileInfo prevInfo = infos.get(i - 1);
          updateCoreMetadata(info.coreMetadata);

          // image type is used to distinguish between downsampled resolutions and smaller separate images
          if ((info.imageType.indexOf("VOLUME") < 0 || info.edf != prevInfo.edf) &&
            (!info.imageType.equals(prevInfo.imageType) || info.coreMetadata.sizeX != prevInfo.coreMetadata.sizeX ||
            info.coreMetadata.sizeY != prevInfo.coreMetadata.sizeY))
          {
            core.add(info.coreMetadata);
            metadataInfo.add(info);
          }
          else if (info.coreMetadata.sizeX != prevInfo.coreMetadata.sizeX &&
            info.coreMetadata.sizeY != prevInfo.coreMetadata.sizeY)
          {
            core.add(core.size() - 1, info.coreMetadata);
            metadataInfo.add(info);
          }
          else if (info.coreMetadata.sizeX != prevInfo.coreMetadata.sizeX ||
            info.coreMetadata.sizeY != prevInfo.coreMetadata.sizeY)
          {
            core.add(info.coreMetadata);
            metadataInfo.add(info);
          }
          else if (info.channelNames.size() == 1 && !channelNames.contains(info.channelNames.get(0))) {
            channelNames.add(info.channelNames.get(0));
          }
          else if (info.concatenationIndex == 0) {
            core.get(core.size() - 1, core.sizes()[core.size() - 1] - 1).sizeZ++;
            core.get(core.size() - 1, core.sizes()[core.size() - 1] - 1).imageCount += info.coreMetadata.imageCount;
          }

          int lastCoreIndex = core.flattenedIndex(core.size() - 1, core.sizes()[core.size() - 1] - 1);
          if (!tilePositions.containsKey(lastCoreIndex)) {
            tilePositions.put(lastCoreIndex, info.tiles);
          }
          else {
            tilePositions.get(lastCoreIndex).addAll(info.tiles);
          }

          if (zOffsets.containsKey(lastCoreIndex)) {
            for (Double z : info.zOffsets) {
              if (!zOffsets.get(lastCoreIndex).contains(z)) {
                zOffsets.get(lastCoreIndex).add(z);
              }
            }
          }
          else {
            zOffsets.put(lastCoreIndex, info.zOffsets);
          }
        }

        if (core.get(0, 0).sizeC <= 1) {
          for (int i=0; i<core.size(); i++) {
            for (int r=0; r<core.size(i); r++) {
              core.get(i, r).sizeC = channelNames.size();
              if (core.get(i, r).imageCount == core.get(i, r).sizeC) {
                core.get(i, r).sizeZ = 1;
              }
              updateCoreMetadata(core.get(i, r));
            }
          }
        }
      }
      else {
        tilePositions.put(0, infos.get(0).tiles);
        updateCoreMetadata(core.get(0, 0));
        metadataInfo.add(infos.get(0));
        zOffsets.put(0, infos.get(0).zOffsets);
      }
      singleSeriesWatch.stop("updated metadata from file infos");
    }

    watch.start();

    // The metadata store we're working with.
    MetadataStore store = makeFilterMetadata();
    MetadataTools.populatePixels(store, this, true);

    for (int i=0; i<getSeriesCount(); i++) {
      setSeries(i);
      DicomFileInfo info = metadataInfo.get(seriesToCoreIndex(i));

      if (info.timestamp != null) {
        store.setImageAcquisitionDate(info.timestamp, i);
      }

      if (info.imageType != null) {
        String[] typeTokens = info.imageType.split("\\\\");
        int tokenIndex = typeTokens.length > 2 ? 2 : typeTokens.length - 1;
        if (tokenIndex >= 0) {
          store.setImageName(typeTokens[tokenIndex], i);
        }
      }

      if (level != MetadataLevel.MINIMUM) {
        store.setImageDescription(info.imageType, i);

        if (info.pixelSizeX != null) {
          store.setPixelsPhysicalSizeX(info.pixelSizeX, i);
        }
        if (info.pixelSizeY != null) {
          store.setPixelsPhysicalSizeY(info.pixelSizeY, i);
        }
        if (info.pixelSizeZ != null) {
          store.setPixelsPhysicalSizeZ(info.pixelSizeZ, i);
        }

        for (int c=0; c<getEffectiveSizeC(); c++) {
          if (c < channelNames.size()) {
            store.setChannelName(channelNames.get(c), i, c);
          }
        }

        for (int p=0; p<getImageCount(); p++) {
          if (p < info.positionX.size()) {
            if (info.positionX.get(p) != null) {
              Length x = new Length(info.positionX.get(p), UNITS.MILLIMETER);
              if (x != null) {
                store.setPlanePositionX(x, i, p);
              }
            }
          }
          if (p < info.positionY.size()) {
            if (info.positionY.get(p) != null) {
              Length y = new Length(info.positionY.get(p), UNITS.MILLIMETER);
              if (y != null) {
                store.setPlanePositionY(y, i, p);
              }
            }
          }
          if (p < info.positionZ.size()) {
            if (info.positionZ.get(p) != null) {
              Length z = new Length(info.positionZ.get(p), UNITS.MILLIMETER);
              if (z != null) {
                store.setPlanePositionZ(z, i, p);
              }
            }
          }
        }
      }
    }
    setSeries(0);
    watch.stop("populated MetadataStore");
  }

  // -- Helper methods --

  // TODO: target for refactoring, this can possibly be combined with the
  // tag parsing loop that calls this
  private void addInfo(DicomTag info) throws IOException {
    StopWatch infoWatch = stopWatch();
    CoreMetadata m = core.get(0, 0);
    m.littleEndian = in.isLittleEndian();

    if (info.attribute != ITEM) {
      if (info.attribute != null) {
        String infoString = info.getStringValue();
        Number infoNumber = info.getNumberValue();

        switch (info.attribute) {
          case SAMPLES_PER_PIXEL:
            m.sizeC = infoNumber.intValue();
            if (getSizeC() > 1) m.rgb = true;
            break;
          case PHOTOMETRIC_INTERPRETATION:
            if (infoString.equals("PALETTE COLOR")) {
              m.indexed = true;
              m.sizeC = 1;
              m.rgb = false;
              lut = new byte[3][];
              shortLut = new short[3][];
            }
            else if (infoString.startsWith("MONOCHROME")) {
              inverted = infoString.endsWith("1");
            }
            break;
          case ACQUISITION_TIMESTAMP:
            if (infoString.length() >= 8) {
              String timestamp = infoString.substring(0, 8);
              try {
                if (Integer.parseInt(timestamp) > 0) {
                  originalDate = timestamp;
                }
              }
              catch (NumberFormatException e) {
                LOGGER.trace("", e);
              }
              originalTime = infoString.substring(8);
            }
            break;
          case ACQUISITION_DATE:
            if (infoNumber != null && infoNumber.intValue() > 0) {
              originalDate = infoString;
            }
            break;
          case ACQUISITION_TIME:
            originalTime = infoString;
            break;
          case SOP_INSTANCE_UID:
            instanceUID = infoString;
            break;
          case INSTANCE_NUMBER:
            if (infoString != null && !infoString.isEmpty()) {
              originalInstance = infoString;
            }
            break;
          case SERIES_NUMBER:
            originalSeries = parseIntValue(infoNumber, 0);
            break;
          case RED_LUT_DATA:
          case GREEN_LUT_DATA:
          case BLUE_LUT_DATA:
          case SEGMENTED_RED_LUT_DATA:
          case SEGMENTED_GREEN_LUT_DATA:
          case SEGMENTED_BLUE_LUT_DATA:
            if (info.value != null && shortLut != null) {
              String color = info.key.substring(0, info.key.indexOf(' ')).trim();
              int ndx = color.equals("Red") ? 0 : color.equals("Green") ? 1 : 2;
              shortLut[ndx] = (short[]) info.value;
              lut[ndx] = new byte[shortLut[ndx].length];
              for (int i=0; i<lut[ndx].length; i++) {
                lut[ndx][i] = (byte) (shortLut[ndx][i] & 0xff);
              }
            }
            break;
          case CONTENT_TIME:
            time = infoString;
            break;
          case CONTENT_DATE:
            date = infoString;
            break;
          case IMAGE_TYPE:
            if (imageType == null) {
              imageType = infoString;
            }
            break;
          case PIXEL_SPACING:
            parsePixelSpacing(infoString);
            break;
          case SLICE_SPACING:
            if (infoNumber != null) {
              pixelSizeZ = infoNumber.doubleValue();
            }
            break;
          case IMAGE_POSITION_PATIENT:
            String[] positions = infoString.replace('\\', '_').split("_");
            if (positions.length > 0) {
              try {
                positionX.add(Double.valueOf(positions[0]));
              }
              catch (NumberFormatException e) {
                positionX.add(null);
              }
            }
            else {
              positionX.add(null);
              positionY.add(null);
              positionZ.add(null);
            }
            if (positions.length > 1) {
              try {
                positionY.add(Double.valueOf(positions[1]));
              }
              catch (NumberFormatException e) {
                positionY.add(null);
              }
            }
            else {
              positionY.add(null);
              positionZ.add(null);
            }
            if (positions.length > 2) {
              try {
                positionZ.add(Double.valueOf(positions[2]));
              }
              catch (NumberFormatException e) {
                positionZ.add(null);
              }
            }
            else {
              positionZ.add(null);
            }
            break;
        }
      }

      int tag = info.tag;
      if (((tag & 0xffff0000) >> 16) != 0x7fe0) {
        String key = DicomAttribute.formatTag(tag);
        if (info.key != null) {
          key += " " + info.key;
        }
        addOriginalMetadata(key, info);
      }
    }
    infoWatch.stop("addInfo attribute = " + info.attribute);
  }

  /**
   * Store the given tag's value (if present) in the original metadata
   * hashtable using the provided key. Any children of the tag will
   * be added to the table as well.
   *
   * Note that the "Per-Frame Functional Groups Sequence" and
   * "Referenced Image Navigation Sequence" and any children
   * will be omitted, as will any values that are byte or short arrays
   * (e.g. lookup tables). This is necessary to prevent memory exhaustion.
   * Applications that need to traverse the complete hierarchy of
   * DICOM tags should use getTags() to access tags directly and not
   * rely upon the original metadata table.
   */
  private void addOriginalMetadata(String key, DicomTag info) {
    if (info.isPrivateContentCreator()) {
      privateContentHighWords.add(info.tag >> 16);
    }

    if (info.value != null && !(info.value instanceof byte[]) &&
      !(info.value instanceof short[]))
    {
      if (info.value instanceof String) {
        addSeriesMetaList(key, ((String) info.value).trim());
      }
      else {
        addSeriesMetaList(key, info.value);
      }
    }
    if (info.attribute != PER_FRAME_FUNCTIONAL_GROUPS_SEQUENCE &&
      info.attribute != REFERENCED_IMAGE_NAVIGATION_SEQUENCE &&
      !privateContentHighWords.contains(info.tag >> 16))
    {
      for (DicomTag child : info.children) {
        String childKey = DicomAttribute.formatTag(child.tag);
        if (child.key != null) {
          childKey += " " + child.key;
        }
        addOriginalMetadata(childKey, child);
      }
    }
  }

  /**
   * Build a list of files that belong with the current file.
   */
  private void makeFileList() throws FormatException, IOException {
    StopWatch fileScanWatch = stopWatch();
    LOGGER.info("Building file list");

    if (fileList == null && originalInstance != null && originalDate != null &&
      originalTime != null && instanceUID != null && isGroupFiles())
    {
      currentId = new Location(currentId).getAbsolutePath();
      fileList = new HashMap<Integer, List<String>>();
      final Integer s = originalSeries;
      fileList.put(s, new ArrayList<String>());

      int instanceNumber = Integer.parseInt(originalInstance) - 1;
      if (instanceNumber == 0) fileList.get(s).add(currentId);
      else {
        while (instanceNumber > fileList.get(s).size()) {
          fileList.get(s).add(null);
        }
        fileList.get(s).add(currentId);
      }

      Location currentFile = new Location(currentId).getAbsoluteFile();
      Location directory = currentFile.getParentFile();

      scanDirectory(directory, true);

      for (final List<String> files : fileList.values()) {
        final Iterator<String> fileIterator = files.iterator();
        while (fileIterator.hasNext()) {
          if (fileIterator.next() == null) {
            fileIterator.remove();
          }
        }
      }
      fileScanWatch.stop("finished file scanning");
    }
    else if (fileList == null || !isGroupFiles()) {
      fileList = new HashMap<Integer, List<String>>();
      fileList.put(0, new ArrayList<String>());
      fileList.get(0).add(new Location(currentId).getAbsolutePath());
      fileScanWatch.stop("single file, no scanning needed");
    }
  }

  // -- Utility methods --

  /**
   * Scan the given directory for files that belong to this dataset.
   */
  private void scanDirectory(Location dir, boolean checkSeries)
    throws FormatException, IOException
  {
    String[] files = dir.list(true);
    if (files == null) return;
    StopWatch directoryWatch = stopWatch();
    Arrays.sort(files);
    for (String f : files) {
      String file = new Location(dir, f).getAbsolutePath();
      LOGGER.debug("Checking file {}", file);
      if (!f.equals(currentId) && !file.equals(currentId) && isThisType(file)) {
        addFileToList(file, checkSeries);
      }
    }
    directoryWatch.stop("scanned directory " + dir);
  }

  /**
   * Determine if the given file belongs in the same dataset as this file.
   */
  private void addFileToList(String file, boolean checkSeries)
    throws FormatException, IOException
  {
    StopWatch addFileWatch = stopWatch();

    int currentX = 0, currentY = 0;
    int fileSeries = -1;
    String thisSpecimen = null;

    String date = null, time = null, instance = null;
    String thisInstanceUID = null;
    try (RandomAccessInputStream stream = new RandomAccessInputStream(file)) {
      if (!isThisType(stream)) {
        return;
      }
      stream.order(true);
      stream.seek(HEADER_LENGTH);
      if (!stream.readString(4).equals("DICM")) {
        stream.seek(0);
      }

      // TODO: probably best to remove this tag parsing logic and use a DicomFileInfo
      boolean bigEndian = false;
      boolean odd = false;
      long currentLocation = stream.getFilePointer();
      while (date == null || time == null || instance == null ||
        (checkSeries && fileSeries < 0) || currentX == 0 || currentY == 0 ||
        (originalSpecimen != null && thisSpecimen == null))
      {
        long fp = stream.getFilePointer();
        if (fp + 4 >= stream.length() || fp < 0) break;
        DicomTag tag = new DicomTag(stream, bigEndian, 0, odd);

        odd = (currentLocation & 1) != 0;

        if (tag.attribute == null || (tag.value == null && tag.children.size() == 0)) {
          stream.seek(tag.getEndPointer());
          continue;
        }

        switch (tag.attribute) {
          case SPECIMEN_DESCRIPTION_SEQUENCE:
            DicomTag specimenID = tag.lookupChild(SPECIMEN_ID);
            if (specimenID != null) {
              thisSpecimen = specimenID.getStringValue();
            }
            break;
          case SOP_INSTANCE_UID:
            thisInstanceUID = tag.getStringValue();
            break;
          case INSTANCE_NUMBER:
            instance = tag.getStringValue();
            if (instance.length() == 0) instance = null;
            break;
          case ACQUISITION_TIMESTAMP:
            if (tag.getStringValue().length() >= 8) {
              date = tag.getStringValue().substring(0, 8);
              time = tag.getStringValue().substring(8);
            }
            break;
          case ACQUISITION_TIME:
            time = tag.getStringValue();
            break;
          case ACQUISITION_DATE:
            date = tag.getStringValue();
            break;
          case SERIES_NUMBER:
            fileSeries = parseIntValue(tag.getNumberValue(), 0);
            break;
          case ROWS:
            currentY = (int) Math.max(currentY, tag.getNumberValue().intValue());
            break;
          case COLUMNS:
            currentX = (int) Math.max(currentX, tag.getNumberValue().intValue());
            break;
          case PIXEL_DATA:
          case INVALID_PIXEL_DATA:
          case VARIABLE_PIXEL_DATA:
            stream.seek(stream.length() - 1);
            break;
          default:
            stream.seek(tag.getEndPointer());
        }
      }
    }
    finally {
      addFileWatch.stop("checked tags from " + file);
    }

    LOGGER.debug("file = {}", file);
    LOGGER.debug("  date = {}, originalDate = {}", date, originalDate);
    LOGGER.debug("  time = {}, originalTime = {}", time, originalTime);
    LOGGER.debug("  instance = {}, originalInstance = {}", instance, originalInstance);
    LOGGER.debug("  checkSeries = {}", checkSeries);
    LOGGER.debug("  fileSeries = {}, originalSeries = {}", fileSeries, originalSeries);
    LOGGER.debug("  currentX = {}, originalX = {}", currentX, originalX);
    LOGGER.debug("  currentY = {}, originalY = {}", currentY, originalY);
    LOGGER.debug("  thisSpecimen = {}, originalSpecimen = {}", thisSpecimen, originalSpecimen);

    boolean noSpecimens = originalSpecimen == null && thisSpecimen == null;
    boolean oneNullSpecimen = originalSpecimen == null || thisSpecimen == null;

    // can't group a different series, or same instance and series as original file
    // unless the file we're checking is a DICOMDIR
    boolean dicomdir = new Location(file).getName().equals("DICOMDIR");
    if (date == null || time == null || instance == null ||
      (checkSeries && fileSeries != originalSeries) ||
      (!noSpecimens && oneNullSpecimen) || (!noSpecimens && !originalSpecimen.equals(thisSpecimen)))
    {
      return;
    }
    if (dicomdir) {
      companionFiles.add(new Location(file).getAbsolutePath());
      return;
    }

    if (tilePositions == null) {
      if (instanceUID != null && thisInstanceUID != null) {
        String[] uid = instanceUID.split("\\.");
        String[] thisUID = thisInstanceUID.split("\\.");
        for (int i=0; i<Math.min(uid.length, thisUID.length)-2; i++) {
          if (!uid[i].equals(thisUID[i])) {
            return;
          }
        }
      }
      else if (instanceUID != null || thisInstanceUID != null) {
        return;
      }
      if (currentX != originalX || currentY != originalY) {
        fileSeries++;
      }
    }

    double stamp = getTimestampMicroseconds(time);
    double timestamp = getTimestampMicroseconds(originalTime);

    LOGGER.trace("  stamp = {}", stamp);
    LOGGER.trace("  timestamp = {}", timestamp);

    if (date.equals(originalDate) && (Math.abs(stamp - timestamp) < 150000000)) {
      int position = Integer.parseInt(instance) - 1;
      if (position < 0) position = 0;
      if (fileList.get(fileSeries) == null) {
        fileList.put(fileSeries, new ArrayList<String>());
      }
      if (position < fileList.get(fileSeries).size()) {
        while (position < fileList.get(fileSeries).size() &&
          fileList.get(fileSeries).get(position) != null)
        {
          position++;
        }
        if (position < fileList.get(fileSeries).size()) {
          fileList.get(fileSeries).set(position, file);
        }
        else if (!fileList.get(fileSeries).contains(file)) {
          fileList.get(fileSeries).add(file);
        }
      }
      else if (!fileList.get(fileSeries).contains(file)) {
        while (position > fileList.get(fileSeries).size()) {
          fileList.get(fileSeries).add(null);
        }
        fileList.get(fileSeries).add(file);
      }
    }
  }

  private int parseIntValue(Number v, int defaultValue) {
    return v == null ? defaultValue : v.intValue();
  }

  /**
   * Convert the timestamp from a TM value to microseconds.
   * The timestamp format defined in the standard is HHMMSS.FFFFFF
   * but HH:MM:SS.FFFFFF is supported as well since some files
   * incorrectly use that format.
   */
  private long getTimestampMicroseconds(String v) {
    if (v == null) {
      return 0;
    }
    v = v.trim();
    v = v.replaceAll(":", "");
    if (v.indexOf("+") >= 0) {
      v = v.substring(0, v.indexOf("+"));
    }
    if (v.indexOf("-") >= 0) {
      v = v.substring(0, v.indexOf("-"));
    }
    if (v.isEmpty()) {
      return 0;
    }
    int hours = Integer.parseInt(v.substring(0, 2));
    long total = hours * 60 * 60;
    if (v.length() > 2) {
      int minutes = Integer.parseInt(v.substring(2, 4));
      total += minutes * 60;
    }
    if (v.length() > 4) {
      int seconds = Integer.parseInt(v.substring(4, 6));
      total += seconds;
    }
    total *= 1000000;
    if (v.length() > 6) {
      total += Integer.parseInt(v.substring(v.indexOf(".") + 1));
    }
    return total;
  }

  /**
   * DICOM datasets produced by:
   * http://www.ct-imaging.de/index.php/en/ct-systeme-e/mikro-ct-e.html
   * contain a bunch of extra metadata and log files.
   *
   * We do not parse these extra files, but do locate and attach them to the
   * DICOM file(s).
   */
  private void attachCompanionFiles() throws IOException {
    Location parent = new Location(currentId).getAbsoluteFile().getParentFile();
    Location grandparent = parent.getParentFile();

    if (new Location(grandparent, parent.getName() + ".mif").exists()) {
      String[] list = grandparent.list(true);
      for (String f : list) {
        Location file = new Location(grandparent, f);
        if (!file.isDirectory()) {
          companionFiles.add(file.getAbsolutePath());
        }
      }
    }
  }

  private RandomAccessInputStream getStream(String path) throws IOException {
    if (path.equals(currentTileFile)) {
      return currentTileStream;
    }
    if (currentTileStream != null) {
      currentTileStream.close();
    }
    currentTileFile = path;
    currentTileStream = new RandomAccessInputStream(path);
    return currentTileStream;
  }

  /**
   * Get a Codec that can be used to decompress the given tile.
    */
  private Codec getTileCodec(DicomTile tile) {
    Codec codec = new PassthroughCodec();
    if (tile.isRLE) {
      codec = new PackbitsCodec();
    }
    else if (tile.isJPEG) {
      codec = new JPEGCodec();
    }
    else if (tile.isJP2K) {
      codec = new JPEG2000Codec();
    }
    return codec;
  }

  /**
   * Get a CodecOptions that can be used to decompress the given tile.
   */
  private CodecOptions getTileCodecOptions(DicomTile tile) {
    CodecOptions options = new CodecOptions();
    options.maxBytes = tile.region.width * tile.region.height;
    options.littleEndian = isLittleEndian();
    options.interleaved = isInterleaved();

    return options;
  }

  /**
   * Get a list of tiles corresponding to the given plane.
   * If the bounding box is not null, then only tiles intersecting with
   * the bounding box will be returned.
   * If the "firstTileOnly" flag is set, then this will return as soon
   * as one matching tile is found.
   */
  private List<DicomTile> getTileList(int no, Region boundingBox, boolean firstTileOnly) {
    int z = getZCTCoords(no)[0];
    int c = getZCTCoords(no)[1];

    List<DicomTile> tileList = new ArrayList<DicomTile>();
    if (!tilePositions.containsKey(getCoreIndex())) {
      LOGGER.warn("No tiles for core index = {}", getCoreIndex());
      return tileList;
    }

    // look for any tiles that match the requested tile and plane
    List<Double> zs = zOffsets.get(getCoreIndex());
    List<DicomTile> tiles = tilePositions.get(getCoreIndex());
    for (int t=0; t<tiles.size(); t++) {
      DicomTile tile = tiles.get(t);
      if ((getSizeZ() == 1 || (getSizeZ() <= zs.size() && tile.zOffset.equals(zs.get(z))) || (getSizeZ() == tiles.size() && t == z)) &&
        (tile.channel == c || getEffectiveSizeC() == 1) &&
        (boundingBox == null || tile.region.intersects(boundingBox)))
      {
        tileList.add(tile);
        if (firstTileOnly) {
          break;
        }
      }
    }
    return tileList;
  }

  /**
   * Decompress pixel data associated with the given DicomTile.
   */
  private void getTile(DicomTile tile, byte[] buf, int x, int y, int w, int h)
    throws FormatException, IOException
  {
    int ec = getRGBChannelCount();
    int bpp = FormatTools.getBytesPerPixel(getPixelType());
    int bytes = tile.region.width * tile.region.height * bpp * ec;

<<<<<<< HEAD
    RandomAccessInputStream stream = getStream(tile.file);
    if (tile.fileOffset >= stream.length()) {
      LOGGER.error("attempted to read beyond end of file ({}, {})", tile.fileOffset, tile.file);
      return;
    }
    LOGGER.debug("reading from offset = {}, file = {}", tile.fileOffset, tile.file);
    stream.seek(tile.fileOffset);

    if (tile.isRLE) {
      // plane is compressed using run-length encoding
      CodecOptions options = new CodecOptions();
      options.maxBytes = tile.region.width * tile.region.height;
      for (int c=0; c<ec; c++) {
        StopWatch packbitsChannelWatch = stopWatch();
        PackbitsCodec codec = new PackbitsCodec();
        byte[] t = null;

        if (bpp > 1) {
          int plane = bytes / (bpp * ec);
          byte[][] tmp = new byte[bpp][];
          long start = stream.getFilePointer();
          for (int i=0; i<bpp; i++) {
            // one or more extra 0 bytes can be inserted between
            // the planes, but there isn't a good way to know in advance
            // only way to know is to see if decompressing produces the
            // correct number of bytes
            tmp[i] = codec.decompress(stream, options);
            if (i > 0 && tmp[i].length > options.maxBytes) {
              stream.seek(start);
=======
      Codec codec = getTileCodec(tile);
      CodecOptions options = getTileCodecOptions(tile);

      if (tile.isRLE) {
        // plane is compressed using run-length encoding
        for (int c=0; c<ec; c++) {
          byte[] t = null;

          if (bpp > 1) {
            int plane = bytes / (bpp * ec);
            byte[][] tmp = new byte[bpp][];
            long start = stream.getFilePointer();
            for (int i=0; i<bpp; i++) {
              // one or more extra 0 bytes can be inserted between
              // the planes, but there isn't a good way to know in advance
              // only way to know is to see if decompressing produces the
              // correct number of bytes
>>>>>>> 54cf1e81
              tmp[i] = codec.decompress(stream, options);
            }
            if (!tile.last || i < bpp - 1) {
              start = stream.getFilePointer();
              while (stream.read() == 0);
              long end = stream.getFilePointer();
              stream.seek(end - 1);
            }
          }
          t = new byte[bytes / ec];
          for (int i=0; i<plane; i++) {
            for (int j=0; j<bpp; j++) {
              int byteIndex = isLittleEndian() ? bpp - j - 1 : j;
              if (i < tmp[byteIndex].length) {
                t[i * bpp + j] = tmp[byteIndex][i];
              }
            }
          }
        }
        else {
          t = codec.decompress(stream, options);
          if (t.length < (bytes / ec)) {
            byte[] tmp = t;
            t = new byte[bytes / ec];
            System.arraycopy(tmp, 0, t, 0, tmp.length);
          }
          if (!tile.last || c < ec - 1) {
            while (stream.read() == 0);
            stream.seek(stream.getFilePointer() - 1);
          }
        }

        int rowLen = w * bpp;
        int srcRowLen = tile.region.width * bpp;

        for (int row=0; row<h; row++) {
          int src = (row + y) * srcRowLen + x * bpp;
          int dest = (h * c + row) * rowLen;
          int len = (int) Math.min(rowLen, t.length - src - 1);
          if (len < 0) break;
          System.arraycopy(t, src, buf, dest, len);
        }
        packbitsChannelWatch.stop("decoded packbits channel #" + c);
      }
    }
    else if (tile.isJPEG || tile.isJP2K) {
      // plane is compressed using JPEG or JPEG-2000
      byte[] b = new byte[(int) (tile.endOffset - stream.getFilePointer())];
      stream.read(b);
      if (b.length < 8) {
        return;
      }
      StopWatch jpegWatch = stopWatch();

      if (b[2] != (byte) 0xff) {
        byte[] tmp = new byte[b.length + 1];
        tmp[0] = b[0];
        tmp[1] = b[1];
        tmp[2] = (byte) 0xff;
        System.arraycopy(b, 2, tmp, 3, b.length - 2);
        b = tmp;
      }

<<<<<<< HEAD
      int pt = b.length - 2;
      while (pt >= 0 && (b[pt] != (byte) 0xff || b[pt + 1] != (byte) 0xd9)) {
        pt--;
      }
      if (pt < 0) {
        byte[] tmp = b;
        b = new byte[tmp.length + 2];
        System.arraycopy(tmp, 0, b, 0, tmp.length);
        b[b.length - 2] = (byte) 0xff;
        b[b.length - 1] = (byte) 0xd9;
      }
      else if (pt < b.length - 2) {
        byte[] tmp = b;
        b = new byte[pt + 2];
        System.arraycopy(tmp, 0, b, 0, b.length);
      }

      Codec codec = null;
      CodecOptions options = new CodecOptions();
      options.littleEndian = isLittleEndian();
      options.interleaved = isInterleaved();
      if (tile.isJPEG) codec = new JPEGCodec();
      else codec = new JPEG2000Codec();
=======
        try {
          b = codec.decompress(b, options);
        }
        catch (NullPointerException e) {
          LOGGER.debug("Could not read empty or invalid tile", e);
          return;
        }
>>>>>>> 54cf1e81

      try {
        b = codec.decompress(b, options);
      }
      catch (NullPointerException e) {
        LOGGER.debug("Could not read empty or invalid tile", e);
        return;
      }
      finally {
        jpegWatch.stop("decompressed (jpeg = " + tile.isJPEG + ")");
      }
      jpegWatch.start();

      int rowLen = w * bpp;
      int srcRowLen = tile.region.width * bpp;

      if (isInterleaved()) {
        rowLen *= ec;
        srcRowLen *= ec;
        for (int row=0; row<h; row++) {
          System.arraycopy(b, (row + y) * srcRowLen + x * bpp * ec,
            buf, row * rowLen, rowLen);
        }
      }
      else {
        int srcPlane = originalY * srcRowLen;
        for (int c=0; c<ec; c++) {
          for (int row=0; row<h; row++) {
            System.arraycopy(b, c * srcPlane + (row + y) * srcRowLen + x * bpp,
              buf, h * rowLen * c + row * rowLen, rowLen);
          }
        }
      }
      jpegWatch.stop("repacked tile (jpeg = " + tile.isJPEG + ")");
    }
    else if (tile.isDeflate) {
      // TODO
      throw new UnsupportedCompressionException(
        "Deflate data is not supported.");
    }
    else {
      StopWatch rawWatch = stopWatch();
      // plane is not compressed

      int width = tile.region.width;
      int height = tile.region.height;
        readPlane(stream, x, y, w, h, 0, width, height, buf);
        rawWatch.stop("read raw tile");
    }
  }

  private void parsePixelSpacing(String value) {
    pixelSizeY = value.substring(0, value.indexOf("\\"));
    pixelSizeX = value.substring(value.lastIndexOf("\\") + 1);
  }

  private void handleReferencedFile(DicomTag tag, String currentType) {
    if ("IMAGE".equals(currentType)) {
      if (fileList == null) {
        fileList = new HashMap<Integer, List<String>>();
      }
      int seriesIndex = originalSeries;
      if (fileList.get(seriesIndex) == null) {
        fileList.put(seriesIndex, new ArrayList<String>());
      }
      fileList.get(seriesIndex).add(tag.getStringValue());
    }
    else {
      companionFiles.add(new Location(tag.getStringValue()).getAbsolutePath());
    }
  }

  /**
   * Calculate offsets to all pixel data (tiles or planes) in the file,
   * starting from the given offset.
   */
  private void calculatePixelsOffsets(long baseOffset) throws FormatException, IOException {
    zOffsets = new HashMap<Integer, List<Double>>();

    if (baseOffset == in.length()) {
      return;
    }
    // for tiled images, the RGB channel count will likely be 0,
    // as the image count has not yet been set correctly
    // for RGB tiles, the channel count needs to be adjusted
    // so that the correct number of pixel bytes are anticipated
    int channelCount = getRGBChannelCount();
    if (lut != null || channelCount == 0) {
      channelCount = 1;
    }
    if (isRGB()) {
      channelCount = getSizeC() / channelCount;
    }

    int bpp = FormatTools.getBytesPerPixel(getPixelType());
    int plane = originalX * originalY * channelCount * bpp;

    in.seek(baseOffset - 12);
    int len = in.readInt();
    if (len >= 0 && len + in.getFilePointer() < in.length()) {
      in.skipBytes(len);
      int check = in.readShort() & 0xffff;
      if (check == 0xfffe) {
        baseOffset = in.getFilePointer() + 2;
      }
    }

    List<DicomTile> currentTilePositions = tilePositions.get(getCoreIndex());

    long offset = baseOffset;
    int bufferSize = 4096;
    for (int i=0; i<imagesPerFile; i++) {
      if (isRLE) {
        if (i == 0) in.seek(baseOffset);
        else {
          in.seek(offset);
          CodecOptions options = new CodecOptions();
          options.maxBytes = plane / bpp;
          for (int q=0; q<bpp; q++) {
            new PackbitsCodec().decompress(in, options);
            while (in.read() == 0);
            in.seek(in.getFilePointer() - 1);
          }
        }
        if (in.readInt() == 0xe000fffe) {
          in.skipBytes(12);
        }
        in.skipBytes(i == 0 ? 60 : 49);
        while (in.read() == 0);
        offset = in.getFilePointer() - 1;
      }
      else if (isJPEG || isJP2K) {
        // scan for next JPEG magic byte sequence
        // ideally this would just use the encapsulated stream data to
        // efficiently assemble the list of offsets, but we have some
        // datasets that have incorrect stored block lengths
        if (i == 0) {
          offset = baseOffset;
        }
        else {
          offset += 3;
        }

        in.seek(offset);
        byte secondCheck = isJPEG ? (byte) 0xd8 : (byte) 0x4f;

        byte[] buf = new byte[(int) Math.min(bufferSize, in.length() - in.getFilePointer())];
        int n = in.read(buf);
        boolean found = false;
        boolean endFound = false;
        while (!found && n > 4) {
          for (int q=0; q<n-3; q++) {
            if (buf[q] == (byte) 0xff && buf[q + 1] == secondCheck &&
              buf[q + 2] == (byte) 0xff)
            {
              if (isJPEG || (isJP2K && buf[q + 3] == 0x51)) {
                if (endFound || i == 0) {
                  found = true;
                  offset = in.getFilePointer() + q - n;
                }
                bufferSize = (int) Math.max(bufferSize, in.getFilePointer() - offset - (bufferSize - q));
                break;
              }
            }
            else if (buf[q] == (byte) 0xff && buf[q + 1] == (byte) 0xd9) {
              endFound = true;
            }
          }
          if (!found) {
            for (int q=0; q<4; q++) {
              buf[q] = buf[buf.length + q - 4];
            }
            n = in.read(buf, 4, buf.length - 4) + 4;
          }
        }
      }
      else offset = baseOffset + (long) plane*i;

      DicomTile currentTile = currentTilePositions.get(i);
      currentTile.fileOffset = offset;
      currentTile.last = i == imagesPerFile - 1;
      if (i > 0) {
        currentTilePositions.get(i - 1).endOffset = currentTile.fileOffset;
      }
      if (i == imagesPerFile - 1) {
        currentTile.endOffset = in.length();
      }
      if (!zOffsets.containsKey(getCoreIndex())) {
        zOffsets.put(getCoreIndex(), new ArrayList<Double>());
      }
      Double z = currentTile.zOffset;
      if (!zOffsets.get(getCoreIndex()).contains(z)) {
        zOffsets.get(getCoreIndex()).add(z);
      }
    }
  }

  /**
   * Construct a DicomFileInfo for the given file.
   * If the file is the currently initialized file, don't parse it again.
   */
  private DicomFileInfo createFileInfo(String file) throws FormatException, IOException {
    if (new Location(file).getAbsolutePath().equals(new Location(currentId).getAbsolutePath())) {
      DicomFileInfo info = new DicomFileInfo();
      info.file = new Location(file).getAbsolutePath();
      info.concatenationIndex = getConcatenationIndex();
      info.coreMetadata = core.get(0, 0);
      info.tiles = new ArrayList<DicomTile>();
      for (DicomTile t : getTiles()) {
        info.tiles.add(t);
      }
      info.imageType = getImageType();
      info.zOffsets = getZOffsets();
      info.edf = edf;
      info.pixelSizeX = getPixelSizeX();
      info.pixelSizeY = getPixelSizeY();
      info.pixelSizeZ = getPixelSizeZ();
      info.positionX = getPositionX();
      info.positionY = getPositionY();
      info.positionZ = getPositionZ();
      info.channelNames = getChannelNames();
      info.timestamp = getTimestamp();
      return info;
    }
    return new DicomFileInfo(new Location(file).getAbsolutePath());
  }

  private boolean encloses(Region a, Region b) {
    return a.intersection(b).equals(b);
  }

  private void updateCoreMetadata(CoreMetadata ms) {
    if (ms.sizeC == 0) ms.sizeC = 1;
    ms.sizeT = 1;
    ms.dimensionOrder = "XYCZT";
    ms.metadataComplete = true;
    ms.falseColor = false;
    if (isRLE) ms.interleaved = false;
    ms.imageCount = ms.sizeZ;
    if (!ms.rgb) {
      ms.imageCount *= ms.sizeC;
    }
  }

  public String getImageType() {
    return imageType;
  }

  public List<DicomTile> getTiles() {
    return tilePositions.get(0);
  }

  public List<Double> getZOffsets() {
    return zOffsets.get(0);
  }

  public int getConcatenationIndex() {
    if (concatenationNumber == null) {
      return 0;
    }
    return concatenationNumber.intValue() - 1;
  }

  public Length getPixelSizeX() {
    if (pixelSizeX == null) {
      return null;
    }
    return FormatTools.getPhysicalSizeX(new Double(pixelSizeX), UNITS.MILLIMETER);
  }

  public Length getPixelSizeY() {
    if (pixelSizeY == null) {
      return null;
    }
    return FormatTools.getPhysicalSizeY(new Double(pixelSizeY), UNITS.MILLIMETER);
  }

  public Length getPixelSizeZ() {
    if (pixelSizeZ == null) {
      return null;
    }
    return FormatTools.getPhysicalSizeZ(new Double(pixelSizeZ), UNITS.MILLIMETER);
  }

  public List<Double> getPositionX() {
    List<Double> rtn = new ArrayList<Double>();
    rtn.addAll(positionX);
    return rtn;
  }

  public List<Double> getPositionY() {
    List<Double> rtn = new ArrayList<Double>();
    rtn.addAll(positionY);
    return rtn;
  }

  public List<Double> getPositionZ() {
    List<Double> rtn = new ArrayList<Double>();
    rtn.addAll(positionZ);
    return rtn;
  }

  public List<String> getChannelNames() {
    List<String> rtn = new ArrayList<String>();
    rtn.addAll(channelNames);
    return rtn;
  }

  public boolean isExtendedDepthOfField() {
    return edf;
  }

  public Timestamp getTimestamp() {
    String stamp = null;

    if (date != null && time != null) {
      stamp = date + " " + time;
      stamp = DateTools.formatDate(stamp, "yyyy.MM.dd HH:mm:ss", ".");
    }
    if (stamp != null && !stamp.isEmpty()) {
      return new Timestamp(stamp);
    }
    return null;
  }

  /**
   * Provide the complete hierarchy of DICOM tags.
   * Applications that need to query or display the complete
   * tag structure should use this method to retrieve tags
   * instead of relying upon original metadata.
   */
  public List<DicomTag> getTags() {
    return tags;
  }

  protected Slf4JStopWatch stopWatch() {
    return new Slf4JStopWatch(LOGGER, Slf4JStopWatch.DEBUG_LEVEL);
  }

}<|MERGE_RESOLUTION|>--- conflicted
+++ resolved
@@ -384,40 +384,11 @@
     int pixel = bpp * getRGBChannelCount();
     Region currentRegion = new Region(x, y, w, h);
 
-<<<<<<< HEAD
-    // look for any tiles that match the requested tile and plane
-    List<Double> zs = zOffsets.get(getCoreIndex());
-    List<DicomTile> tiles = tilePositions.get(getCoreIndex());
+    List<DicomTile> tiles = getTileList(no, currentRegion, false);
     watch.stop("openBytes setup, w=" + w + ", h=" + h);
     watch.start();
-
-    for (int t=0; t<tiles.size(); t++) {
-      DicomTile tile = tiles.get(t);
-      if ((getSizeZ() == 1 || (getSizeZ() <= zs.size() && tile.zOffset.equals(zs.get(z))) || (getSizeZ() == tiles.size() && t == z)) &&
-        (tile.channel == c || getEffectiveSizeC() == 1) &&
-        tile.region.intersects(currentRegion))
-      {
-        StopWatch tileWatch = stopWatch();
-        byte[] tileBuf = new byte[tile.region.width * tile.region.height * pixel];
-        Region intersection = tile.region.intersection(currentRegion);
-        getTile(tile, tileBuf, intersection.x - tile.region.x, intersection.y - tile.region.y,
-          intersection.width, intersection.height);
-
-        for (int row=0; row<intersection.height; row++) {
-          int srcIndex = row * intersection.width * pixel;
-          int destIndex = pixel * ((intersection.y - y + row) * w + (intersection.x - x));
-          System.arraycopy(tileBuf, srcIndex, buf, destIndex, intersection.width * pixel);
-        }
-        tileWatch.stop("copy tile #" + t);
-
-        // if the requested region is entirely contained within the decoded region,
-        // stop looking for tiles to read
-        if (encloses(tile.region, currentRegion)) {
-          break;
-        }
-=======
-    List<DicomTile> tiles = getTileList(no, currentRegion, false);
     for (DicomTile tile : tiles) {
+      StopWatch tileWatch = stopWatch();
       byte[] tileBuf = new byte[tile.region.width * tile.region.height * pixel];
       Region intersection = tile.region.intersection(currentRegion);
       getTile(tile, tileBuf, intersection.x - tile.region.x, intersection.y - tile.region.y,
@@ -427,8 +398,9 @@
         int srcIndex = row * intersection.width * pixel;
         int destIndex = pixel * ((intersection.y - y + row) * w + (intersection.x - x));
         System.arraycopy(tileBuf, srcIndex, buf, destIndex, intersection.width * pixel);
->>>>>>> 54cf1e81
-      }
+      }
+
+      tileWatch.stop("copy tile");
     }
     watch.stop("scanned all tiles");
 
@@ -1735,6 +1707,12 @@
         if (firstTileOnly) {
           break;
         }
+
+        // if the requested region is entirely contained within the decoded region,
+        // stop looking for tiles to read
+        if (encloses(tile.region, boundingBox)) {
+          break;
+        }
       }
     }
     return tileList;
@@ -1750,7 +1728,6 @@
     int bpp = FormatTools.getBytesPerPixel(getPixelType());
     int bytes = tile.region.width * tile.region.height * bpp * ec;
 
-<<<<<<< HEAD
     RandomAccessInputStream stream = getStream(tile.file);
     if (tile.fileOffset >= stream.length()) {
       LOGGER.error("attempted to read beyond end of file ({}, {})", tile.fileOffset, tile.file);
@@ -1759,13 +1736,13 @@
     LOGGER.debug("reading from offset = {}, file = {}", tile.fileOffset, tile.file);
     stream.seek(tile.fileOffset);
 
+    Codec codec = getTileCodec(tile);
+    CodecOptions options = getTileCodecOptions(tile);
+
     if (tile.isRLE) {
       // plane is compressed using run-length encoding
-      CodecOptions options = new CodecOptions();
-      options.maxBytes = tile.region.width * tile.region.height;
       for (int c=0; c<ec; c++) {
         StopWatch packbitsChannelWatch = stopWatch();
-        PackbitsCodec codec = new PackbitsCodec();
         byte[] t = null;
 
         if (bpp > 1) {
@@ -1780,25 +1757,6 @@
             tmp[i] = codec.decompress(stream, options);
             if (i > 0 && tmp[i].length > options.maxBytes) {
               stream.seek(start);
-=======
-      Codec codec = getTileCodec(tile);
-      CodecOptions options = getTileCodecOptions(tile);
-
-      if (tile.isRLE) {
-        // plane is compressed using run-length encoding
-        for (int c=0; c<ec; c++) {
-          byte[] t = null;
-
-          if (bpp > 1) {
-            int plane = bytes / (bpp * ec);
-            byte[][] tmp = new byte[bpp][];
-            long start = stream.getFilePointer();
-            for (int i=0; i<bpp; i++) {
-              // one or more extra 0 bytes can be inserted between
-              // the planes, but there isn't a good way to know in advance
-              // only way to know is to see if decompressing produces the
-              // correct number of bytes
->>>>>>> 54cf1e81
               tmp[i] = codec.decompress(stream, options);
             }
             if (!tile.last || i < bpp - 1) {
@@ -1862,7 +1820,6 @@
         b = tmp;
       }
 
-<<<<<<< HEAD
       int pt = b.length - 2;
       while (pt >= 0 && (b[pt] != (byte) 0xff || b[pt + 1] != (byte) 0xd9)) {
         pt--;
@@ -1879,22 +1836,6 @@
         b = new byte[pt + 2];
         System.arraycopy(tmp, 0, b, 0, b.length);
       }
-
-      Codec codec = null;
-      CodecOptions options = new CodecOptions();
-      options.littleEndian = isLittleEndian();
-      options.interleaved = isInterleaved();
-      if (tile.isJPEG) codec = new JPEGCodec();
-      else codec = new JPEG2000Codec();
-=======
-        try {
-          b = codec.decompress(b, options);
-        }
-        catch (NullPointerException e) {
-          LOGGER.debug("Could not read empty or invalid tile", e);
-          return;
-        }
->>>>>>> 54cf1e81
 
       try {
         b = codec.decompress(b, options);
