/*
 * #%L
 * Tests for OME-XML specification classes.
 * %%
 * Copyright (C) 2010-2014 Glencoe Software, Inc.
 * %%
 * Redistribution and use in source and binary forms, with or without
 * modification, are permitted provided that the following conditions are met:
 * 
 * 1. Redistributions of source code must retain the above copyright notice,
 *    this list of conditions and the following disclaimer.
 * 2. Redistributions in binary form must reproduce the above copyright notice,
 *    this list of conditions and the following disclaimer in the documentation
 *    and/or other materials provided with the distribution.
 * 
 * THIS SOFTWARE IS PROVIDED BY THE COPYRIGHT HOLDERS AND CONTRIBUTORS "AS IS"
 * AND ANY EXPRESS OR IMPLIED WARRANTIES, INCLUDING, BUT NOT LIMITED TO, THE
 * IMPLIED WARRANTIES OF MERCHANTABILITY AND FITNESS FOR A PARTICULAR PURPOSE
 * ARE DISCLAIMED. IN NO EVENT SHALL THE COPYRIGHT HOLDERS OR CONTRIBUTORS BE
 * LIABLE FOR ANY DIRECT, INDIRECT, INCIDENTAL, SPECIAL, EXEMPLARY, OR
 * CONSEQUENTIAL DAMAGES (INCLUDING, BUT NOT LIMITED TO, PROCUREMENT OF
 * SUBSTITUTE GOODS OR SERVICES; LOSS OF USE, DATA, OR PROFITS; OR BUSINESS
 * INTERRUPTION) HOWEVER CAUSED AND ON ANY THEORY OF LIABILITY, WHETHER IN
 * CONTRACT, STRICT LIABILITY, OR TORT (INCLUDING NEGLIGENCE OR OTHERWISE)
 * ARISING IN ANY WAY OUT OF THE USE OF THIS SOFTWARE, EVEN IF ADVISED OF THE
 * POSSIBILITY OF SUCH DAMAGE.
 * 
 * The views and conclusions contained in the software and documentation are
 * those of the authors and should not be interpreted as representing official
 * policies, either expressed or implied, of any organization.
 * #L%
 */

package spec.schema;

import ome.specification.SchemaResolver;

import org.slf4j.Logger;
import org.slf4j.LoggerFactory;
import org.testng.annotations.AfterClass;
import org.testng.annotations.BeforeClass;
import org.testng.annotations.DataProvider;
import org.testng.annotations.Test;

import org.w3c.dom.ls.LSInput;

/** Tests for ome.specification.SchemaResolver. */
@Test(groups = { "all" })
public class SchemaResolverTest {

    /** List of published schema versions. */
    private static final String[][] SCHEMAS = {
      {"/XMLschemas/OME/FC/2003-FC"}, {"/Schemas/2007-06"},
      {"/Schemas/2008-02"}, {"/Schemas/2008-04"}, {"/Schemas/2008-09"},
      {"/Schemas/2009-09"}, {"/Schemas/2010-04"}, {"/Schemas/2010-06"},
      {"/Schemas/2011-06"}, {"/Schemas/2012-06"}, {"/Schemas/2012-06"},
<<<<<<< HEAD
      {"/Schemas/2013-06"}, {"/Schemas/2013-10-dev-5"}};
=======
      {"/Schemas/2013-06"}, {"/Schemas/2015-01"}};
>>>>>>> 78e4fcb3

    /** Holds the error, info, warning. */
    protected Logger log = LoggerFactory.getLogger(getClass());

    private SchemaResolver resolver = null;

    /**
     * Initializes the various services.
     * @throws Exception Thrown if an error occurred.
     */
    @BeforeClass
    protected void setUp() throws Exception {
      resolver = new SchemaResolver();
    }

    /**
     * Closes the session.
     * @throws Exception Thrown if an error occurred.
     */
    @AfterClass
    public void tearDown() throws Exception {
      resolver = null;
    }

    @DataProvider(name = "schemas")
    public Object[][] getSchemas() {
      return SCHEMAS;
    }

    @Test(dataProvider = "schemas")
    public void testResolution(String schema) {
      String schemaPath = "http://www.openmicroscopy.org" + schema + "/ome.xsd";
      LSInput resolvedSchema = resolver.resolveResource((String) null,
        (String) null, (String) null, schemaPath, (String) null);
      assert resolvedSchema != null;
    }

}<|MERGE_RESOLUTION|>--- conflicted
+++ resolved
@@ -54,11 +54,7 @@
       {"/Schemas/2008-02"}, {"/Schemas/2008-04"}, {"/Schemas/2008-09"},
       {"/Schemas/2009-09"}, {"/Schemas/2010-04"}, {"/Schemas/2010-06"},
       {"/Schemas/2011-06"}, {"/Schemas/2012-06"}, {"/Schemas/2012-06"},
-<<<<<<< HEAD
-      {"/Schemas/2013-06"}, {"/Schemas/2013-10-dev-5"}};
-=======
       {"/Schemas/2013-06"}, {"/Schemas/2015-01"}};
->>>>>>> 78e4fcb3
 
     /** Holds the error, info, warning. */
     protected Logger log = LoggerFactory.getLogger(getClass());
