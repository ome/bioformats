/*
 * #%L
 * OME Bio-Formats package for reading and converting biological file formats.
 * %%
 * Copyright (C) 2005 - 2017 Open Microscopy Environment:
 *   - Board of Regents of the University of Wisconsin-Madison
 *   - Glencoe Software, Inc.
 *   - University of Dundee
 * %%
 * This program is free software: you can redistribute it and/or modify
 * it under the terms of the GNU General Public License as
 * published by the Free Software Foundation, either version 2 of the 
 * License, or (at your option) any later version.
 * 
 * This program is distributed in the hope that it will be useful,
 * but WITHOUT ANY WARRANTY; without even the implied warranty of
 * MERCHANTABILITY or FITNESS FOR A PARTICULAR PURPOSE.  See the
 * GNU General Public License for more details.
 * 
 * You should have received a copy of the GNU General Public 
 * License along with this program.  If not, see
 * <http://www.gnu.org/licenses/gpl-2.0.html>.
 * #L%
 */

package loci.formats.in;

import java.io.IOException;
import java.util.ArrayList;
import java.util.Arrays;
import java.util.Comparator;
import java.util.Vector;
import java.util.regex.Matcher;
import java.util.regex.Pattern;

import loci.common.DataTools;
import loci.common.Location;
import loci.common.RandomAccessInputStream;
import loci.common.services.DependencyException;
import loci.common.services.ServiceFactory;
import loci.formats.CoreMetadata;
import loci.formats.FormatException;
import loci.formats.FormatReader;
import loci.formats.FormatTools;
import loci.formats.MetadataTools;
import loci.formats.UnsupportedCompressionException;
import loci.formats.codec.ZlibCodec;
import loci.formats.meta.MetadataStore;
import loci.formats.services.MDBService;
import ome.xml.model.enums.NamingConvention;
import ome.xml.model.primitives.Color;
import ome.xml.model.primitives.NonNegativeInteger;
import ome.xml.model.primitives.PositiveInteger;
import ome.units.quantity.Length;
import ome.units.quantity.Time;

/**
 * Reader for Cellomics C01 files.
 */
public class CellomicsReader extends FormatReader {

  // -- Constants --

  public static final int C01_MAGIC_BYTES = 16;

  // -- Fields --

  // A typical Cellomics file name is
  // WHICA-VTI1_090915160001_A01f00o1.DIB
  // The plate name is:
  // WHICA-VTI1_090915160001
  // The well name is A01
  // The site / field is 00
  // the channel is 1
  //
  // The channel prefix can be "o" or "d"
  // Both site and channel are optional.
  //
  // The pattern greedily captures:
  // The plate name in group 1
  // The well name in group 2
  // The field, optionally, in group 3
  // The channel, optionally, in group 4

  private static final Pattern PATTERN_O = Pattern.compile("(.*)_(\\p{Alpha}\\d{2})(f\\d{2,3})?(o\\d+)?[^_]+$");
  private static final Pattern PATTERN_D = Pattern.compile("(.*)_(\\p{Alpha}\\d{2})(f\\d{2,3})?(d\\d+)?[^_]+$");

  private Pattern cellomicsPattern;

  private ArrayList<ChannelFile> files = new ArrayList<ChannelFile>();

  private ArrayList<String> metadataFiles = new ArrayList<String>();

  // -- Constructor --

  /** Constructs a new Cellomics reader. */
  public CellomicsReader() {
    super("Cellomics C01", new String[] {"c01", "dib"});
    domains = new String[] {FormatTools.LM_DOMAIN, FormatTools.HCS_DOMAIN};
    datasetDescription = "One or more .c01 files";
  }

  // -- IFormatReader API methods --

  /* @see loci.formats.IFormatReader#isThisType(RandomAccessInputStream) */
  @Override
  public boolean isThisType(RandomAccessInputStream stream) throws IOException {
    final int blockLen = 4;
    if (!FormatTools.validStream(stream, blockLen, false)) return false;
    return stream.readInt() == C01_MAGIC_BYTES;
  }

  /* @see loci.formats.IFormatReader#getDomains() */
  @Override
  public String[] getDomains() {
    FormatTools.assertId(currentId, true, 1);
    return new String[] {FormatTools.HCS_DOMAIN};
  }

  /**
   * @see loci.formats.IFormatReader#openBytes(int, byte[], int, int, int, int)
   */
  @Override
  public byte[] openBytes(int no, byte[] buf, int x, int y, int w, int h)
    throws FormatException, IOException
  {
    FormatTools.checkPlaneParameters(this, no, buf.length, x, y, w, h);

    int[] zct = getZCTCoords(no);

    ChannelFile file = lookupFile(getSeries(), zct[1]);
    if (file != null && file.filename != null) {
      LOGGER.trace("series {} #{} reading from {}", getSeries(), no, file.filename);
      try (RandomAccessInputStream s = getDecompressedStream(file.filename)) {
        int planeSize = FormatTools.getPlaneSize(this);
        s.seek(52 + zct[0] * planeSize);
        readPlane(s, x, y, w, h, buf);
      }
    }
    else {
      Arrays.fill(buf, (byte) 0);
    }

    return buf;
  }

  /* @see loci.formats.IFormatReader#close(boolean) */
  @Override
  public void close(boolean fileOnly) throws IOException {
    super.close(fileOnly);
    if (!fileOnly) {
      files.clear();
      cellomicsPattern = null;
      metadataFiles.clear();
    }
  }

  /* @see loci.formats.IFormatReader#getSeriesUsedFiles(boolean) */
  @Override
  public String[] getSeriesUsedFiles(boolean noPixels) {
    FormatTools.assertId(currentId, true, 1);

    if (noPixels) {
      return metadataFiles.toArray(new String[metadataFiles.size()]);
    }

    ArrayList<String> seriesFiles = new ArrayList<String>();
    for (int c=0; c<getSizeC(); c++) {
      ChannelFile f = lookupFile(getSeries(), c);
      if (f != null && f.filename != null) {
        seriesFiles.add(f.filename);
      }
    }
    seriesFiles.addAll(metadataFiles);
    return seriesFiles.toArray(new String[seriesFiles.size()]);
  }

  /* @see loci.formats.IFormatReader#getUsedFiles(boolean) */
  public String[] getUsedFiles(boolean noPixels) {
    FormatTools.assertId(currentId, true, 1);

    if (noPixels) {
      return metadataFiles.toArray(new String[metadataFiles.size()]);
    }

    ArrayList<String> allFiles = new ArrayList<String>();
    for (ChannelFile f : files) {
      allFiles.add(f.filename);
    }
    allFiles.addAll(metadataFiles);
    return allFiles.toArray(new String[allFiles.size()]);
  }

  /* @see loci.formats.IFormatReader#fileGroupOption(String) */
  @Override
  public int fileGroupOption(String id) throws FormatException, IOException {
    return FormatTools.MUST_GROUP;
  }

  // -- Internal FormatReader API methods --

  /* @see loci.formats.FormatReader#initFile(String) */
  @Override
  protected void initFile(String id) throws FormatException, IOException {
    super.initFile(id);

    // look for files with similar names
    Location baseFile = new Location(id).getAbsoluteFile();
    Location parent = baseFile.getParentFile();
    ArrayList<String> pixelFiles = new ArrayList<String>();

    String plateName = getPlateName(baseFile.getName());
    String mdbFile = null;

    if (plateName != null && isGroupFiles()) {
      String[] list = parent.list();
      for (String f : list) {
        boolean hasPlateName = plateName.equals(getPlateName(f));
        Location loc = new Location(parent, f);
        if (hasPlateName && (checkSuffix(f, "c01") || checkSuffix(f, "dib"))) {
          if ((!f.startsWith(".") || !loc.isHidden()) && getChannel(f) >= 0) {
            pixelFiles.add(loc.getAbsolutePath());
          }
        }
        else if (hasPlateName) {
          metadataFiles.add(loc.getAbsolutePath());

          if (checkSuffix(f, "mdb")) {
            mdbFile = loc.getAbsolutePath();
          }
        }
      }
    }
    else pixelFiles.add(id);

    String[] filenames = pixelFiles.toArray(new String[pixelFiles.size()]);
    Arrays.sort(filenames, new Comparator<String>() {
        @Override
        public int compare(String f1, String f2) {

            int wellRow1 = getWellRow(f1);
            int wellCol1 = getWellColumn(f1);
            int field1 = getField(f1);
            int channel1 = getChannel(f1);

            int wellRow2 = getWellRow(f2);
            int wellCol2 = getWellColumn(f2);
            int field2 = getField(f2);
            int channel2 = getChannel(f2);

            if (wellRow1 < wellRow2){
                return -1;
            }else if (wellRow1 > wellRow2){
                return 1;
            }

            if (wellCol1 < wellCol2){
                return -1;
            }else if (wellCol1 > wellCol2){
                return 1;
            }

            if (field1 < field2){
                return -1;
            }else if (field1 > field2){
                return 1;
            }

            return channel1-channel2;

        }
    });

    int wellRows = 0;
    int wellColumns = 0;
    int fields = 0;

    ArrayList<Integer> uniqueRows = new ArrayList<Integer>();
    ArrayList<Integer> uniqueCols = new ArrayList<Integer>();
    ArrayList<Integer> uniqueFields = new ArrayList<Integer>();
    ArrayList<Integer> uniqueChannels = new ArrayList<Integer>();
    for (String f : filenames) {
      int wellRow = getWellRow(f);
      int wellCol = getWellColumn(f);
      int field = getField(f);
      int channel = getChannel(f);

      if (!uniqueRows.contains(wellRow)) uniqueRows.add(wellRow);
      if (!uniqueCols.contains(wellCol)) uniqueCols.add(wellCol);
      if (!uniqueFields.contains(field)) uniqueFields.add(field);
      if (!uniqueChannels.contains(channel)) uniqueChannels.add(channel);

      files.add(new ChannelFile(f, wellRow, wellCol, field, channel));

      wellRows = (int) Math.max(wellRows, wellRow);
      wellColumns = (int) Math.max(wellColumns, wellCol);
    }

    fields = uniqueFields.size();

    for (int file=0; file<files.size(); file++) {
      // file names were sorted by row, column, field, and channel
      // so 'files' is known to be sorted in the correct order
      //
      // don't try to calculate the series index based upon the
      // max column index or unique column count, as that won't
      // allow for variations in the columns acquired between
      // different rows
      ChannelFile f = files.get(file);
      // all wells/fields are assumed to have the same channel count,
      // here and when calculating the overall series count
      f.series = file / uniqueChannels.size();
      f.channel = uniqueChannels.indexOf(f.channel);
    }

    core.clear();

    int seriesCount = files.size();
    if (uniqueChannels.size() > 0) {
      seriesCount /= uniqueChannels.size();
    }

    for (int i=0; i<seriesCount; i++) {
      core.add(new CoreMetadata());
    }

    in = getDecompressedStream(id);

    LOGGER.info("Reading header data");

    in.order(true);
    in.skipBytes(4);

    int x = in.readInt();
    int y = in.readInt();
    int nPlanes = in.readShort();
    int nBits = in.readShort();

    int compression = in.readInt();

    if (x * y * nPlanes * (nBits / 8) + 52 > in.length()) {
      throw new UnsupportedCompressionException(
        "Compressed pixel data is not yet supported.");
    }

    in.skipBytes(4);
    int pixelWidth = 0, pixelHeight = 0;

    if (getMetadataOptions().getMetadataLevel() != MetadataLevel.MINIMUM) {
      pixelWidth = in.readInt(); pixelHeight = in.readInt();
      int colorUsed = in.readInt();
      int colorImportant = in.readInt();

      LOGGER.info("Populating metadata hashtable");

      addGlobalMeta("Image width", x);
      addGlobalMeta("Image height", y);
      addGlobalMeta("Number of planes", nPlanes);
      addGlobalMeta("Bits per pixel", nBits);
      addGlobalMeta("Compression", compression);
      addGlobalMeta("Pixels per meter (X)", pixelWidth);
      addGlobalMeta("Pixels per meter (Y)", pixelHeight);
      addGlobalMeta("Color used", colorUsed);
      addGlobalMeta("Color important", colorImportant);
    }

    Color[] channelColors = new Color[uniqueChannels.size()];
    String[] channelNames = new String[uniqueChannels.size()];
    Time[] exposureTimes = new Time[uniqueChannels.size()];
    if (mdbFile != null) {
      MDBService mdb = null;
      try {
        ServiceFactory factory = new ServiceFactory();
        mdb = factory.getInstance(MDBService.class);

        mdb.initialize(mdbFile);
        Vector<String[]> table = mdb.parseTable("asnProtocolChannel");
        if (table != null) {
          String[] header = table.get(0);
          int nameColumn = DataTools.indexOf(header, "Name");
          int exposureTimeColumn = DataTools.indexOf(header, "ExposureTime");
          int colorColumn = DataTools.indexOf(header, "CompositeColor");
          for (int r=1; r<table.size(); r++) {
            String[] row = table.get(r);
            if (nameColumn >= 0) {
              channelNames[r - 1] = row[nameColumn];
            }
            if (colorColumn >= 0) {
              try {
                int color = Integer.parseInt(row[colorColumn]);
                int blue = (color >> 16) & 0xff;
                int green = (color >> 8) & 0xff;
                int red = color & 0xff;

                channelColors[r - 1] = new Color(red, green, blue, 255);
              }
              catch (NumberFormatException e) {
                LOGGER.debug("Could not parse channel color " + row[colorColumn], e);
              }
            }
            if (exposureTimeColumn >= 0) {
              try {
                double exposure = DataTools.parseDouble(row[exposureTimeColumn]);
                exposureTimes[r - 1] = FormatTools.getTime(exposure, null);
              }
              catch (NumberFormatException e) {
                LOGGER.debug("Could not parse exposure time " + row[exposureTimeColumn], e);
              }
            }
          }
        }
      }
      catch (DependencyException e) {
        LOGGER.warn("Could not parse MDB file", e);
      }
      finally {
        if (mdb != null) {
          mdb.close();
        }
      }
    }

    LOGGER.info("Populating core metadata");

    for (int i=0; i<getSeriesCount(); i++) {
      CoreMetadata ms = core.get(i);
      ms.sizeX = x;
      ms.sizeY = y;
      ms.sizeZ = nPlanes;
      ms.sizeT = 1;
      ms.sizeC = uniqueChannels.size();
      ms.imageCount = getSizeZ() * getSizeT() * getSizeC();
      ms.littleEndian = true;
      ms.dimensionOrder = "XYCZT";
      ms.pixelType =
        FormatTools.pixelTypeFromBytes(nBits / 8, false, false);
    }

    LOGGER.info("Populating metadata store");

    MetadataStore store = makeFilterMetadata();
    MetadataTools.populatePixels(store, this, true);

    store.setPlateID(MetadataTools.createLSID("Plate", 0), 0);
    store.setPlateName(plateName, 0);
    store.setPlateRowNamingConvention(NamingConvention.LETTER, 0);
    store.setPlateColumnNamingConvention(NamingConvention.NUMBER, 0);

    int realRows = wellRows + 1;
    int realCols = wellColumns + 1;

    if (getSeriesCount() == 1) {
      realRows = 1;
      realCols = 1;
    }
    else if (realRows <= 8 && realCols <= 12) {
      realRows = 8;
      realCols = 12;
    }
    else {
      realRows = 16;
      realCols = 24;
    }

    store.setPlateRows(new PositiveInteger(realRows), 0);
    store.setPlateColumns(new PositiveInteger(realCols), 0);

    for (int row=0; row<realRows; row++) {
      for (int col=0; col<realCols; col++) {
        int well = row * realCols + col;

        if (getSeriesCount() == 1) {
          row = files.get(0).row;
          col = files.get(0).col;
        }

        store.setWellID(MetadataTools.createLSID("Well", 0, well), 0, well);
        store.setWellRow(new NonNegativeInteger(row), 0, well);
        store.setWellColumn(new NonNegativeInteger(col), 0, well);
      }
    }

    int image = 0;
    for (int s=0; s<getSeriesCount(); s++) {
      ChannelFile file = null;
      for (int c=0; file == null && c < getEffectiveSizeC(); c++) {
        file = lookupFile(s, c);
      }

      int row = file.row;
      int col = file.col;
      int field = file.field;

      int fieldIndex = uniqueFields.indexOf(field);
      store.setImageName(
<<<<<<< HEAD
        String.format("Well %s, Field #%02d",
                      FormatTools.getWellName(row, col), field), i);
=======
        String.format("Well %s%02d, Field #%02d",
                  new String(Character.toChars(row+'A')),
                  col + 1, field), image);
>>>>>>> 304290bc

      if (getSeriesCount() == 1) {
        row = 0;
        col = 0;
      }

      String imageID = MetadataTools.createLSID("Image", image);
      store.setImageID(imageID, image);
      if (row < realRows && col < realCols) {
        int wellIndex = row * realCols + col;

        String wellSampleID = MetadataTools.createLSID("WellSample",
          0, wellIndex, fieldIndex);
        store.setWellSampleID(wellSampleID, 0, wellIndex, fieldIndex);
        store.setWellSampleIndex(
          new NonNegativeInteger(image), 0, wellIndex, fieldIndex);
        store.setWellSampleImageRef(imageID, 0, wellIndex, fieldIndex);
      }
      image++;
    }

    if (getMetadataOptions().getMetadataLevel() != MetadataLevel.MINIMUM) {
      // physical dimensions are stored as pixels per meter - we want them
      // in microns per pixel
      double width = pixelWidth == 0 ? 0.0 : 1000000.0 / pixelWidth;
      double height = pixelHeight == 0 ? 0.0 : 1000000.0 / pixelHeight;

      Length sizeX = FormatTools.getPhysicalSizeX(width);
      Length sizeY = FormatTools.getPhysicalSizeY(height);
      for (int i=0; i<getSeriesCount(); i++) {
        if (sizeX != null) {
          store.setPixelsPhysicalSizeX(sizeX, i);
        }
        if (sizeY != null) {
          store.setPixelsPhysicalSizeY(sizeY, i);
        }

        for (int c=0; c<getEffectiveSizeC(); c++) {
          if (channelNames[c] != null) {
            store.setChannelName(channelNames[c], i, c);
          }
          if (channelColors[c] != null) {
            store.setChannelColor(channelColors[c], i, c);
          }
        }
        for (int p=0; p<getImageCount(); p++) {
          int[] zct = getZCTCoords(p);
          if (exposureTimes[zct[1]] != null) {
            store.setPlaneExposureTime(exposureTimes[zct[1]], i, p);
          }
        }
      }
    }
  }

  // -- Helper methods --

  private Matcher matchFilename(final String filename) {
    final String name = new Location(filename).getName();
    if (cellomicsPattern == null) {
      Matcher m = PATTERN_O.matcher(name);
      if (m.matches() && m.group(4) != null) {
        cellomicsPattern = PATTERN_O;
        return m;
      }
      else {
        cellomicsPattern = PATTERN_D;
      }
    }
    return cellomicsPattern.matcher(name);
  }
  private String getPlateName(final String filename) {
    Matcher m = matchFilename(filename);
    if (m.matches()) {
      return m.group(1);
    }
    if (checkSuffix(filename, suffixes)) {
      return null;
    }
    int lastDot = filename.lastIndexOf(".");
    if (lastDot < 0) {
      lastDot = filename.length();
    }
    return filename.substring(0, lastDot);
  }

  private String getWellName(String filename) {
    Matcher m = matchFilename(filename);
    if (m.matches()) {
        return m.group(2);
    }
    return null;
  }

  private int getWellRow(String filename) {
    String wellName = getWellName(filename);
    if ((wellName == null) || (wellName.length() < 1) ) return 0;
    int ord = wellName.toUpperCase().charAt(0) - 'A';
    if ((ord < 0) || (ord >= 26)) return 0;
    return ord;
  }

  private int getWellColumn(String filename) {
    String wellName = getWellName(filename);
    if ((wellName == null) || (wellName.length() <= 2)) return 0;
    if (! Character.isDigit(wellName.charAt(1))) return 0;
    if (! Character.isDigit(wellName.charAt(2))) return 0;
    return Integer.parseInt(wellName.substring(1, 3)) - 1;
  }

  private int getField(String filename) {
    Matcher m = matchFilename(filename);
    if (m.matches() && (m.group(3) != null)) {
      return Integer.parseInt(m.group(3).substring(1));
    }
    return 0;
  }

  private int getChannel(String filename) {
    Matcher m = matchFilename(filename);
    if (m.matches() && (m.group(4) != null)) {
      return Integer.parseInt(m.group(4).substring(1));
    }
    return -1;
  }

  private RandomAccessInputStream getDecompressedStream(String filename)
    throws FormatException, IOException
  {
    RandomAccessInputStream s = new RandomAccessInputStream(filename);
    if (checkSuffix(filename, "c01")) {
      LOGGER.info("Decompressing file");
      try {
        s.seek(4);
        ZlibCodec codec = new ZlibCodec();
        byte[] file = codec.decompress(s, null);
        return new RandomAccessInputStream(file);
      } finally {
        s.close();
      }
    }
    return s;
  }

  private ChannelFile lookupFile(int seriesIndex, int channel) {
    for (ChannelFile f : files) {
      if (f.series == seriesIndex && f.channel == channel) {
        return f;
      }
    }
    return null;
  }

  class ChannelFile {
    public String filename;
    public int row;
    public int col;
    public int field;
    public int channel;
    public int series;

    public ChannelFile(String filename, int row, int col, int field, int channel) {
      this.filename = filename;
      this.row = row;
      this.col = col;
      this.field = field;
      this.channel = channel;
    }
  }

}<|MERGE_RESOLUTION|>--- conflicted
+++ resolved
@@ -493,14 +493,8 @@
 
       int fieldIndex = uniqueFields.indexOf(field);
       store.setImageName(
-<<<<<<< HEAD
         String.format("Well %s, Field #%02d",
-                      FormatTools.getWellName(row, col), field), i);
-=======
-        String.format("Well %s%02d, Field #%02d",
-                  new String(Character.toChars(row+'A')),
-                  col + 1, field), image);
->>>>>>> 304290bc
+                      FormatTools.getWellName(row, col), field), image);
 
       if (getSeriesCount() == 1) {
         row = 0;
