/*
 * #%L
 * OME Bio-Formats package for reading and converting biological file formats.
 * %%
 * Copyright (C) 2005 - 2017 Open Microscopy Environment:
 *   - Board of Regents of the University of Wisconsin-Madison
 *   - Glencoe Software, Inc.
 *   - University of Dundee
 * %%
 * This program is free software: you can redistribute it and/or modify
 * it under the terms of the GNU General Public License as
 * published by the Free Software Foundation, either version 2 of the 
 * License, or (at your option) any later version.
 * 
 * This program is distributed in the hope that it will be useful,
 * but WITHOUT ANY WARRANTY; without even the implied warranty of
 * MERCHANTABILITY or FITNESS FOR A PARTICULAR PURPOSE.  See the
 * GNU General Public License for more details.
 * 
 * You should have received a copy of the GNU General Public 
 * License along with this program.  If not, see
 * <http://www.gnu.org/licenses/gpl-2.0.html>.
 * #L%
 */

package loci.formats.in;

import java.io.IOException;
import java.util.ArrayList;
import java.util.Arrays;
import java.util.Comparator;
import java.util.regex.Matcher;
import java.util.regex.Pattern;

import loci.common.Location;
import loci.common.RandomAccessInputStream;
import loci.formats.CoreMetadata;
import loci.formats.FormatException;
import loci.formats.FormatReader;
import loci.formats.FormatTools;
import loci.formats.MetadataTools;
import loci.formats.UnsupportedCompressionException;
import loci.formats.codec.ZlibCodec;
import loci.formats.meta.MetadataStore;
import ome.xml.model.enums.NamingConvention;
import ome.xml.model.primitives.NonNegativeInteger;
import ome.units.quantity.Length;

/**
 * Reader for Cellomics C01 files.
 */
public class CellomicsReader extends FormatReader {

  // -- Constants --

  public static final int C01_MAGIC_BYTES = 16;

  // -- Fields --

  // A typical Cellomics file name is
  // WHICA-VTI1_090915160001_A01f00o1.DIB
  // The plate name is:
  // WHICA-VTI1_090915160001
  // The well name is A01
  // The site / field is 00
  // the channel is 1
  //
  // The channel prefix can be "o" or "d"
  // Both site and channel are optional.
  //
  // The pattern greedily captures:
  // The plate name in group 1
  // The well name in group 2
  // The field, optionally, in group 3
  // The channel, optionally, in group 4

  private static final Pattern PATTERN_O = Pattern.compile("(.*)_(\\p{Alpha}\\d{2})(f\\d{2,3})?(o\\d+)?[^_]+$");
  private static final Pattern PATTERN_D = Pattern.compile("(.*)_(\\p{Alpha}\\d{2})(f\\d{2,3})?(d\\d+)?[^_]+$");

  private Pattern cellomicsPattern;

  private ArrayList<ChannelFile> files = new ArrayList<ChannelFile>();

  private ArrayList<String> metadataFiles = new ArrayList<String>();

  // -- Constructor --

  /** Constructs a new Cellomics reader. */
  public CellomicsReader() {
    super("Cellomics C01", new String[] {"c01", "dib"});
    domains = new String[] {FormatTools.LM_DOMAIN, FormatTools.HCS_DOMAIN};
    datasetDescription = "One or more .c01 files";
  }

  // -- IFormatReader API methods --

  /* @see loci.formats.IFormatReader#isThisType(RandomAccessInputStream) */
  @Override
  public boolean isThisType(RandomAccessInputStream stream) throws IOException {
    final int blockLen = 4;
    if (!FormatTools.validStream(stream, blockLen, false)) return false;
    return stream.readInt() == C01_MAGIC_BYTES;
  }

  /* @see loci.formats.IFormatReader#getDomains() */
  @Override
  public String[] getDomains() {
    FormatTools.assertId(currentId, true, 1);
    return new String[] {FormatTools.HCS_DOMAIN};
  }

  /**
   * @see loci.formats.IFormatReader#openBytes(int, byte[], int, int, int, int)
   */
  @Override
  public byte[] openBytes(int no, byte[] buf, int x, int y, int w, int h)
    throws FormatException, IOException
  {
    FormatTools.checkPlaneParameters(this, no, buf.length, x, y, w, h);

    int[] zct = getZCTCoords(no);

    ChannelFile file = lookupFile(getSeries(), zct[1]);
    if (file != null && file.filename != null) {
      try (RandomAccessInputStream s = getDecompressedStream(file.filename)) {
        int planeSize = FormatTools.getPlaneSize(this);
        s.seek(52 + zct[0] * planeSize);
        readPlane(s, x, y, w, h, buf);
      }
    }
    else {
      Arrays.fill(buf, (byte) 0);
    }

    return buf;
  }

  /* @see loci.formats.IFormatReader#close(boolean) */
  @Override
  public void close(boolean fileOnly) throws IOException {
    super.close(fileOnly);
    if (!fileOnly) {
      files.clear();
      cellomicsPattern = null;
    }
  }

  /* @see loci.formats.IFormatReader#getSeriesUsedFiles(boolean) */
  @Override
  public String[] getSeriesUsedFiles(boolean noPixels) {
    FormatTools.assertId(currentId, true, 1);

    if (noPixels) {
      return metadataFiles.toArray(new String[metadataFiles.size()]);
    }

    ArrayList<String> seriesFiles = new ArrayList<String>();
    seriesFiles.addAll(metadataFiles);
    for (int c=0; c<getSizeC(); c++) {
      ChannelFile f = lookupFile(getSeries(), c);
      if (f != null && f.filename != null) {
        seriesFiles.add(f.filename);
      }
    }
    return seriesFiles.toArray(new String[seriesFiles.size()]);
  }

  /* @see loci.formats.IFormatReader#getUsedFiles(boolean) */
  public String[] getUsedFiles(boolean noPixels) {
    FormatTools.assertId(currentId, true, 1);

    if (noPixels) {
      return metadataFiles.toArray(new String[metadataFiles.size()]);
    }

    ArrayList<String> allFiles = new ArrayList<String>();
    allFiles.addAll(metadataFiles);
    for (ChannelFile f : files) {
      allFiles.add(f.filename);
    }
    return allFiles.toArray(new String[allFiles.size()]);
  }

  /* @see loci.formats.IFormatReader#fileGroupOption(String) */
  @Override
  public int fileGroupOption(String id) throws FormatException, IOException {
    return FormatTools.MUST_GROUP;
  }

  // -- Internal FormatReader API methods --

  /* @see loci.formats.FormatReader#initFile(String) */
  @Override
  protected void initFile(String id) throws FormatException, IOException {
    super.initFile(id);

    // look for files with similar names
    Location baseFile = new Location(id).getAbsoluteFile();
    Location parent = baseFile.getParentFile();
    ArrayList<String> pixelFiles = new ArrayList<String>();

    String plateName = getPlateName(baseFile.getName());

    if (plateName != null && isGroupFiles()) {
      String[] list = parent.list();
      for (String f : list) {
        boolean hasPlateName = plateName.equals(getPlateName(f));
        Location loc = new Location(parent, f);
        if (hasPlateName && (checkSuffix(f, "c01") || checkSuffix(f, "dib"))) {
          if ((!f.startsWith(".") || !loc.isHidden()) && getChannel(f) >= 0) {
            pixelFiles.add(loc.getAbsolutePath());
          }
        }
        else if (hasPlateName) {
          metadataFiles.add(loc.getAbsolutePath());
        }
      }
    }
    else pixelFiles.add(id);

    String[] filenames = pixelFiles.toArray(new String[pixelFiles.size()]);
    Arrays.sort(filenames, new Comparator<String>() {
        @Override
        public int compare(String f1, String f2) {

            int wellRow1 = getWellRow(f1);
            int wellCol1 = getWellColumn(f1);
            int field1 = getField(f1);
            int channel1 = getChannel(f1);

            int wellRow2 = getWellRow(f2);
            int wellCol2 = getWellColumn(f2);
            int field2 = getField(f2);
            int channel2 = getChannel(f2);

            if (wellRow1 < wellRow2){
                return -1;
            }else if (wellRow1 > wellRow2){
                return 1;
            }

            if (wellCol1 < wellCol2){
                return -1;
            }else if (wellCol1 > wellCol2){
                return 1;
            }

            if (field1 < field2){
                return -1;
            }else if (field1 > field2){
                return 1;
            }

            return channel1-channel2;

        }
    });

    int wellRows = 0;
    int wellColumns = 0;
    int fields = 0;

    ArrayList<Integer> uniqueRows = new ArrayList<Integer>();
    ArrayList<Integer> uniqueCols = new ArrayList<Integer>();
    ArrayList<Integer> uniqueFields = new ArrayList<Integer>();
    ArrayList<Integer> uniqueChannels = new ArrayList<Integer>();
    for (String f : filenames) {
      int wellRow = getWellRow(f);
      int wellCol = getWellColumn(f);
      int field = getField(f);
      int channel = getChannel(f);

      if (!uniqueRows.contains(wellRow)) uniqueRows.add(wellRow);
      if (!uniqueCols.contains(wellCol)) uniqueCols.add(wellCol);
      if (!uniqueFields.contains(field)) uniqueFields.add(field);
      if (!uniqueChannels.contains(channel)) uniqueChannels.add(channel);

      files.add(new ChannelFile(f, wellRow, wellCol, field, channel));
    }

    fields = uniqueFields.size();
    wellRows = uniqueRows.size();
    wellColumns = uniqueCols.size();

    for (int file=0; file<files.size(); file++) {
      ChannelFile f = files.get(file);
      f.series = file / uniqueChannels.size();
      f.channel = uniqueChannels.indexOf(f.channel);
    }

    core.clear();

    int seriesCount = files.size();
    if (uniqueChannels.size() > 0) {
      seriesCount /= uniqueChannels.size();
    }

    for (int i=0; i<seriesCount; i++) {
      core.add(new CoreMetadata());
    }

    in = getDecompressedStream(id);

    LOGGER.info("Reading header data");

    in.order(true);
    in.skipBytes(4);

    int x = in.readInt();
    int y = in.readInt();
    int nPlanes = in.readShort();
    int nBits = in.readShort();

    int compression = in.readInt();

    if (x * y * nPlanes * (nBits / 8) + 52 > in.length()) {
      throw new UnsupportedCompressionException(
        "Compressed pixel data is not yet supported.");
    }

    in.skipBytes(4);
    int pixelWidth = 0, pixelHeight = 0;

    if (getMetadataOptions().getMetadataLevel() != MetadataLevel.MINIMUM) {
      pixelWidth = in.readInt();
      pixelHeight = in.readInt();
      int colorUsed = in.readInt();
      int colorImportant = in.readInt();

      LOGGER.info("Populating metadata hashtable");

      addGlobalMeta("Image width", x);
      addGlobalMeta("Image height", y);
      addGlobalMeta("Number of planes", nPlanes);
      addGlobalMeta("Bits per pixel", nBits);
      addGlobalMeta("Compression", compression);
      addGlobalMeta("Pixels per meter (X)", pixelWidth);
      addGlobalMeta("Pixels per meter (Y)", pixelHeight);
      addGlobalMeta("Color used", colorUsed);
      addGlobalMeta("Color important", colorImportant);
    }

    LOGGER.info("Populating core metadata");

    for (int i=0; i<getSeriesCount(); i++) {
      CoreMetadata ms = core.get(i);
      ms.sizeX = x;
      ms.sizeY = y;
      ms.sizeZ = nPlanes;
      ms.sizeT = 1;
      ms.sizeC = uniqueChannels.size();
      ms.imageCount = getSizeZ() * getSizeT() * getSizeC();
      ms.littleEndian = true;
      ms.dimensionOrder = "XYCZT";
      ms.pixelType =
        FormatTools.pixelTypeFromBytes(nBits / 8, false, false);
    }

    LOGGER.info("Populating metadata store");

    MetadataStore store = makeFilterMetadata();
    MetadataTools.populatePixels(store, this);

    store.setPlateID(MetadataTools.createLSID("Plate", 0), 0);
    store.setPlateName(plateName, 0);
    store.setPlateRowNamingConvention(NamingConvention.LETTER, 0);
    store.setPlateColumnNamingConvention(NamingConvention.NUMBER, 0);

    int realRows = wellRows;
    int realCols = wellColumns;

    if (getSeriesCount() == 1) {
      realRows = 1;
      realCols = 1;
    }
    else if (realRows <= 8 && realCols <= 12) {
      realRows = 8;
      realCols = 12;
    }
    else {
      realRows = 16;
      realCols = 24;
    }

    for (int row=0; row<realRows; row++) {
      for (int col=0; col<realCols; col++) {
        int well = row * realCols + col;

        if (getSeriesCount() == 1) {
          row = files.get(0).row;
          col = files.get(0).col;
        }

        store.setWellID(MetadataTools.createLSID("Well", 0, well), 0, well);
        store.setWellRow(new NonNegativeInteger(row), 0, well);
        store.setWellColumn(new NonNegativeInteger(col), 0, well);
      }
    }

    for (int i=0; i<getSeriesCount(); i++) {
      ChannelFile f = files.get(i * getSizeC());
      int row = f.row;
      int col = f.col;
      int field = f.field;
      int fieldIndex = uniqueFields.indexOf(field);
      store.setImageName(
<<<<<<< HEAD
        String.format("Well %s, Field #%02d",
                      FormatTools.getWellName(row, col), fieldIndex), i);
=======
        String.format("Well %s%02d, Field #%02d",
                  new String(Character.toChars(row+'A')),
                  col + 1, field), i);
>>>>>>> d0778979

      if (getSeriesCount() == 1) {
        row = 0;
        col = 0;
      }

      String imageID = MetadataTools.createLSID("Image", i);
      store.setImageID(imageID, i);
      if (row < realRows && col < realCols) {
        int wellIndex = row * realCols + col;

        String wellSampleID = MetadataTools.createLSID("WellSample",
          0, wellIndex, fieldIndex);
        store.setWellSampleID(wellSampleID, 0, wellIndex, fieldIndex);
        store.setWellSampleIndex(
          new NonNegativeInteger(i), 0, wellIndex, fieldIndex);
        store.setWellSampleImageRef(imageID, 0, wellIndex, fieldIndex);
      }
    }

    if (getMetadataOptions().getMetadataLevel() != MetadataLevel.MINIMUM) {
      // physical dimensions are stored as pixels per meter - we want them
      // in microns per pixel
      double width = pixelWidth == 0 ? 0.0 : 1000000.0 / pixelWidth;
      double height = pixelHeight == 0 ? 0.0 : 1000000.0 / pixelHeight;

      Length sizeX = FormatTools.getPhysicalSizeX(width);
      Length sizeY = FormatTools.getPhysicalSizeY(height);
      for (int i=0; i<getSeriesCount(); i++) {
        if (sizeX != null) {
          store.setPixelsPhysicalSizeX(sizeX, 0);
        }
        if (sizeY != null) {
          store.setPixelsPhysicalSizeY(sizeY, 0);
        }
      }
    }
  }

  // -- Helper methods --

  private Matcher matchFilename(final String filename) {
    final String name = new Location(filename).getName();
    if (cellomicsPattern == null) {
      Matcher m = PATTERN_O.matcher(name);
      if (m.matches() && m.group(4) != null) {
        cellomicsPattern = PATTERN_O;
        return m;
      }
      else {
        cellomicsPattern = PATTERN_D;
      }
    }
    return cellomicsPattern.matcher(name);
  }
  private String getPlateName(final String filename) {
    Matcher m = matchFilename(filename);
    if (m.matches()) {
      return m.group(1);
    }
    return null;
  }

  private String getWellName(String filename) {
    Matcher m = matchFilename(filename);
    if (m.matches()) {
        return m.group(2);
    }
    return null;
  }

  private int getWellRow(String filename) {
    String wellName = getWellName(filename);
    if ((wellName == null) || (wellName.length() < 1) ) return 0;
    int ord = wellName.toUpperCase().charAt(0) - 'A';
    if ((ord < 0) || (ord >= 26)) return 0;
    return ord;
  }

  private int getWellColumn(String filename) {
    String wellName = getWellName(filename);
    if ((wellName == null) || (wellName.length() <= 2)) return 0;
    if (! Character.isDigit(wellName.charAt(1))) return 0;
    if (! Character.isDigit(wellName.charAt(2))) return 0;
    return Integer.parseInt(wellName.substring(1, 3)) - 1;
  }

  private int getField(String filename) {
    Matcher m = matchFilename(filename);
    if (m.matches() && (m.group(3) != null)) {
      return Integer.parseInt(m.group(3).substring(1));
    }
    return 0;
  }

  private int getChannel(String filename) {
    Matcher m = matchFilename(filename);
    if (m.matches() && (m.group(4) != null)) {
      return Integer.parseInt(m.group(4).substring(1));
    }
    return -1;
  }

  private RandomAccessInputStream getDecompressedStream(String filename)
    throws FormatException, IOException
  {
    RandomAccessInputStream s = new RandomAccessInputStream(filename);
    if (checkSuffix(filename, "c01")) {
      LOGGER.info("Decompressing file");
      try {
        s.seek(4);
        ZlibCodec codec = new ZlibCodec();
        byte[] file = codec.decompress(s, null);
        return new RandomAccessInputStream(file);
      } finally {
        s.close();
      }
    }
    return s;
  }

  private ChannelFile lookupFile(int seriesIndex, int channel) {
    for (ChannelFile f : files) {
      if (f.series == seriesIndex && f.channel == channel) {
        return f;
      }
    }
    return null;
  }

  class ChannelFile {
    public String filename;
    public int row;
    public int col;
    public int field;
    public int channel;
    public int series;

    public ChannelFile(String filename, int row, int col, int field, int channel) {
      this.filename = filename;
      this.row = row;
      this.col = col;
      this.field = field;
      this.channel = channel;
    }
  }

}<|MERGE_RESOLUTION|>--- conflicted
+++ resolved
@@ -404,14 +404,8 @@
       int field = f.field;
       int fieldIndex = uniqueFields.indexOf(field);
       store.setImageName(
-<<<<<<< HEAD
         String.format("Well %s, Field #%02d",
-                      FormatTools.getWellName(row, col), fieldIndex), i);
-=======
-        String.format("Well %s%02d, Field #%02d",
-                  new String(Character.toChars(row+'A')),
-                  col + 1, field), i);
->>>>>>> d0778979
+                      FormatTools.getWellName(row, col), field), i);
 
       if (getSeriesCount() == 1) {
         row = 0;
