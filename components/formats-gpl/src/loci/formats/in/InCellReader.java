--- conflicted
+++ resolved
@@ -2,11 +2,7 @@
  * #%L
  * OME Bio-Formats package for reading and converting biological file formats.
  * %%
-<<<<<<< HEAD
- * Copyright (C) 2005 - 2016 Open Microscopy Environment:
-=======
  * Copyright (C) 2005 - 2017 Open Microscopy Environment:
->>>>>>> 739894ef
  *   - Board of Regents of the University of Wisconsin-Madison
  *   - Glencoe Software, Inc.
  *   - University of Dundee
@@ -94,12 +90,8 @@
 
   private int wellRows, wellCols;
   private Map<Integer, int[]> wellCoordinates;
-<<<<<<< HEAD
-  private HashMap<Integer, Length> posX, posY;
-=======
   private Map<Integer, Length> posX, posY;
   private int offsetPointCounter;
->>>>>>> 739894ef
 
   private boolean[][] exclude;
 
@@ -115,13 +107,8 @@
   private Double temperature;
   private Double refractive;
 
-<<<<<<< HEAD
-  private ArrayList<String> exFilters = new ArrayList<String>();
-  private ArrayList<String> emFilters = new ArrayList<String>();
-=======
   private List<String> exFilters = new ArrayList<String>();
   private List<String> emFilters = new ArrayList<String>();
->>>>>>> 739894ef
 
   // -- Constructor --
 
@@ -376,10 +363,7 @@
     wellCoordinates = new HashMap<Integer, int[]>();
     posX = new HashMap<Integer, Length>();
     posY = new HashMap<Integer, Length>();
-<<<<<<< HEAD
-=======
     offsetPointCounter = 0;
->>>>>>> 739894ef
 
     byte[] b = new byte[(int) in.length()];
     in.read(b);
@@ -1078,14 +1062,10 @@
       else if (qName.equals("offset_point")) {
         String x = attributes.getValue("x");
         String y = attributes.getValue("y");
-<<<<<<< HEAD
-        int index = Integer.parseInt(attributes.getValue("index"));
-=======
         Integer index = DataTools.parseInteger(attributes.getValue("index"));
         if (null == index) {
           index = offsetPointCounter++;
         }
->>>>>>> 739894ef
 
         posX.put(index, new Length(Double.valueOf(x), UNITS.REFERENCEFRAME));
         posY.put(index, new Length(Double.valueOf(y), UNITS.REFERENCEFRAME));
