/*
 * #%L
 * OME Bio-Formats package for reading and converting biological file formats.
 * %%
<<<<<<< HEAD
 * Copyright (C) 2005 - 2016 Open Microscopy Environment:
=======
 * Copyright (C) 2005 - 2017 Open Microscopy Environment:
>>>>>>> 739894ef
 *   - Board of Regents of the University of Wisconsin-Madison
 *   - Glencoe Software, Inc.
 *   - University of Dundee
 * %%
 * This program is free software: you can redistribute it and/or modify
 * it under the terms of the GNU General Public License as
 * published by the Free Software Foundation, either version 2 of the 
 * License, or (at your option) any later version.
 * 
 * This program is distributed in the hope that it will be useful,
 * but WITHOUT ANY WARRANTY; without even the implied warranty of
 * MERCHANTABILITY or FITNESS FOR A PARTICULAR PURPOSE.  See the
 * GNU General Public License for more details.
 * 
 * You should have received a copy of the GNU General Public 
 * License along with this program.  If not, see
 * <http://www.gnu.org/licenses/gpl-2.0.html>.
 * #L%
 */

package loci.formats.in;

import java.io.File;
import java.io.IOException;
import java.math.BigDecimal;
import java.math.MathContext;
import java.math.RoundingMode;
<<<<<<< HEAD
import java.text.DecimalFormatSymbols;
=======
>>>>>>> 739894ef
import java.util.Arrays;
import java.util.ArrayList;
import java.util.HashSet;
import java.util.List;
import java.util.Set;

import org.joda.time.DateTime;
import org.joda.time.DateTimeZone;
import org.slf4j.Logger;
import org.slf4j.LoggerFactory;

import loci.common.DataTools;
import loci.common.DateTools;
import loci.common.Location;
import loci.common.RandomAccessInputStream;
import loci.common.xml.XMLTools;
import loci.formats.CoreMetadata;
import loci.formats.FormatException;
import loci.formats.FormatTools;
import loci.formats.MetadataTools;
import loci.formats.meta.MetadataStore;
import loci.formats.tiff.IFD;
import loci.formats.tiff.IFDList;
import loci.formats.tiff.PhotoInterp;
import loci.formats.tiff.TiffIFDEntry;
import loci.formats.tiff.TiffParser;
import loci.formats.tiff.TiffRational;
<<<<<<< HEAD
import ome.xml.model.enums.NamingConvention;
import ome.xml.model.primitives.NonNegativeInteger;
import ome.xml.model.primitives.PositiveFloat;
import ome.xml.model.primitives.PositiveInteger;
=======
>>>>>>> 739894ef
import ome.xml.model.primitives.Timestamp;
import ome.units.quantity.Frequency;
import ome.units.quantity.Length;
import ome.units.quantity.Temperature;
import ome.units.quantity.Time;
import ome.units.UNITS;

import org.apache.commons.lang.ArrayUtils;

/**
 * Reader is the file format reader for Metamorph STK files.
 *
 * @author Eric Kjellman egkjellman at wisc.edu
 * @author Melissa Linkert melissa at glencoesoftware.com
 * @author Curtis Rueden ctrueden at wisc.edu
 * @author Sebastien Huart Sebastien dot Huart at curie.fr
 */
public class MetamorphReader extends BaseTiffReader {

  // -- Constants --

  /** Logger for this class. */
  private static final Logger LOGGER =
    LoggerFactory.getLogger(MetamorphReader.class);

  public static final String SHORT_DATE_FORMAT = "yyyyMMdd HH:mm:ss";
  public static final String LONG_DATE_FORMAT = "dd/MM/yyyy HH:mm:ss";

  public static final String[] ND_SUFFIX = {"nd"};
  public static final String[] STK_SUFFIX = {"stk", "tif", "tiff"};

  // IFD tag numbers of important fields
  private static final int METAMORPH_ID = 33628;
  private static final int UIC1TAG = METAMORPH_ID;
  private static final int UIC2TAG = 33629;
  private static final int UIC3TAG = 33630;
  private static final int UIC4TAG = 33631;

  // -- Fields --

  /** The TIFF's name */
  private String imageName;

  /** The TIFF's creation date */
  private String imageCreationDate;

  /** The TIFF's emWavelength */
  private long[] emWavelength;

  private String[] stageLabels;
  private double[] wave;

  private String binning;
  private double zoom, stepSize;
  private Double exposureTime;
  private List<String> waveNames;
  private List<String> stageNames;
  private long[] internalStamps;
  private double[] zDistances;
  private Length[] stageX, stageY;
  private double zStart;
  private Double sizeX = null, sizeY = null;
  private double tempZ;
  private boolean validZ;

  private Double gain;

  private int mmPlanes; //number of metamorph planes

  private MetamorphReader[][] stkReaders;

  /** List of STK files in the dataset. */
  private String[][] stks;

  private String ndFilename;
  private boolean canLookForND = true;

  private boolean[] firstSeriesChannels;

  private boolean bizarreMultichannelAcquisition = false;

  private int openFiles = 0;

  private boolean hasStagePositions = false;
  private boolean hasChipOffsets = false;
  private boolean hasAbsoluteZ = false;
  private boolean hasAbsoluteZValid = false;

  // -- Constructor --

  /** Constructs a new Metamorph reader. */
  public MetamorphReader() {
    super("Metamorph STK", new String[] {"stk", "nd", "tif", "tiff"});
    domains = new String[] {FormatTools.LM_DOMAIN, FormatTools.HCS_DOMAIN};
    hasCompanionFiles = true;
    suffixSufficient = false;
    datasetDescription = "One or more .stk or .tif/.tiff files plus an " +
      "optional .nd file";
  }

  // -- IFormatReader API methods --

  /* @see loci.formats.IFormatReader#isThisType(String, boolean) */
  @Override
  public boolean isThisType(String name, boolean open) {
    Location location = new Location(name);
    if (!location.exists()) {
        return false;
    }
    if (checkSuffix(name, "nd")) return true;
    if (open) {
      location = location.getAbsoluteFile();
      Location parent = location.getParentFile();

      String baseName = location.getName();

      while (baseName.indexOf('_') >= 0) {
        baseName = baseName.substring(0, baseName.lastIndexOf("_"));
        if (checkSuffix(name, suffixes) &&
          (new Location(parent, baseName + ".nd").exists() ||
          new Location(parent, baseName + ".ND").exists()))
        {
          return true;
        }
        if (checkSuffix(name, suffixes) &&
          (new Location(parent, baseName + ".htd").exists() ||
          new Location(parent, baseName + ".HTD").exists()))
        {
          return false;
        }
      }
    }
    return super.isThisType(name, open);
  }

  /* @see loci.formats.IFormatReader#isThisType(RandomAccessInputStream) */
  @Override
  public boolean isThisType(RandomAccessInputStream stream) throws IOException {
    TiffParser tp = new TiffParser(stream);
    IFD ifd = tp.getFirstIFD();
    if (ifd == null) return false;
    String software = ifd.getIFDTextValue(IFD.SOFTWARE);
    boolean validSoftware = software != null &&
      software.trim().toLowerCase().startsWith("metamorph");
    return validSoftware || (ifd.containsKey(UIC1TAG) &&
      ifd.containsKey(UIC3TAG) && ifd.containsKey(UIC4TAG));
  }

  /* @see loci.formats.IFormatReader#isSingleFile(String) */
  @Override
  public boolean isSingleFile(String id) throws FormatException, IOException {
    return !checkSuffix(id, ND_SUFFIX);
  }

  /* @see loci.formats.IFormatReader#fileGroupOption(String) */
  @Override
  public int fileGroupOption(String id) throws FormatException, IOException {
    if (checkSuffix(id, ND_SUFFIX)) return FormatTools.MUST_GROUP;

    Location l = new Location(id).getAbsoluteFile();
    String[] files = l.getParentFile().list();

    for (String file : files) {
      if (checkSuffix(file, ND_SUFFIX) &&
       l.getName().startsWith(file.substring(0, file.lastIndexOf("."))))
      {
        return FormatTools.MUST_GROUP;
      }
    }

    return FormatTools.CANNOT_GROUP;
  }

  /* @see loci.formats.IFormatReader#getSeriesUsedFiles(boolean) */
  @Override
  public String[] getSeriesUsedFiles(boolean noPixels) {
    FormatTools.assertId(currentId, true, 1);
    if (!noPixels && stks == null) return new String[] {currentId};
    else if (stks == null) return ArrayUtils.EMPTY_STRING_ARRAY;

    final List<String> v = new ArrayList<String>();
    if (ndFilename != null) v.add(ndFilename);
    if (!noPixels) {
      for (String stk : stks[getSeries()]) {
        if (stk != null && new Location(stk).exists()) {
          v.add(stk);
        }
      }
    }
    return v.toArray(new String[v.size()]);
  }

  /**
   * @see loci.formats.IFormatReader#openBytes(int, byte[], int, int, int, int)
   */
  @Override
  public byte[] openBytes(int no, byte[] buf, int x, int y, int w, int h)
    throws FormatException, IOException
  {
    FormatTools.assertId(currentId, true, 1);
    if (stks == null) {
      return super.openBytes(no, buf, x, y, w, h);
    }

    int[] coords = FormatTools.getZCTCoords(this, no % getSizeZ());
    int ndx = no / getSizeZ();
    if (bizarreMultichannelAcquisition) {
      int[] pos = getZCTCoords(no);
      ndx = getIndex(pos[0], 0, pos[2]) / getSizeZ();
    }
    if (stks[getSeries()].length == 1) ndx = 0;
    String file = stks[getSeries()][ndx];
    if (file == null) return buf;

    // the original file is a .nd file, so we need to construct a new reader
    // for the constituent STK files
    stkReaders[getSeries()][ndx].setMetadataOptions(
        new DefaultMetadataOptions(MetadataLevel.MINIMUM));
    int plane = stks[getSeries()].length == 1 ? no : coords[0];
    try {
      if (!file.equals(stkReaders[getSeries()][ndx].getCurrentFile())) {
        openFiles++;
      }
      stkReaders[getSeries()][ndx].setId(file);

      if (bizarreMultichannelAcquisition) {
        int realX = getZCTCoords(no)[1] == 0 ? x : x + getSizeX();
        stkReaders[getSeries()][ndx].openBytes(plane, buf, realX, y, w, h);
      }
      else {
        stkReaders[getSeries()][ndx].openBytes(plane, buf, x, y, w, h);
      }
    }
    finally {
      int count = stkReaders[getSeries()][ndx].getImageCount();
      if (plane == count - 1 || openFiles > 128) {
        stkReaders[getSeries()][ndx].close();
        openFiles--;
      }
    }

    return buf;
  }

  /* @see loci.formats.IFormatReader#close(boolean) */
  @Override
  public void close(boolean fileOnly) throws IOException {
    super.close(fileOnly);
    if (stkReaders != null) {
      for (MetamorphReader[] s : stkReaders) {
        if (s != null) {
          for (MetamorphReader reader : s) {
            if (reader != null) reader.close(fileOnly);
          }
        }
      }
    }
    if (!fileOnly) {
      imageName = imageCreationDate = null;
      emWavelength = null;
      stks = null;
      mmPlanes = 0;
      ndFilename = null;
      wave = null;
      binning = null;
      zoom = stepSize = 0;
      exposureTime = null;
      waveNames = stageNames = null;
      internalStamps = null;
      zDistances = null;
      stageX = stageY = null;
      firstSeriesChannels = null;
      sizeX = sizeY = null;
      tempZ = 0d;
      validZ = false;
      stkReaders = null;
      gain = null;
      bizarreMultichannelAcquisition = false;
      openFiles = 0;
      hasStagePositions = false;
      hasChipOffsets = false;
      hasAbsoluteZ = false;
      hasAbsoluteZValid = false;
      stageLabels = null;
    }
  }

  // -- Internal FormatReader API methods --

  /* @see loci.formats.FormatReader#initFile(String) */
  @Override
  protected void initFile(String id) throws FormatException, IOException {
    if (checkSuffix(id, ND_SUFFIX)) {
      LOGGER.info("Initializing " + id);
      // find an associated STK file
      String stkFile = id.substring(0, id.lastIndexOf("."));
      if (stkFile.indexOf(File.separatorChar) != -1) {
        stkFile = stkFile.substring(stkFile.lastIndexOf(File.separator) + 1);
      }
      Location parent = new Location(id).getAbsoluteFile().getParentFile();
      LOGGER.info("Looking for STK file in {}", parent.getAbsolutePath());
      String[] dirList = parent.list(true);
      for (String f : dirList) {
        int underscore = f.indexOf('_');
        if (underscore < 0) underscore = f.indexOf('.');
        if (underscore < 0) underscore = f.length();
        String prefix = f.substring(0, underscore);

        if ((f.equals(stkFile) || stkFile.startsWith(prefix)) &&
          checkSuffix(f, STK_SUFFIX))
        {
          stkFile = new Location(parent.getAbsolutePath(), f).getAbsolutePath();
          break;
        }
      }

      if (!checkSuffix(stkFile, STK_SUFFIX)) {
        throw new FormatException("STK file not found in " +
          parent.getAbsolutePath() + ".");
      }

      super.initFile(stkFile);
    }
    else super.initFile(id);

    Location ndfile = null;

    if (checkSuffix(id, ND_SUFFIX)) ndfile = new Location(id);
    else if (canLookForND && isGroupFiles()) {
      // an STK file was passed to initFile
      // let's check the parent directory for an .nd file
      Location stk = new Location(id).getAbsoluteFile();
      String stkName = stk.getName();
      String stkPrefix = stkName;
      if (stkPrefix.indexOf('_') >= 0) {
        stkPrefix = stkPrefix.substring(0, stkPrefix.indexOf('_') + 1);
      }
      Location parent = stk.getParentFile();
      String[] list = parent.list(true);
      int matchingChars = 0;
      for (String f : list) {
        if (checkSuffix(f, ND_SUFFIX)) {
          String prefix = f.substring(0, f.lastIndexOf("."));
          if (prefix.indexOf('_') >= 0) {
            prefix = prefix.substring(0, prefix.indexOf('_') + 1);
          }
          if (stkName.startsWith(prefix) || prefix.equals(stkPrefix)) {
            int charCount = 0;
            for (int i=0; i<f.length(); i++) {
              if (i >= stkName.length()) {
                break;
              }
              if (f.charAt(i) == stkName.charAt(i)) {
                charCount++;
              }
              else {
                break;
              }
            }

            if (charCount > matchingChars || (charCount == matchingChars &&
              f.charAt(charCount) == '.'))
            {
              ndfile = new Location(parent, f).getAbsoluteFile();
              matchingChars = charCount;
            }
          }
        }
      }
    }

    String creationTime = null;

    if (ndfile != null && ndfile.exists() &&
      (fileGroupOption(id) == FormatTools.MUST_GROUP || isGroupFiles()))
    {
      // parse key/value pairs from .nd file

      int zc = getSizeZ(), cc = getSizeC(), tc = getSizeT();
      int nstages = 0;
      String z = null, c = null, t = null;
      final List<Boolean> hasZ = new ArrayList<Boolean>();
      waveNames = new ArrayList<String>();
      stageNames = new ArrayList<String>();
      boolean useWaveNames = true;

      ndFilename = ndfile.getAbsolutePath();
      String[] lines = DataTools.readFile(ndFilename).split("\n");

      boolean globalDoZ = true;
      boolean doTimelapse = false;

      StringBuilder currentValue = new StringBuilder();
      String key = "";

      for (String line : lines) {
        int comma = line.indexOf(',');
        if (comma <= 0) {
          currentValue.append("\n");
          currentValue.append(line);
          continue;
        }

        String value = currentValue.toString();
        addGlobalMeta(key, value);
        if (key.equals("NZSteps")) z = value;
        else if (key.equals("DoTimelapse")) {
          doTimelapse = Boolean.parseBoolean(value);
        }
        else if (key.equals("NWavelengths")) c = value;
        else if (key.equals("NTimePoints")) t = value;
        else if (key.startsWith("WaveDoZ")) {
          hasZ.add(Boolean.parseBoolean(value));
        }
        else if (key.startsWith("WaveName")) {
          String waveName = value.substring(1, value.length() - 1);
          if (waveName.equals("Both lasers") || waveName.startsWith("DUAL")) {
            bizarreMultichannelAcquisition = true;
          }
          waveNames.add(waveName);
        }
        else if (key.startsWith("Stage")) {
          stageNames.add(value);
        }
        else if (key.startsWith("StartTime")) {
          creationTime = value;
        }
        else if (key.equals("ZStepSize")) {
          value = value.replace(',', '.');
          stepSize = Double.parseDouble(value);
        }
        else if (key.equals("NStagePositions")) {
          nstages = Integer.parseInt(value);
        }
        else if (key.equals("WaveInFileName")) {
          useWaveNames = Boolean.parseBoolean(value);
        }
        else if (key.equals("DoZSeries")) {
          globalDoZ = Boolean.parseBoolean(value);
        }

        key = line.substring(1, comma - 1).trim();
        currentValue.delete(0, currentValue.length());
        currentValue.append(line.substring(comma + 1).trim());
      }

      if (!globalDoZ) {
        for (int i=0; i<hasZ.size(); i++) {
          hasZ.set(i, false);
        }
      }

      // figure out how many files we need

      if (z != null) zc = Integer.parseInt(z);
      if (c != null) cc = Integer.parseInt(c);
      if (t != null) tc = Integer.parseInt(t);
      else if (!doTimelapse) {
        tc = 1;
      }

      if (cc == 0) cc = 1;
      if (cc == 1 && bizarreMultichannelAcquisition) {
        cc = 2;
      }
      if (tc == 0) {
        tc = 1;
      }

      int numFiles = cc * tc;
      if (nstages > 0) numFiles *= nstages;

      // determine series count
      int stagesCount = nstages == 0 ? 1 : nstages;
      int seriesCount = stagesCount;
      firstSeriesChannels = new boolean[cc];
      Arrays.fill(firstSeriesChannels, true);
      boolean differentZs = false;
      for (int i=0; i<cc; i++) {
        boolean hasZ1 = i < hasZ.size() && hasZ.get(i);
        boolean hasZ2 = i != 0 && (i - 1 < hasZ.size()) &&
          hasZ.get(i - 1);
        if (i > 0 && hasZ1 != hasZ2 && globalDoZ) {
          if (!differentZs) seriesCount *= 2;
          differentZs = true;
        }
      }

      int channelsInFirstSeries = cc;
      if (differentZs) {
        channelsInFirstSeries = 0;
        for (int i=0; i<cc; i++) {
          if ((!hasZ.get(0) && i == 0) ||
            (hasZ.get(0) && hasZ.get(i)))
          {
            channelsInFirstSeries++;
          }
          else firstSeriesChannels[i] = false;
        }
      }

      stks = new String[seriesCount][];
      if (seriesCount == 1) stks[0] = new String[numFiles];
      else if (differentZs) {
        for (int i=0; i<stagesCount; i++) {
          stks[i * 2] = new String[channelsInFirstSeries * tc];
          stks[i * 2 + 1] = new String[(cc - channelsInFirstSeries) * tc];
        }
      }
      else {
        for (int i=0; i<stks.length; i++) {
          stks[i] = new String[numFiles / stks.length];
        }
      }

      String prefix = ndfile.getPath();
      prefix = prefix.substring(prefix.lastIndexOf(File.separator) + 1,
        prefix.lastIndexOf("."));

      // build list of STK files

      boolean anyZ = hasZ.contains(Boolean.TRUE);
      int[] pt = new int[seriesCount];
      for (int i=0; i<tc; i++) {
        for (int s=0; s<stagesCount; s++) {
          for (int j=0; j<cc; j++) {
            boolean validZ = j >= hasZ.size() || hasZ.get(j);
            int seriesNdx = s * (seriesCount / stagesCount);

            if ((seriesCount != 1 &&
              (!validZ || (hasZ.size() > 0  && !hasZ.get(0)))) ||
              (nstages == 0 && ((!validZ && cc > 1) || seriesCount > 1)))
            {
              if (anyZ && j > 0 && seriesNdx < seriesCount - 1 &&
                (!validZ || !hasZ.get(0)))
              {
                seriesNdx++;
              }
            }
            if (seriesNdx >= stks.length || seriesNdx >= pt.length ||
              pt[seriesNdx] >= stks[seriesNdx].length)
            {
              continue;
            }
            stks[seriesNdx][pt[seriesNdx]] = prefix;
            if (j < waveNames.size() && waveNames.get(j) != null) {
              stks[seriesNdx][pt[seriesNdx]] += "_w" + (j + 1);
              if (useWaveNames) {
                String waveName = waveNames.get(j);
                // If there are underscores in the wavelength name, translate
                // them to hyphens. (See #558)
                waveName = waveName.replace('_', '-');
                // If there are slashes (forward or backward) in the wavelength
                // name, translate them to hyphens. (See #5922)
                waveName = waveName.replace('/', '-');
                waveName = waveName.replace('\\', '-');
                waveName = waveName.replace('(', '-');
                waveName = waveName.replace(')', '-');
                stks[seriesNdx][pt[seriesNdx]] += waveName;
              }
            }
            if (nstages > 0) {
              stks[seriesNdx][pt[seriesNdx]] += "_s" + (s + 1);
            }
            if (tc > 1 || doTimelapse) {
              stks[seriesNdx][pt[seriesNdx]] += "_t" + (i + 1) + ".STK";
            }
            else stks[seriesNdx][pt[seriesNdx]] += ".STK";
            pt[seriesNdx]++;
          }
        }
      }

      ndfile = ndfile.getAbsoluteFile();

      // check that each STK file exists

      for (int s=0; s<stks.length; s++) {
        for (int f=0; f<stks[s].length; f++) {
          Location l = new Location(ndfile.getParent(), stks[s][f]);
          stks[s][f] = getRealSTKFile(l);
        }
      }

      String file = locateFirstValidFile();
      if (file == null) {
        throw new FormatException(
            "Unable to locate at least one valid STK file!");
      }

      RandomAccessInputStream s = new RandomAccessInputStream(file, 16);
      TiffParser tp = new TiffParser(s);
      IFD ifd = tp.getFirstIFD();
      CoreMetadata ms0 = core.get(0);
      s.close();
      ms0.sizeX = (int) ifd.getImageWidth();
      ms0.sizeY = (int) ifd.getImageLength();

      if (bizarreMultichannelAcquisition) {
        ms0.sizeX /= 2;
      }

      ms0.sizeZ = hasZ.size() > 0 && !hasZ.get(0) ? 1 : zc;
      ms0.sizeC = cc;
      ms0.sizeT = tc;
      ms0.imageCount = getSizeZ() * getSizeC() * getSizeT();
      ms0.dimensionOrder = "XYZCT";

      if (stks != null && stks.length > 1) {
        // Note that core can't be replaced with newCore until the end of this block.
        ArrayList<CoreMetadata> newCore = new ArrayList<CoreMetadata>();
        for (int i=0; i<stks.length; i++) {
          CoreMetadata ms = new CoreMetadata();
          newCore.add(ms);
          ms.sizeX = getSizeX();
          ms.sizeY = getSizeY();
          ms.sizeZ = getSizeZ();
          ms.sizeC = getSizeC();
          ms.sizeT = getSizeT();
          ms.pixelType = getPixelType();
          ms.imageCount = getImageCount();
          ms.dimensionOrder = getDimensionOrder();
          ms.rgb = isRGB();
          ms.littleEndian = isLittleEndian();
          ms.interleaved = isInterleaved();
          ms.orderCertain = true;
        }
        if (stks.length > nstages) {
          for (int j=0; j<stagesCount; j++) {
            int idx = j * 2 + 1;
            CoreMetadata midx = newCore.get(idx);
            CoreMetadata pmidx = newCore.get(j * 2);
            pmidx.sizeC = stks[j * 2].length / getSizeT();
            midx.sizeC = stks[idx].length / midx.sizeT;
            midx.sizeZ =
             hasZ.size() > 1 && hasZ.get(1) && core.get(0).sizeZ == 1 ? zc : 1;
            pmidx.imageCount = pmidx.sizeC *
              pmidx.sizeT * pmidx.sizeZ;
            midx.imageCount =
              midx.sizeC * midx.sizeT * midx.sizeZ;
          }
        }
        core = newCore;
      }
    }

    if (stks == null) {
      stkReaders = new MetamorphReader[1][1];
      stkReaders[0][0] = new MetamorphReader();
      stkReaders[0][0].setCanLookForND(false);
    }
    else {
      stkReaders = new MetamorphReader[stks.length][];
      for (int i=0; i<stks.length; i++) {
        stkReaders[i] = new MetamorphReader[stks[i].length];
        for (int j=0; j<stkReaders[i].length; j++) {
          stkReaders[i][j] = new MetamorphReader();
          stkReaders[i][j].setCanLookForND(false);
          if (j > 0) {
            stkReaders[i][j].setMetadataOptions(
              new DefaultMetadataOptions(MetadataLevel.MINIMUM));
          }
        }
      }
    }

<<<<<<< HEAD
    // check stage labels for plate data

    ArrayList<String> uniqueWells = new ArrayList<String>();
    int rows = 0;
    int cols = 0;
    if (stageLabels != null) {
      for (String label : stageLabels) {
        if (label != null && label.startsWith("Scan ") &&
          !uniqueWells.contains(label))
        {
          uniqueWells.add(label);
          int row = getWellRow(label);
          if (row >= rows) {
            rows = row + 1;
          }
          int col = getWellColumn(label);
          if (col >= cols) {
            cols = col + 1;
          }
        }
      }
    }

    // each plane corresponds to a unique well
    boolean isHCS = stageLabels != null && uniqueWells.size() == stageLabels.length;
    if (isHCS) {
      CoreMetadata c = core.get(0);
      core.clear();
      c.sizeZ = 1;
      c.sizeT = 1;
      c.imageCount = 1;
      for (int s=0; s<uniqueWells.size(); s++) {
        CoreMetadata toAdd = new CoreMetadata(c);
        if (s > 0) {
          toAdd.seriesMetadata.clear();
        }
        core.add(toAdd);
      }
      seriesToIFD = true;
    }

    Vector<String> timestamps = null;
=======
    List<String> timestamps = null;
>>>>>>> 739894ef
    MetamorphHandler handler = null;

    MetadataStore store = makeFilterMetadata();
    MetadataTools.populatePixels(store, this, true);

    int nextObjective = 0;
    String instrumentID = MetadataTools.createLSID("Instrument", 0);
    String detectorID = MetadataTools.createLSID("Detector", 0, 0);

<<<<<<< HEAD
    if (isHCS) {
      store.setPlateID(MetadataTools.createLSID("Plate", 0), 0);
      store.setPlateRows(new PositiveInteger(rows), 0);
      store.setPlateColumns(new PositiveInteger(cols), 0);
      store.setPlateRowNamingConvention(NamingConvention.LETTER, 0);
      store.setPlateColumnNamingConvention(NamingConvention.NUMBER, 0);
    }

    String instrumentID = null;
=======
    store.setInstrumentID(instrumentID, 0);
    store.setDetectorID(detectorID, 0, 0);
    store.setDetectorType(getDetectorType("Other"), 0, 0);

>>>>>>> 739894ef
    for (int i=0; i<getSeriesCount(); i++) {
      setSeries(i);
      // do not reparse the same XML for every well
      if (i == 0 || !isHCS) {
        handler = new MetamorphHandler(getSeriesMetadata());
      }

      if (isHCS) {
        String label = stageLabels[i];
        String wellID = MetadataTools.createLSID("Well", 0, i);
        store.setWellID(wellID, 0, i);
        store.setWellColumn(new NonNegativeInteger(getWellColumn(label)), 0, i);
        store.setWellRow(new NonNegativeInteger(getWellRow(label)), 0, i);
        store.setWellSampleID(MetadataTools.createLSID("WellSample", 0, i, 0), 0, i, 0);
        store.setWellSampleImageRef(MetadataTools.createLSID("Image", i), 0, i, 0);
        store.setWellSampleIndex(new NonNegativeInteger(i), 0, i, 0);
      }

<<<<<<< HEAD
      if (i == 0 || !isHCS) {
        instrumentID = MetadataTools.createLSID("Instrument", i);
        store.setInstrumentID(instrumentID, i);
      }
=======
>>>>>>> 739894ef
      store.setImageInstrumentRef(instrumentID, i);

      String comment = getFirstComment(i);
      if (i == 0 || !isHCS) {
        if (comment != null && comment.startsWith("<MetaData>")) {
          try {
            XMLTools.parseXML(XMLTools.sanitizeXML(comment), handler);
          }
          catch (IOException e) { }
        }
      }

      if (creationTime != null) {
        String date = DateTools.formatDate(creationTime, SHORT_DATE_FORMAT, ".");
        if (date != null) {
          store.setImageAcquisitionDate(new Timestamp(date), 0);
        }
      }

      store.setImageName(makeImageName(i).trim(), i);

      if (getMetadataOptions().getMetadataLevel() == MetadataLevel.MINIMUM) {
        continue;
      }
      store.setImageDescription("", i);

      store.setImagingEnvironmentTemperature(
              new Temperature(handler.getTemperature(), UNITS.CELSIUS), i);

      if (sizeX == null) sizeX = handler.getPixelSizeX();
      if (sizeY == null) sizeY = handler.getPixelSizeY();

      Length physicalSizeX = FormatTools.getPhysicalSizeX(sizeX);
      Length physicalSizeY = FormatTools.getPhysicalSizeY(sizeY);
      if (physicalSizeX != null) {
        store.setPixelsPhysicalSizeX(physicalSizeX, i);
      }
      if (physicalSizeY != null) {
        store.setPixelsPhysicalSizeY(physicalSizeY, i);
      }
      if (zDistances != null) {
        stepSize = zDistances[0];
      }
      else {
        List<Double> zPositions = new ArrayList<Double>();
        final List<Double> uniqueZ = new ArrayList<Double>();

        for (IFD ifd : ifds) {
          MetamorphHandler zPlaneHandler = new MetamorphHandler();

          String zComment = ifd.getComment();
          if (zComment != null &&
              zComment.startsWith("<MetaData>"))
          {
            try {
              XMLTools.parseXML(XMLTools.sanitizeXML(zComment),
                  zPlaneHandler);
            }
            catch (IOException e) { }
          }

          zPositions = zPlaneHandler.getZPositions();
          for (Double z : zPositions) {
            if (!uniqueZ.contains(z)) uniqueZ.add(z);
          }
        }
        if (uniqueZ.size() > 1 && uniqueZ.size() == getSizeZ()) {
          BigDecimal lastZ = BigDecimal.valueOf(uniqueZ.get(uniqueZ.size() - 1));
          BigDecimal firstZ = BigDecimal.valueOf(uniqueZ.get(0));
          BigDecimal zRange = (lastZ.subtract(firstZ)).abs();
          BigDecimal zSize = BigDecimal.valueOf((double)(getSizeZ() - 1));
          MathContext mc = new MathContext(10, RoundingMode.HALF_UP);
          stepSize = zRange.divide(zSize, mc).doubleValue();
        }
      }

      Length physicalSizeZ = FormatTools.getPhysicalSizeZ(stepSize);
      if (physicalSizeZ != null) {
        store.setPixelsPhysicalSizeZ(physicalSizeZ, i);
      }

<<<<<<< HEAD
      int instrumentIndex = isHCS ? 0 : i;
      String objectiveID = MetadataTools.createLSID("Objective", instrumentIndex, 0);
      store.setObjectiveID(objectiveID, instrumentIndex, 0);
      if (handler.getLensNA() != 0) {
          store.setObjectiveLensNA(handler.getLensNA(), instrumentIndex, 0);
=======
      if (handler.getLensNA() != 0 || handler.getLensRI() != 0) {
        String objectiveID = MetadataTools.createLSID("Objective", 0, nextObjective);
        store.setObjectiveID(objectiveID, 0, nextObjective);
        if (handler.getLensNA() != 0) {
          store.setObjectiveLensNA(handler.getLensNA(), 0, nextObjective);
        }
        store.setObjectiveSettingsID(objectiveID, i);
        if (handler.getLensRI() != 0) {
          store.setObjectiveSettingsRefractiveIndex(handler.getLensRI(), i);
        }
        nextObjective++;
>>>>>>> 739894ef
      }

      int waveIndex = 0;
      for (int c=0; c<getEffectiveSizeC(); c++) {
        if (firstSeriesChannels == null ||
          (stageNames != null && stageNames.size() == getSeriesCount()))
        {
          waveIndex = c;
        }
        else if (firstSeriesChannels != null) {
          int s = i % 2;
          while (firstSeriesChannels[waveIndex] == (s == 1) &&
            waveIndex < firstSeriesChannels.length)
          {
            waveIndex++;
          }
        }

        if (waveNames != null && waveIndex < waveNames.size()) {
          store.setChannelName(waveNames.get(waveIndex).trim(), i, c);
        }
        if (handler.getBinning() != null) binning = handler.getBinning();
        if (binning != null) {
          store.setDetectorSettingsBinning(getBinning(binning), i, c);
        }
        if (handler.getReadOutRate() != 0) {
          store.setDetectorSettingsReadOutRate(
                  new Frequency(handler.getReadOutRate(), UNITS.HERTZ), i, c);
        }

        if (gain == null) {
          gain = handler.getGain();
        }

        if (gain != null) {
          store.setDetectorSettingsGain(gain, i, c);
        }
        store.setDetectorSettingsID(detectorID, i, c);

        if (wave != null && waveIndex < wave.length) {
          Length wavelength =
            FormatTools.getWavelength(wave[waveIndex]);

          if ((int) wave[waveIndex] >= 1) {
            // link LightSource to Image
            int laserIndex = i * getEffectiveSizeC() + c;
            String lightSourceID =
<<<<<<< HEAD
              MetadataTools.createLSID("LightSource", instrumentIndex, c);
            store.setLaserID(lightSourceID, instrumentIndex, c);
            store.setChannelLightSourceSettingsID(lightSourceID, i, c);
            store.setLaserType(getLaserType("Other"), instrumentIndex, c);
            store.setLaserLaserMedium(getLaserMedium("Other"), instrumentIndex, c);
=======
              MetadataTools.createLSID("LightSource", 0, laserIndex);
            store.setLaserID(lightSourceID, 0, laserIndex);
            store.setChannelLightSourceSettingsID(lightSourceID, i, c);
            store.setLaserType(getLaserType("Other"), 0, laserIndex);
            store.setLaserLaserMedium(getLaserMedium("Other"), 0, laserIndex);
>>>>>>> 739894ef

            if (wavelength != null) {
              store.setChannelLightSourceSettingsWavelength(wavelength, i, c);
            }
          }
        }
        waveIndex++;
      }

      timestamps = handler.getTimestamps();

      for (int t=0; t<timestamps.size(); t++) {
        String date = DateTools.convertDate(DateTools.getTime(
          timestamps.get(t), SHORT_DATE_FORMAT, "."), DateTools.UNIX,
          SHORT_DATE_FORMAT + ".SSS");
        addSeriesMetaList("timestamp", date);
      }

      long startDate = 0;
      if (timestamps.size() > 0) {
        startDate = DateTools.getTime(timestamps.get(0), SHORT_DATE_FORMAT, ".");
      }

      final Length positionX = handler.getStagePositionX();
      final Length positionY = handler.getStagePositionY();
      final List<Double> exposureTimes = handler.getExposures();
      if (exposureTimes.size() == 0) {
        for (int p=0; p<getImageCount(); p++) {
          exposureTimes.add(exposureTime);
        }
      }
      else if (exposureTimes.size() == 1 && exposureTimes.size() < getSizeC()) {
        for (int c=1; c<getSizeC(); c++) {
          MetamorphHandler channelHandler = new MetamorphHandler();

          String channelComment = getComment(i, c);
          if (channelComment != null &&
            channelComment.startsWith("<MetaData>"))
          {
            try {
              XMLTools.parseXML(XMLTools.sanitizeXML(channelComment),
                channelHandler);
            }
            catch (IOException e) { }
          }

          final List<Double> channelExpTime = channelHandler.getExposures();
          exposureTimes.add(channelExpTime.get(0));
        }
      }

      int lastFile = -1;
      IFDList lastIFDs = null;
      IFD lastIFD = null;

      double distance = zStart;
      TiffParser tp = null;
      RandomAccessInputStream stream = null;

      for (int p=0; p<getImageCount(); p++) {
        int[] coords = getZCTCoords(p);
        Double deltaT = 0d;
        Double expTime = exposureTime;
        Double xmlZPosition = null;

        int fileIndex = getIndex(0, 0, coords[2]) / getSizeZ();
        if (fileIndex >= 0) {
          String file = stks == null ? currentId : stks[i][fileIndex];
          if (file != null) {
            if (fileIndex != lastFile) {
              if (stream != null) {
                stream.close();
              }
              stream = new RandomAccessInputStream(file, 16);
              tp = new TiffParser(stream);
              tp.checkHeader();
              IFDList f = tp.getIFDs();
              if (f.size() > 0) {
                lastFile = fileIndex;
                lastIFDs = f;
              }
              else {
                file = null;
                stks[i][fileIndex] = null;
              }
            }
          }

          if (file != null) {
            lastIFD = lastIFDs.get(p % lastIFDs.size());
            Object commentEntry = lastIFD.get(IFD.IMAGE_DESCRIPTION);
            if (commentEntry != null) {
              if (commentEntry instanceof String) {
                comment = (String) commentEntry;
              }
              else if (commentEntry instanceof TiffIFDEntry) {
                comment = tp.getIFDValue((TiffIFDEntry) commentEntry).toString();
              }
            }
            if (comment != null) comment = comment.trim();
            if (comment != null && comment.startsWith("<MetaData>")) {
              String[] lines = comment.split("\n");

              timestamps = new ArrayList<String>();

              for (String line : lines) {
                line = line.trim();
                if (line.startsWith("<prop")) {
                  int firstQuote = line.indexOf("\"") + 1;
                  int lastQuote = line.lastIndexOf("\"");
                  String key =
                    line.substring(firstQuote, line.indexOf("\"", firstQuote));
                  String value = line.substring(
                    line.lastIndexOf("\"", lastQuote - 1) + 1, lastQuote);

                  if (key.equals("z-position")) {
                    xmlZPosition = new Double(value);
                  }
                  else if (key.equals("acquisition-time-local")) {
                    timestamps.add(value);
                  }
                }
              }
            }
          }
        }

        int index = 0;

        if (timestamps.size() > 0) {
          if (coords[2] < timestamps.size()) index = coords[2];
          String stamp = timestamps.get(index);
          long ms = DateTools.getTime(stamp, SHORT_DATE_FORMAT, ".");
          deltaT = (ms - startDate) / 1000.0;
        }
        else if (internalStamps != null && p < internalStamps.length) {
          long delta = internalStamps[p] - internalStamps[0];
          deltaT = delta / 1000.0;
          if (coords[2] < exposureTimes.size()) index = coords[2];
        }

        if (index == 0 && p > 0 && exposureTimes.size() > 0) {
          index = coords[1] % exposureTimes.size();
        }

        if (index < exposureTimes.size()) {
          expTime = exposureTimes.get(index);
        }
        if (deltaT != null) {
          store.setPlaneDeltaT(new Time(deltaT, UNITS.SECOND), i, p);
        }
        if (expTime != null) {
          store.setPlaneExposureTime(new Time(expTime, UNITS.SECOND), i, p);
        }

        if (stageX != null && p < stageX.length) {
          store.setPlanePositionX(stageX[p], i, p);
        }
        else if (positionX != null) {
          store.setPlanePositionX(positionX, i, p);
        }
        if (stageY != null && p < stageY.length) {
          store.setPlanePositionY(stageY[p], i, p);
        }
        else if (positionY != null) {
          store.setPlanePositionY(positionY, i, p);
        }
        if (zDistances != null && p < zDistances.length) {
          if (p > 0) {
            if (zDistances[p] != 0d) distance += zDistances[p];
            else distance += zDistances[0];
          }
          final Length zPos = new Length(distance, UNITS.REFERENCEFRAME);
          store.setPlanePositionZ(zPos, i, p);
        }
        else if (xmlZPosition != null) {
          final Length zPos = new Length(xmlZPosition, UNITS.REFERENCEFRAME);
          store.setPlanePositionZ(zPos, i, p);
        }
      }

      if (stream != null) {
        stream.close();
      }
    }
    setSeries(0);
  }

  // -- Internal BaseTiffReader API methods --

  /* @see BaseTiffReader#initStandardMetadata() */
  @Override
  protected void initStandardMetadata() throws FormatException, IOException {
    super.initStandardMetadata();

    CoreMetadata ms0 = core.get(0);

    ms0.sizeZ = 1;
    ms0.sizeT = 0;
    int rgbChannels = getSizeC();

    // Now that the base TIFF standard metadata has been parsed, we need to
    // parse out the STK metadata from the UIC4TAG.

    TiffIFDEntry uic1tagEntry = null;
    TiffIFDEntry uic2tagEntry = null;
    TiffIFDEntry uic4tagEntry = null;

    try {
      uic1tagEntry = tiffParser.getFirstIFDEntry(UIC1TAG);
      uic2tagEntry = tiffParser.getFirstIFDEntry(UIC2TAG);
      uic4tagEntry = tiffParser.getFirstIFDEntry(UIC4TAG);
    }
    catch (IllegalArgumentException exc) {
      LOGGER.debug("Unknown tag", exc);
    }

    try {
      if (uic4tagEntry != null) {
        mmPlanes = uic4tagEntry.getValueCount();
      }
      if (mmPlanes == 0) {
        mmPlanes = ifds.size();
      }
      if (uic2tagEntry != null) {
        parseUIC2Tags(uic2tagEntry.getValueOffset());
      }
      if (getMetadataOptions().getMetadataLevel() != MetadataLevel.MINIMUM) {
        if (uic4tagEntry != null) {
          parseUIC4Tags(uic4tagEntry.getValueOffset());
        }
        if (uic1tagEntry != null) {
          parseUIC1Tags(uic1tagEntry.getValueOffset(),
            uic1tagEntry.getValueCount());
        }
      }
      in.seek(uic4tagEntry.getValueOffset());
    }
    catch (NullPointerException exc) {
      LOGGER.debug("", exc);
    }
    catch (IOException exc) {
      LOGGER.debug("Failed to parse proprietary tags", exc);
    }

    try {
      // copy ifds into a new array of Hashtables that will accommodate the
      // additional image planes
      IFD firstIFD = ifds.get(0);
      long[] uic2 = firstIFD.getIFDLongArray(UIC2TAG);
      if (uic2 == null) {
        throw new FormatException("Invalid Metamorph file. Tag " + UIC2TAG +
          " not found.");
      }
      ms0.imageCount = uic2.length;

      Object entry = firstIFD.getIFDValue(UIC3TAG);
      TiffRational[] uic3 = entry instanceof TiffRational[] ?
        (TiffRational[]) entry : new TiffRational[] {(TiffRational) entry};
      wave = new double[uic3.length];
      final List<Double> uniqueWavelengths = new ArrayList<Double>();
      for (int i=0; i<uic3.length; i++) {
        wave[i] = uic3[i].doubleValue();
        addSeriesMeta("Wavelength [" + intFormatMax(i, mmPlanes) + "]",
          wave[i]);
        final Double v = wave[i];
        if (!uniqueWavelengths.contains(v)) uniqueWavelengths.add(v);
      }

      if (getSizeC() == 1) {
        ms0.sizeC = uniqueWavelengths.size();

        if (getSizeC() < getImageCount() &&
          getSizeC() > (getImageCount() - getSizeC()) &&
          (getImageCount() % getSizeC()) != 0)
        {
          ms0.sizeC = getImageCount();
        }
      }

      IFDList tempIFDs = new IFDList();

      long[] oldOffsets = firstIFD.getStripOffsets();
      long[] stripByteCounts = firstIFD.getStripByteCounts();
      int rowsPerStrip = (int) firstIFD.getRowsPerStrip()[0];
      int stripsPerImage = getSizeY() / rowsPerStrip;
      if (stripsPerImage * rowsPerStrip != getSizeY()) stripsPerImage++;

      PhotoInterp check = firstIFD.getPhotometricInterpretation();
      if (check == PhotoInterp.RGB_PALETTE) {
        firstIFD.putIFDValue(IFD.PHOTOMETRIC_INTERPRETATION,
          PhotoInterp.BLACK_IS_ZERO);
      }

      emWavelength = firstIFD.getIFDLongArray(UIC3TAG);

      // for each image plane, construct an IFD hashtable

      IFD temp;
      for (int i=0; i<getImageCount(); i++) {
        // copy data from the first IFD
        temp = new IFD(firstIFD);

        // now we need a StripOffsets entry - the original IFD doesn't have this

        long[] newOffsets = new long[stripsPerImage];
        if (stripsPerImage * (i + 1) <= oldOffsets.length) {
          System.arraycopy(oldOffsets, stripsPerImage * i, newOffsets, 0,
            stripsPerImage);
        }
        else {
          System.arraycopy(oldOffsets, 0, newOffsets, 0, stripsPerImage);
          long image = (stripByteCounts[0] / rowsPerStrip) * getSizeY();
          for (int q=0; q<stripsPerImage; q++) {
            newOffsets[q] += i * image;
          }
        }

        temp.putIFDValue(IFD.STRIP_OFFSETS, newOffsets);

        long[] newByteCounts = new long[stripsPerImage];
        if (stripsPerImage * i < stripByteCounts.length) {
          System.arraycopy(stripByteCounts, stripsPerImage * i, newByteCounts,
            0, stripsPerImage);
        }
        else {
          Arrays.fill(newByteCounts, stripByteCounts[0]);
        }
        temp.putIFDValue(IFD.STRIP_BYTE_COUNTS, newByteCounts);

        tempIFDs.add(temp);
      }
      ifds = tempIFDs;
    }
    catch (IllegalArgumentException exc) {
      LOGGER.debug("Unknown tag", exc);
    }
    catch (NullPointerException exc) {
      LOGGER.debug("", exc);
    }
    catch (FormatException exc) {
      LOGGER.debug("Failed to build list of IFDs", exc);
    }

    // parse (mangle) TIFF comment
    String descr = ifds.get(0).getComment();
    if (descr != null) {
      String[] lines = descr.split("\n");
      final StringBuilder sb = new StringBuilder();
      for (int i=0; i<lines.length; i++) {
        String line = lines[i].trim();

        if (line.startsWith("<") && line.endsWith(">")) {
          // XML comment; this will have already been parsed so can be ignored
          break;
        }

        int colon = line.indexOf(':');

        if (colon < 0) {
          // normal line (not a key/value pair)
          if (line.length() > 0) {
            // not a blank line
            sb.append(line);
            sb.append("  ");
          }
        }
        else {
          String descrValue = null;
          if (i == 0) {
            // first line could be mangled; make a reasonable guess
            int dot = line.lastIndexOf(".", colon);
            if (dot >= 0) {
              descrValue = line.substring(0, dot + 1);
            }
            line = line.substring(dot + 1);
            colon -= dot + 1;
          }

          // append value to description
          if (descrValue != null) {
            sb.append(descrValue);
            if (!descrValue.endsWith(".")) sb.append(".");
            sb.append("  ");
          }

          // add key/value pair embedded in comment as separate metadata
          String key = line.substring(0, colon);
          String value = line.substring(colon + 1).trim();
          addSeriesMeta(key, value);
          if (key.equals("Exposure")) {
            if (value.indexOf('=') != -1) {
              value = value.substring(value.indexOf('=') + 1).trim();
            }
            if (value.indexOf(' ') != -1) {
              value = value.substring(0, value.indexOf(' '));
            }
            try {
              value = value.replace(',', '.');
              double exposure = Double.parseDouble(value);
              exposureTime = exposure / 1000;
            }
            catch (NumberFormatException e) { }
          }
          else if (key.equals("Bit Depth")) {
            if (value.indexOf('-') != -1) {
              value = value.substring(0, value.indexOf('-'));
            }
            try {
              ms0.bitsPerPixel = Integer.parseInt(value);
            }
            catch (NumberFormatException e) { }
          }
          else if (key.equals("Gain")) {
            int space = value.indexOf(' ');
            if (space != -1) {
              int nextSpace = value.indexOf(" ", space + 1);
              if (nextSpace < 0) {
                nextSpace = value.length();
              }
              try {
                gain = new Double(value.substring(space, nextSpace));
              }
              catch (NumberFormatException e) { }
            }
          }
        }
      }

      // replace comment with trimmed version
      descr = sb.toString().trim();
      if (descr.equals("")) metadata.remove("Comment");
      else addSeriesMeta("Comment", descr);
    }

    ms0.sizeT = getImageCount() / (getSizeZ() * (getSizeC() / rgbChannels));
    if (getSizeT() * getSizeZ() * (getSizeC() / rgbChannels) !=
      getImageCount())
    {
      ms0.sizeT = 1;
      ms0.sizeZ = getImageCount() / (getSizeC() / rgbChannels);
    }

    // if '_t' is present in the file name, swap Z and T sizes
    // this file was probably part of a larger dataset, but the .nd file is
    //  missing

    String filename =
      currentId.substring(currentId.lastIndexOf(File.separator) + 1);
    if (filename.contains("_t") && getSizeT() > 1) {
      int z = getSizeZ();
      ms0.sizeZ = getSizeT();
      ms0.sizeT = z;
    }
    if (getSizeZ() == 0) ms0.sizeZ = 1;
    if (getSizeT() == 0) ms0.sizeT = 1;

    if (getSizeZ() * getSizeT() * (isRGB() ? 1 : getSizeC()) != getImageCount())
    {
      ms0.sizeZ = getImageCount();
      ms0.sizeT = 1;
      if (!isRGB()) ms0.sizeC = 1;
    }
  }

  // -- Helper methods --

  /**
   * Check that the given STK file exists.  If it does, then return the
   * absolute path.  If it does not, then apply various formatting rules until
   * an existing file is found.
   *
   * @return the absolute path of an STK file, or null if no STK file is found.
   */
  private String getRealSTKFile(Location l) {
    if (l.exists()) return l.getAbsolutePath();
    String name = l.getName();
    String parent = l.getParent();

    if (name.indexOf('_') > 0) {
      String prefix = name.substring(0, name.indexOf('_'));
      String suffix = name.substring(name.indexOf('_'));

      String basePrefix = new Location(currentId).getName();
      int end = basePrefix.indexOf('_');
      if (end < 0) end = basePrefix.indexOf('.');
      basePrefix = basePrefix.substring(0, end);

      if (!basePrefix.equals(prefix)) {
        name = basePrefix + suffix;
        Location p = new Location(parent, name);
        if (p.exists()) return p.getAbsolutePath();
      }
    }

    // '%' can be converted to '-'
    if (name.indexOf('%') != -1) {
      name = name.replaceAll("%", "-");
      l = new Location(parent, name);
      if (!l.exists()) {
        // try replacing extension
        name = name.substring(0, name.lastIndexOf(".")) + ".TIF";
        l = new Location(parent, name);
        if (!l.exists()) {
          name = name.substring(0, name.lastIndexOf(".")) + ".tif";
          l = new Location(parent, name);
          return l.exists() ? l.getAbsolutePath() : null;
        }
      }
    }

    if (!l.exists()) {
      // try replacing extension
      int index = name.lastIndexOf(".");
      if (index < 0) index = name.length();
      name = name.substring(0, index) + ".TIF";
      l = new Location(parent, name);
      if (!l.exists()) {
        name = name.substring(0, name.lastIndexOf(".")) + ".tif";
        l = new Location(parent, name);
        if (!l.exists()) {
          name = name.substring(0, name.lastIndexOf(".")) + ".stk";
          l = new Location(parent, name);
          return l.exists() ? l.getAbsolutePath() : null;
        }
      }
    }
    return l.getAbsolutePath();
  }

  /**
   * Returns the TIFF comment from the first IFD of the first STK file in the
   * given series.
   */
  private String getFirstComment(int i) throws IOException {
    return getComment(i, 0);
  }

  private String getComment(int i, int no) throws IOException {
    if (stks != null && stks[i][no] != null) {
      RandomAccessInputStream stream = new RandomAccessInputStream(stks[i][no], 16);
      TiffParser tp = new TiffParser(stream);
      String comment = tp.getComment();
      stream.close();
      return comment;
    }
    return ifds.get(0).getComment();
  }

  /** Create an appropriate name for the given series. */
  private String makeImageName(int i) {
    String name = "";
    if (stageNames != null && stageNames.size() > 0) {
      int stagePosition = i / (getSeriesCount() / stageNames.size());
      name += "Stage" + (stagePosition + 1) + " " + stageNames.get(stagePosition);
    }

    if (firstSeriesChannels != null &&
      (stageNames == null || stageNames.size() == 0 ||
      stageNames.size() != getSeriesCount()))
    {
      if (name.length() > 0) {
        name += "; ";
      }
      for (int c=0; c<firstSeriesChannels.length; c++) {
        if (firstSeriesChannels[c] == ((i % 2) == 0) && c < waveNames.size()) {
          name += waveNames.get(c) + "/";
        }
      }
      if (name.length() > 0) {
        name = name.substring(0, name.length() - 1);
      }
    }
    if (name.length() == 0 && stageLabels != null) {
      name = stageLabels[i];
    }
    return name;
  }

  /**
   * Populates metadata fields with some contained in MetaMorph UIC2 Tag.
   * (for each plane: 6 integers:
   * zdistance numerator, zdistance denominator,
   * creation date, creation time, modif date, modif time)
   * @param uic2offset offset to UIC2 (33629) tag entries
   *
   * not a regular tiff tag (6*N entries, N being the tagCount)
   * @throws IOException
   */
  void parseUIC2Tags(long uic2offset) throws IOException {
    long saveLoc = in.getFilePointer();
    in.seek(uic2offset);

    /*number of days since the 1st of January 4713 B.C*/
    String cDate;
    /*milliseconds since 0:00*/
    String cTime;

    /*z step, distance separating previous slice from  current one*/
    String iAsString;

    zDistances = new double[mmPlanes];
    internalStamps = new long[mmPlanes];

    for (int i=0; i<mmPlanes; i++) {
      iAsString = intFormatMax(i, mmPlanes);
      if (in.getFilePointer() + 8 > in.length()) break;
      zDistances[i] = readRational(in).doubleValue();
      addSeriesMeta("zDistance[" + iAsString + "]", zDistances[i]);

      if (zDistances[i] != 0.0) core.get(0).sizeZ++;

      cDate = decodeDate(in.readInt());
      cTime = decodeTime(in.readInt());

      internalStamps[i] = DateTools.getTime(cDate + " " + cTime,
        LONG_DATE_FORMAT, ":");

      addSeriesMeta("creationDate[" + iAsString + "]", cDate);
      addSeriesMeta("creationTime[" + iAsString + "]", cTime);
      // modification date and time are skipped as they all seem equal to 0...?
      in.skip(8);
    }
    if (getSizeZ() == 0) core.get(0).sizeZ = 1;

    in.seek(saveLoc);
  }

  /**
   * UIC4 metadata parser
   *
   * UIC4 Table contains per-plane blocks of metadata
   * stage X/Y positions,
   * camera chip offsets,
   * stage labels...
   * @param uic4offset offset of UIC4 table (not tiff-compliant)
   * @throws IOException
   */
  private void parseUIC4Tags(long uic4offset) throws IOException {
    long saveLoc = in.getFilePointer();
    in.seek(uic4offset);
    if (in.getFilePointer() + 2 >= in.length()) return;

    tempZ = 0d;
    validZ = false;

    short id = in.readShort();
    while (id != 0) {
      switch (id) {
        case 28:
          readStagePositions();
          hasStagePositions = true;
          break;
        case 29:
          readRationals(
            new String[] {"cameraXChipOffset", "cameraYChipOffset"});
          hasChipOffsets = true;
          break;
        case 37:
          readStageLabels();
          break;
        case 40:
          readRationals(new String[] {"UIC4 absoluteZ"});
          hasAbsoluteZ = true;
          break;
        case 41:
          readAbsoluteZValid();
          hasAbsoluteZValid = true;
          break;
        case 46:
          in.skipBytes(mmPlanes * 8); // TODO
          break;
        default:
          in.skipBytes(4);
      }
      id = in.readShort();
    }
    in.seek(saveLoc);

    if (validZ) zStart = tempZ;
  }

  private void readStagePositions() throws IOException {
    stageX = new Length[mmPlanes];
    stageY = new Length[mmPlanes];
    String pos;
    for (int i=0; i<mmPlanes; i++) {
      pos = intFormatMax(i, mmPlanes);
      final Double posX = readRational(in).doubleValue();
      final Double posY = readRational(in).doubleValue();
      stageX[i] = new Length(posX, UNITS.REFERENCEFRAME);
      stageY[i] = new Length(posY, UNITS.REFERENCEFRAME);
      addSeriesMeta("stageX[" + pos + "]", posX);
      addSeriesMeta("stageY[" + pos + "]", posY);
      addGlobalMeta("X position for position #" + (getSeries() + 1), posX);
      addGlobalMeta("Y position for position #" + (getSeries() + 1), posY);
    }
  }

  private void readRationals(String[] labels) throws IOException {
    String pos;
    Set<Double> uniqueZ = new HashSet<Double>();
    for (int i=0; i<mmPlanes; i++) {
      pos = intFormatMax(i, mmPlanes);
      for (int q=0; q<labels.length; q++) {
        double v = readRational(in).doubleValue();
        if (labels[q].endsWith("absoluteZ")) {
          if (i == 0) {
            tempZ = v;
          }
          uniqueZ.add(v);
        }
        addSeriesMeta(labels[q] + "[" + pos + "]", v);
      }
    }
    if (uniqueZ.size() == mmPlanes) {
      core.get(0).sizeZ = mmPlanes;
    }
  }

  void readStageLabels() throws IOException {
    int strlen;
    String iAsString;
    stageLabels = new String[mmPlanes];
    for (int i=0; i<mmPlanes; i++) {
      iAsString = intFormatMax(i, mmPlanes);
      strlen = in.readInt();
      stageLabels[i] = in.readString(strlen);
      addSeriesMeta("stageLabel[" + iAsString + "]", stageLabels[i]);
    }
  }

  void readAbsoluteZValid() throws IOException {
    for (int i=0; i<mmPlanes; i++) {
      int valid = in.readInt();
      addSeriesMeta("absoluteZValid[" + intFormatMax(i, mmPlanes) + "]", valid);
      if (i == 0) {
        validZ = valid == 1;
      }
    }
  }

  /**
   * UIC1 entry parser
   * @throws IOException
   * @param uic1offset offset as found in the tiff tag 33628 (UIC1Tag)
   * @param uic1count number of entries in UIC1 table (not tiff-compliant)
   */
  private void parseUIC1Tags(long uic1offset, int uic1count) throws IOException
  {
    // Loop through and parse out each field. A field whose
    // code is "0" represents the end of the fields so we'll stop
    // when we reach that; much like a NULL terminated C string.
    long saveLoc = in.getFilePointer();
    in.seek(uic1offset);
    int currentID;
    long valOrOffset;
    // variable declarations, because switch is dumb
    int num;
    String thedate, thetime;
    long lastOffset;

    tempZ = 0d;
    validZ = false;
    for (int i=0; i<uic1count; i++) {
      if (in.getFilePointer() >= in.length()) break;
      currentID = in.readInt();
      valOrOffset = in.readInt() & 0xffffffffL;
      lastOffset = in.getFilePointer();

      String key = getKey(currentID);
      Object value = String.valueOf(valOrOffset);

      boolean skipKey = false;
      switch (currentID) {
        case 3:
          value = valOrOffset != 0 ? "on" : "off";
          break;
        case 4:
        case 5:
        case 21:
        case 22:
        case 23:
        case 24:
        case 38:
        case 39:
          value = readRational(in, valOrOffset);
          break;
        case 6:
        case 25:
          if (valOrOffset < in.length()) {
            in.seek(valOrOffset);
            num = in.readInt();
            if (num + in.getFilePointer() >= in.length()) {
              num = (int) (in.length() - in.getFilePointer() - 1);
            }
            if (num >= 0) {
              value = in.readString(num);
            }
          }
          break;
        case 7:
          if (valOrOffset < in.length()) {
            in.seek(valOrOffset);
            num = in.readInt();
            if (num >= 0) {
              imageName = in.readString(num);
              value = imageName;
            }
          }
          break;
        case 8:
          if (valOrOffset == 1) value = "inside";
          else if (valOrOffset == 2) value = "outside";
          else value = "off";
          break;
        case 17: // oh how we hate you Julian format...
          if (valOrOffset < in.length()) {
            in.seek(valOrOffset);
            thedate = decodeDate(in.readInt());
            thetime = decodeTime(in.readInt());
            imageCreationDate = thedate + " " + thetime;
            value = imageCreationDate;
          }
          break;
        case 16:
          if (valOrOffset < in.length()) {
            in.seek(valOrOffset);
            thedate = decodeDate(in.readInt());
            thetime = decodeTime(in.readInt());
            value = thedate + " " + thetime;
          }
          break;
        case 26:
          if (valOrOffset < in.length()) {
            in.seek(valOrOffset);
            int standardLUT = in.readInt();
            switch (standardLUT) {
              case 0:
                value = "monochrome";
                break;
              case 1:
                value = "pseudocolor";
                break;
              case 2:
                value = "Red";
                break;
              case 3:
                value = "Green";
                break;
              case 4:
                value = "Blue";
                break;
              case 5:
                value = "user-defined";
                break;
              default:
                value = "monochrome";
            }
          }
          break;
        case 28:
          if (valOrOffset < in.length()) {
            if (!hasStagePositions) {
              in.seek(valOrOffset);
              readStagePositions();
            }
            skipKey = true;
          }
          break;
        case 29:
          if (valOrOffset < in.length()) {
            if (!hasChipOffsets) {
              in.seek(valOrOffset);
              readRationals(
                new String[] {"cameraXChipOffset", "cameraYChipOffset"});
            }
            skipKey = true;
          }
          break;
        case 34:
          value = String.valueOf(in.readInt());
          break;
        case 42:
          if (valOrOffset < in.length()) {
            in.seek(valOrOffset);
            value = String.valueOf(in.readInt());
          }
          break;
        case 46:
          if (valOrOffset < in.length()) {
            in.seek(valOrOffset);
            int xBin = in.readInt();
            int yBin = in.readInt();
            binning = xBin + "x" + yBin;
            value = binning;
          }
          break;
        case 40:
          if (valOrOffset != 0 && valOrOffset < in.length()) {
            if (!hasAbsoluteZ) {
              in.seek(valOrOffset);
              readRationals(new String[] {"UIC1 absoluteZ"});
            }
            skipKey = true;
          }
          break;
        case 41:
          if (valOrOffset != 0 && valOrOffset < in.length()) {
            if (!hasAbsoluteZValid) {
              in.seek(valOrOffset);
              readAbsoluteZValid();
            }
            skipKey = true;
          }
          else if (valOrOffset == 0 && getSizeZ() < mmPlanes) {
            core.get(0).sizeZ = 1;
          }
          break;
        case 49:
          if (valOrOffset < in.length()) {
            in.seek(valOrOffset);
            readPlaneData();
            skipKey = true;
          }
          break;
      }
      if (!skipKey) {
        addSeriesMeta(key, value);
      }
      in.seek(lastOffset);

      if ("Zoom".equals(key) && value != null) {
        zoom = Double.parseDouble(value.toString());
      }
      if ("XCalibration".equals(key) && value != null) {
        if (value instanceof TiffRational) {
          sizeX = ((TiffRational) value).doubleValue();
        }
        else sizeX = new Double(value.toString());
      }
      if ("YCalibration".equals(key) && value != null) {
        if (value instanceof TiffRational) {
          sizeY = ((TiffRational) value).doubleValue();
        }
        else sizeY = new Double(value.toString());
      }
    }
    in.seek(saveLoc);

    if (validZ) zStart = tempZ;
  }

  // -- Utility methods --

  /** Converts a Julian date value into a human-readable string. */
  public static String decodeDate(int julian) {
    long a, b, c, d, e, alpha, z;
    short day, month, year;

    // code reused from the Metamorph data specification
    z = julian + 1;

    if (z < 2299161L) a = z;
    else {
      alpha = (long) ((z - 1867216.25) / 36524.25);
      a = z + 1 + alpha - alpha / 4;
    }

    b = (a > 1721423L ? a + 1524 : a + 1158);
    c = (long) ((b - 122.1) / 365.25);
    d = (long) (365.25 * c);
    e = (long) ((b - d) / 30.6001);

    day = (short) (b - d - (long) (30.6001 * e));
    month = (short) ((e < 13.5) ? e - 1 : e - 13);
    year = (short) ((month > 2.5) ? (c - 4716) : c - 4715);

    return intFormat(day, 2) + "/" + intFormat(month, 2) + "/" + year;
  }

  /** Converts a time value in milliseconds into a human-readable string. */
  public static String decodeTime(int millis) {
    DateTime tm = new DateTime(millis, DateTimeZone.UTC);
    String hours = intFormat(tm.getHourOfDay(), 2);
    String minutes = intFormat(tm.getMinuteOfHour(), 2);
    String seconds = intFormat(tm.getSecondOfMinute(), 2);
    String ms = intFormat(tm.getMillisOfSecond(), 3);

    return hours + ":" + minutes + ":" + seconds + ":" + ms;
  }

  /** Formats an integer value with leading 0s if needed. */
  public static String intFormat(int myint, int digits) {
    return String.format("%0" + digits + "d", myint);
  }

  /**
   * Formats an integer with leading 0 using maximum sequence number.
   *
   * @param myint integer to format
   * @param maxint max of "myint"
   * @return String
   */
  public static String intFormatMax(int myint, int maxint) {
    return intFormat(myint, String.valueOf(maxint).length());
  }

  /**
   * Locates the first valid file in the STK arrays.
   * @return Path to the first valid file.
   */
  private String locateFirstValidFile() {
    for (int q = 0; q < stks.length; q++) {
      for (int f = 0; f < stks.length; f++) {
        if (stks[q][f] != null) {
          return stks[q][f];
        }
      }
    }
    return null;
  }

  private TiffRational readRational(RandomAccessInputStream s)
    throws IOException
  {
    return readRational(s, s.getFilePointer());
  }

  private TiffRational readRational(RandomAccessInputStream s, long offset)
    throws IOException
  {
    if (offset >= s.length() - 8) {
      return null;
    }
    s.seek(offset);
    int num = s.readInt();
    int denom = s.readInt();
    return new TiffRational(num, denom);
  }

  private void setCanLookForND(boolean v) {
    FormatTools.assertId(currentId, false, 1);
    canLookForND = v;
  }

  private void readPlaneData() throws IOException {
    in.skipBytes(4);
    int keyLength = in.read();
    String key = in.readString(keyLength);
    in.skipBytes(4);

    int type = in.read();
    int index = 0;

    switch (type) {
      case 1:
        while (getGlobalMeta("Channel #" + index + " " + key) != null) {
          index++;
        }
        addGlobalMeta("Channel #" + index + " " + key, readRational(in).doubleValue());
        break;
      case 2:
        int valueLength = in.read();
        String value = in.readString(valueLength);
        if (valueLength == 0) {
          in.skipBytes(4);
          valueLength = in.read();
          value = in.readString(valueLength);
        }
        while (getGlobalMeta("Channel #" + index + " " + key) != null) {
          index++;
        }
        addGlobalMeta("Channel #" + index + " " + key, value);

        if (key.equals("_IllumSetting_")) {
          if (waveNames == null) waveNames = new ArrayList<String>();
          waveNames.add(value);
        }
        break;
    }
  }

  private String getKey(int id) {
    switch (id) {
      case 0: return "AutoScale";
      case 1: return "MinScale";
      case 2: return "MaxScale";
      case 3: return "Spatial Calibration";
      case 4: return "XCalibration";
      case 5: return "YCalibration";
      case 6: return "CalibrationUnits";
      case 7: return "Name";
      case 8: return "ThreshState";
      case 9: return "ThreshStateRed";
      // there is no 10
      case 11: return "ThreshStateGreen";
      case 12: return "ThreshStateBlue";
      case 13: return "ThreshStateLo";
      case 14: return "ThreshStateHi";
      case 15: return "Zoom";
      case 16: return "DateTime";
      case 17: return "LastSavedTime";
      case 18: return "currentBuffer";
      case 19: return "grayFit";
      case 20: return "grayPointCount";
      case 21: return "grayX";
      case 22: return "grayY";
      case 23: return "grayMin";
      case 24: return "grayMax";
      case 25: return "grayUnitName";
      case 26: return "StandardLUT";
      case 27: return "Wavelength";
      case 28: return "StagePosition";
      case 29: return "CameraChipOffset";
      case 30: return "OverlayMask";
      case 31: return "OverlayCompress";
      case 32: return "Overlay";
      case 33: return "SpecialOverlayMask";
      case 34: return "SpecialOverlayCompress";
      case 35: return "SpecialOverlay";
      case 36: return "ImageProperty";
      case 38: return "AutoScaleLoInfo";
      case 39: return "AutoScaleHiInfo";
      case 40: return "AbsoluteZ";
      case 41: return "AbsoluteZValid";
      case 42: return "Gamma";
      case 43: return "GammaRed";
      case 44: return "GammaGreen";
      case 45: return "GammaBlue";
      case 46: return "CameraBin";
      case 47: return "NewLUT";
      case 48: return "ImagePropertyEx";
      case 49: return "PlaneProperty";
      case 50: return "UserLutTable";
      case 51: return "RedAutoScaleInfo";
      case 52: return "RedAutoScaleLoInfo";
      case 53: return "RedAutoScaleHiInfo";
      case 54: return "RedMinScaleInfo";
      case 55: return "RedMaxScaleInfo";
      case 56: return "GreenAutoScaleInfo";
      case 57: return "GreenAutoScaleLoInfo";
      case 58: return "GreenAutoScaleHiInfo";
      case 59: return "GreenMinScaleInfo";
      case 60: return "GreenMaxScaleInfo";
      case 61: return "BlueAutoScaleInfo";
      case 62: return "BlueAutoScaleLoInfo";
      case 63: return "BlueAutoScaleHiInfo";
      case 64: return "BlueMinScaleInfo";
      case 65: return "BlueMaxScaleInfo";
      case 66: return "OverlayPlaneColor";
    }
    return null;
  }

  private int getWellRow(String label) {
    return (int) (label.charAt(5) - 'A');
  }

  private int getWellColumn(String label) {
    return Integer.parseInt(label.substring(6, 8)) - 1;
  }

}<|MERGE_RESOLUTION|>--- conflicted
+++ resolved
@@ -2,26 +2,22 @@
  * #%L
  * OME Bio-Formats package for reading and converting biological file formats.
  * %%
-<<<<<<< HEAD
- * Copyright (C) 2005 - 2016 Open Microscopy Environment:
-=======
  * Copyright (C) 2005 - 2017 Open Microscopy Environment:
->>>>>>> 739894ef
  *   - Board of Regents of the University of Wisconsin-Madison
  *   - Glencoe Software, Inc.
  *   - University of Dundee
  * %%
  * This program is free software: you can redistribute it and/or modify
  * it under the terms of the GNU General Public License as
- * published by the Free Software Foundation, either version 2 of the 
+ * published by the Free Software Foundation, either version 2 of the
  * License, or (at your option) any later version.
- * 
+ *
  * This program is distributed in the hope that it will be useful,
  * but WITHOUT ANY WARRANTY; without even the implied warranty of
  * MERCHANTABILITY or FITNESS FOR A PARTICULAR PURPOSE.  See the
  * GNU General Public License for more details.
- * 
- * You should have received a copy of the GNU General Public 
+ *
+ * You should have received a copy of the GNU General Public
  * License along with this program.  If not, see
  * <http://www.gnu.org/licenses/gpl-2.0.html>.
  * #L%
@@ -34,10 +30,6 @@
 import java.math.BigDecimal;
 import java.math.MathContext;
 import java.math.RoundingMode;
-<<<<<<< HEAD
-import java.text.DecimalFormatSymbols;
-=======
->>>>>>> 739894ef
 import java.util.Arrays;
 import java.util.ArrayList;
 import java.util.HashSet;
@@ -65,13 +57,6 @@
 import loci.formats.tiff.TiffIFDEntry;
 import loci.formats.tiff.TiffParser;
 import loci.formats.tiff.TiffRational;
-<<<<<<< HEAD
-import ome.xml.model.enums.NamingConvention;
-import ome.xml.model.primitives.NonNegativeInteger;
-import ome.xml.model.primitives.PositiveFloat;
-import ome.xml.model.primitives.PositiveInteger;
-=======
->>>>>>> 739894ef
 import ome.xml.model.primitives.Timestamp;
 import ome.units.quantity.Frequency;
 import ome.units.quantity.Length;
@@ -738,7 +723,7 @@
       }
     }
 
-<<<<<<< HEAD
+    // METADATA-ONLY
     // check stage labels for plate data
 
     ArrayList<String> uniqueWells = new ArrayList<String>();
@@ -780,10 +765,7 @@
       seriesToIFD = true;
     }
 
-    Vector<String> timestamps = null;
-=======
     List<String> timestamps = null;
->>>>>>> 739894ef
     MetamorphHandler handler = null;
 
     MetadataStore store = makeFilterMetadata();
@@ -793,7 +775,7 @@
     String instrumentID = MetadataTools.createLSID("Instrument", 0);
     String detectorID = MetadataTools.createLSID("Detector", 0, 0);
 
-<<<<<<< HEAD
+    // METADATA-ONLY
     if (isHCS) {
       store.setPlateID(MetadataTools.createLSID("Plate", 0), 0);
       store.setPlateRows(new PositiveInteger(rows), 0);
@@ -803,12 +785,12 @@
     }
 
     String instrumentID = null;
-=======
-    store.setInstrumentID(instrumentID, 0);
-    store.setDetectorID(detectorID, 0, 0);
-    store.setDetectorType(getDetectorType("Other"), 0, 0);
-
->>>>>>> 739894ef
+    if (false) { // METADATA-ONLY
+      store.setInstrumentID(instrumentID, 0);
+      store.setDetectorID(detectorID, 0, 0);
+      store.setDetectorType(getDetectorType("Other"), 0, 0);
+    }
+
     for (int i=0; i<getSeriesCount(); i++) {
       setSeries(i);
       // do not reparse the same XML for every well
@@ -827,14 +809,8 @@
         store.setWellSampleIndex(new NonNegativeInteger(i), 0, i, 0);
       }
 
-<<<<<<< HEAD
-      if (i == 0 || !isHCS) {
-        instrumentID = MetadataTools.createLSID("Instrument", i);
-        store.setInstrumentID(instrumentID, i);
-      }
-=======
->>>>>>> 739894ef
-      store.setImageInstrumentRef(instrumentID, i);
+      // METADATA-ONLY
+      // store.setImageInstrumentRef(instrumentID, i);
 
       String comment = getFirstComment(i);
       if (i == 0 || !isHCS) {
@@ -915,13 +891,6 @@
         store.setPixelsPhysicalSizeZ(physicalSizeZ, i);
       }
 
-<<<<<<< HEAD
-      int instrumentIndex = isHCS ? 0 : i;
-      String objectiveID = MetadataTools.createLSID("Objective", instrumentIndex, 0);
-      store.setObjectiveID(objectiveID, instrumentIndex, 0);
-      if (handler.getLensNA() != 0) {
-          store.setObjectiveLensNA(handler.getLensNA(), instrumentIndex, 0);
-=======
       if (handler.getLensNA() != 0 || handler.getLensRI() != 0) {
         String objectiveID = MetadataTools.createLSID("Objective", 0, nextObjective);
         store.setObjectiveID(objectiveID, 0, nextObjective);
@@ -933,7 +902,6 @@
           store.setObjectiveSettingsRefractiveIndex(handler.getLensRI(), i);
         }
         nextObjective++;
->>>>>>> 739894ef
       }
 
       int waveIndex = 0;
@@ -981,19 +949,11 @@
             // link LightSource to Image
             int laserIndex = i * getEffectiveSizeC() + c;
             String lightSourceID =
-<<<<<<< HEAD
-              MetadataTools.createLSID("LightSource", instrumentIndex, c);
-            store.setLaserID(lightSourceID, instrumentIndex, c);
-            store.setChannelLightSourceSettingsID(lightSourceID, i, c);
-            store.setLaserType(getLaserType("Other"), instrumentIndex, c);
-            store.setLaserLaserMedium(getLaserMedium("Other"), instrumentIndex, c);
-=======
               MetadataTools.createLSID("LightSource", 0, laserIndex);
             store.setLaserID(lightSourceID, 0, laserIndex);
             store.setChannelLightSourceSettingsID(lightSourceID, i, c);
             store.setLaserType(getLaserType("Other"), 0, laserIndex);
             store.setLaserLaserMedium(getLaserMedium("Other"), 0, laserIndex);
->>>>>>> 739894ef
 
             if (wavelength != null) {
               store.setChannelLightSourceSettingsWavelength(wavelength, i, c);
