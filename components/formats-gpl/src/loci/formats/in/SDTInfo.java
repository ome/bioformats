/*
 * #%L
 * OME Bio-Formats package for reading and converting biological file formats.
 * %%
<<<<<<< HEAD
 * Copyright (C) 2005 - 2016 Open Microscopy Environment:
=======
 * Copyright (C) 2005 - 2017 Open Microscopy Environment:
>>>>>>> 739894ef
 *   - Board of Regents of the University of Wisconsin-Madison
 *   - Glencoe Software, Inc.
 *   - University of Dundee
 * %%
 * This program is free software: you can redistribute it and/or modify
 * it under the terms of the GNU General Public License as
 * published by the Free Software Foundation, either version 2 of the 
 * License, or (at your option) any later version.
 * 
 * This program is distributed in the hope that it will be useful,
 * but WITHOUT ANY WARRANTY; without even the implied warranty of
 * MERCHANTABILITY or FITNESS FOR A PARTICULAR PURPOSE.  See the
 * GNU General Public License for more details.
 * 
 * You should have received a copy of the GNU General Public 
 * License along with this program.  If not, see
 * <http://www.gnu.org/licenses/gpl-2.0.html>.
 * #L%
 */

package loci.formats.in;

import java.io.IOException;
import java.util.Hashtable;
import java.util.StringTokenizer;

import loci.common.Constants;
import loci.common.RandomAccessInputStream;

/**
 * SDTInfo encapsulates the header information for
 * Becker &amp; Hickl SPC-Image SDT files.
 *
 * @author Curtis Rueden ctrueden at wisc.edu
 */
public class SDTInfo {

  // -- Constants --

  public static final short BH_HEADER_CHKSUM = 0x55aa;
  public static final short BH_HEADER_NOT_VALID = 0x1111;
  public static final short BH_HEADER_VALID = 0x5555;

  /** For .set files (setup only). */
  public static final String SETUP_IDENTIFIER = "SPC Setup Script File";

  /** For normal .sdt files (setup + data). */
  public static final String DATA_IDENTIFIER = "SPC Setup & Data File";

  /**
   * For .sdt files created automatically in Continuous Flow mode measurement
   * (no setup, only data).
   */
  public static final String FLOW_DATA_IDENTIFIER = "SPC Flow Data File";

  /**
   * For .sdt files created using DLL function SPC_save_data_to_sdtfile
   * (no setup, only data).
   */
  public static final String DLL_DATA_IDENTIFIER = "SPC DLL Data File";

  /**
   * For .sdt files created in FIFO mode
   * (setup, data blocks = Decay, FCS, FIDA, FILDA &amp; MCS curves
   * for each used routing channel).
   */
  public static final String FCS_DATA_IDENTIFIER = "SPC FCS Data File";

  public static final String X_STRING = "#SP [SP_SCAN_X,I,";
  public static final String Y_STRING = "#SP [SP_SCAN_Y,I,";
  public static final String T_STRING = "#SP [SP_ADC_RE,I,";
  public static final String C_STRING = "#SP [SP_SCAN_RX,I,";
  
  public static final String X_IMG_STRING = "#SP [SP_IMG_X,I,";
  public static final String Y_IMG_STRING = "#SP [SP_IMG_Y,I,";

  public static final String BINARY_SETUP = "BIN_PARA_BEGIN:\0";

  // -- Fields --

  public int width, height, timeBins, channels, timepoints;
 
  // -- Fields - File header --

  /** Software revision number (lower 4 bits &gt;= 10(decimal)). */
  public short revision;

  /**
   * Offset of the info part which contains general text
   * information (Title, date, time, contents etc.).
   */
  public int infoOffs;

  /** Length of the info part. */
  public short infoLength;

  /**
   * Offset of the setup text data
   * (system parameters, display parameters, trace parameters etc.).
   */
  public int setupOffs;

  /** Length of the setup data. */
  public short setupLength;

  /** Offset of the first data block. */
  public int dataBlockOffs;

  /**
   * no_of_data_blocks valid only when in 0 .. 0x7ffe range,
   * if equal to 0x7fff  the  field 'reserved1' contains
   * valid no_of_data_blocks.
   */
  public short noOfDataBlocks;

  // length of the longest block in the file
  public int dataBlockLength;

  // offset to 1st. measurement description block
  // (system parameters connected to data blocks)
  public int measDescBlockOffs;

  // number of measurement description blocks
  public short noOfMeasDescBlocks;

  // length of the measurement description blocks
  public short measDescBlockLength;

  // valid: 0x5555, not valid: 0x1111
  public int headerValid;

  // reserved1 now contains noOfDataBlocks
  public long reserved1; // unsigned

  public int reserved2;

  // checksum of file header
  public int chksum;

  // -- Fields - File Info --

  public String info;

  // -- Fields -- Setup --

  public String setup;

  // -- Fields - MeasureInfo --

  public boolean hasMeasureInfo;

  /** Time of creation. */
  public String time;

  /** Date of creation. */
  public String date;

  /** Serial number of the module. */
  public String modSerNo;

  public short measMode;
  public float cfdLL;
  public float cfdLH;
  public float cfdZC;
  public float cfdHF;
  public float synZC;
  public short synFD;
  public float synHF;
  public float tacR;
  public short tacG;
  public float tacOF;
  public float tacLL;
  public float tacLH;
  public short adcRE;
  public short ealDE;
  public short ncx;
  public short ncy;
  public int page;
  public float colT;
  public float repT;
  public short stopt;
  public int overfl;
  public short useMotor;
  public int steps;
  public float offset;
  public short dither;
  public short incr;
  public short memBank;

  /** Module type. */
  public String modType;

  public float synTH;
  public short deadTimeComp;

  /** 2 = disabled line markers. */
  public short polarityL;

  public short polarityF;
  public short polarityP;

  /** Line predivider = 2 ** (linediv). */
  public short linediv;

  public short accumulate;
  public int flbckY;
  public int flbckX;
  public int bordU;
  public int bordL;
  public float pixTime;
  public short pixClk;
  public short trigger;
  public int scanX;
  public int scanY;
  public int scanRX;
  public int scanRY;
  public short fifoTyp;
  public int epxDiv;
  public int modTypeCode;

  /** New in v.8.4. */
  public int modFpgaVer;

  public float overflowCorrFactor;
  public int adcZoom;

  /** Cycles (accumulation cycles in FLOW mode). */
  public int cycles;

  // -- Fields - MeasStopInfo --

  public boolean hasMeasStopInfo;

  /** Last SPC_test_state return value (status). */
  public int status;

  /** Scan clocks bits 2-0 (frame, line, pixel), rates_read - bit 15. */
  public int flags;

  /**
   * Time from start to  - disarm (simple measurement)
   * - or to the end of the cycle (for complex measurement).
   */
  public float stopTime;

  /** Current step (if multi-step measurement). */
  public int curStep;

  /**
   * Current cycle (accumulation cycle in FLOW mode) -
   * (if multi-cycle measurement).
   */
  public int curCycle;

  /** Current measured page. */
  public int curPage;

  /** Minimum rates during the measurement. */
  public float minSyncRate;

  /** (-1.0 - not set). */
  public float minCfdRate;

  public float minTacRate;
  public float minAdcRate;

  /** Maximum rates during the measurement. */
  public float maxSyncRate;

  /** (-1.0 - not set). */
  public float maxCfdRate;

  public float maxTacRate;
  public float maxAdcRate;
  public int mReserved1;
  public float mReserved2;

  // -- Fields - MeasFCSInfo --

  public boolean hasMeasFCSInfo;

  /** Routing channel number. */
  public int chan;

  /**
   * Bit 0 = 1 - decay curve calculated.
   * Bit 1 = 1 - fcs   curve calculated.
   * Bit 2 = 1 - FIDA  curve calculated.
   * Bit 3 = 1 - FILDA curve calculated.
   * Bit 4 = 1 - MCS curve calculated.
   * Bit 5 = 1 - 3D Image calculated.
   */
  public int fcsDecayCalc;

  /** Macro time clock in 0.1 ns units. */
  public long mtResol; // unsigned

  /** Correlation time [ms]. */
  public float cortime;

  /** No of photons. */
  public long calcPhotons; // unsigned

  /** No of FCS values. */
  public int fcsPoints;

  /** Macro time of the last photon. */
  public float endTime;

  /**
   * No of Fifo overruns
   * when &gt; 0  fcs curve &amp; endTime are not valid.
   */
  public int overruns;

  /**
   * 0 - linear FCS with log binning (100 bins/log)
   * when bit 15 = 1 (0x8000) - Multi-Tau FCS
   * where bits 14-0 = ktau parameter.
   */
  public int fcsType;

  /**
   * Cross FCS routing channel number
   * when chan = crossChan and mod == crossMod - Auto FCS
   * otherwise - Cross FCS.
   */
  public int crossChan;

  /** Module number. */
  public int mod;

  /** Cross FCS module number. */
  public int crossMod;

  /** Macro time clock of cross FCS module in 0.1 ns units. */
  public long crossMtResol; // unsigned

  // -- Fields - extended MeasureInfo -

  public boolean hasExtendedMeasureInfo;

  /**
   * 4 subsequent fields valid only for Camera mode
   * or FIFO_IMAGE mode.
   */
  public int imageX;
  public int imageY;
  public int imageRX;
  public int imageRY;

  /** Gain for XY ADCs (SPC930). */
  public short xyGain;

  /** Use or not  Master Clock (SPC140 multi-module). */
  public short masterClock;

  /** ADC sample delay (SPC-930). */
  public short adcDE;

  /** Detector type (SPC-930 in camera mode). */
  public short detType;

  /** X axis representation (SPC-930). */
  public short xAxis;

  // -- Fields - MeasHISTInfo --

  public boolean hasMeasHISTInfo;

  /** Interval time [ms] for FIDA histogram. */
  public float fidaTime;

  /** Interval time [ms] for FILDA histogram. */
  public float fildaTime;

  /** No of FIDA values. */
  public int fidaPoints;

  /** No of FILDA values. */
  public int fildaPoints;

  /** Interval time [ms] for MCS histogram. */
  public float mcsTime;

  /** No of MCS values. */
  public int mcsPoints;

  // -- Fields - extended binary header --

  /** Number of MCS_TA points. */
  public int mcstaPoints;

  // -- Fields - BHFileBlockHeader --

  /**
   * Number of the block in the file.
   * Valid only when in 0..0x7ffe range, otherwise use lblock_no field
   * obsolete now, lblock_no contains full block no information.
   */
  public short blockNo;

  /** Offset of the data block from the beginning of the file. */
  public int dataOffs;

  /** Offset to the data block header of the next data block. */
  public int nextBlockOffs;

  public long[] allBlockOffsets;
  public long[] allBlockLengths;

  /** See blockType defines below. */
  public int blockType;

  /**
   * Number of the measurement description block
   * corresponding to this data block.
   */
  public short measDescBlockNo;

  /** Long blockNo - see remarks below. */
  public long lblockNo; // unsigned

  /** reserved2 now contains block (set) length. */
  public long blockLength; // unsigned
  
  // -- Constructor --

  /**
   * Constructs a new SDT header by reading values from the given input source,
   * populating the given metadata table.
   */
  public SDTInfo(RandomAccessInputStream in, Hashtable meta)
    throws IOException
  {
    // read bhfileHeader
    revision = in.readShort();
    infoOffs = in.readInt();
    infoLength = in.readShort();
    setupOffs = in.readInt();
    setupLength = in.readShort();
    dataBlockOffs = in.readInt();
    noOfDataBlocks = in.readShort();
    dataBlockLength = in.readInt();
    measDescBlockOffs = in.readInt();
    noOfMeasDescBlocks = in.readShort();
    measDescBlockLength = in.readShort();
    headerValid = in.readUnsignedShort();
    reserved1 = (0xffffffffL & in.readInt()); // unsigned
    reserved2 = in.readUnsignedShort();
    chksum = in.readUnsignedShort();

    // save bhfileHeader to metadata table
    if (meta != null) {
      final String bhfileHeader = "bhfileHeader.";
      meta.put(bhfileHeader + "revision", new Short(revision));
      meta.put(bhfileHeader + "infoOffs", new Integer(infoOffs));
      meta.put(bhfileHeader + "infoLength", new Short(infoLength));
      meta.put(bhfileHeader + "setupOffs", new Integer(setupOffs));
      meta.put(bhfileHeader + "dataBlockOffs", new Integer(dataBlockOffs));
      meta.put(bhfileHeader + "noOfDataBlocks", new Short(noOfDataBlocks));
      meta.put(bhfileHeader + "dataBlockLength",
        new Integer(dataBlockLength));
      meta.put(bhfileHeader + "measDescBlockOffs",
        new Integer(measDescBlockOffs));
      meta.put(bhfileHeader + "noOfMeasDescBlocks",
        new Short(noOfMeasDescBlocks));
      meta.put(bhfileHeader + "measDescBlockLength",
        new Integer(measDescBlockLength));
      meta.put(bhfileHeader + "headerValid", new Integer(headerValid));
      meta.put(bhfileHeader + "reserved1", new Long(reserved1));
      meta.put(bhfileHeader + "reserved2", new Integer(reserved2));
      meta.put(bhfileHeader + "chksum", new Integer(chksum));
    }

    // read file info
    in.seek(infoOffs);
    byte[] infoBytes = new byte[infoLength];
    in.readFully(infoBytes);
    info = new String(infoBytes, Constants.ENCODING);

    StringTokenizer st = new StringTokenizer(info, "\n");
    int count = st.countTokens();
    st.nextToken();
    String key = null, value = null;
    for (int i=1; i<count-1; i++) {
      String token = st.nextToken().trim();
      if (token.indexOf(':') == -1) continue;
      key = token.substring(0, token.indexOf(':')).trim();
      value = token.substring(token.indexOf(':') + 1).trim();
      meta.put(key, value);
    }

    // read setup
    in.seek(setupOffs);
    byte[] setupBytes = new byte[setupLength];
    in.readFully(setupBytes);
    setup = new String(setupBytes, Constants.ENCODING);

    int textEnd = setup.indexOf(BINARY_SETUP);
    if (textEnd > 0) {
      setup = setup.substring(0, textEnd);
      textEnd += BINARY_SETUP.length();
      in.seek(setupOffs + textEnd);
    }

    // variables to hold height & width read from header string for measMode 13
    int mode13width = 0;
    int mode13height = 0;

    st = new StringTokenizer(setup, "\n");
    while (st.hasMoreTokens()) {
      String token = st.nextToken().trim();

      if (token.startsWith("#SP") || token.startsWith("#DI") ||
        token.startsWith("#PR") || token.startsWith("#MP"))
      {
        int open = token.indexOf('[');
        key = token.substring(open + 1, token.indexOf(",", open));
        value = token.substring(token.lastIndexOf(",") + 1, token.length() - 1);
      }
      else if (token.startsWith("#TR") || token.startsWith("#WI")) {
        key = token.substring(0, token.indexOf('[')).trim();
        value = token.substring(token.indexOf('[') + 1, token.indexOf(']'));
      }

      if (key != null && value != null) meta.put(key, value);

      if (token.indexOf(X_STRING) != -1) {
        int ndx = token.indexOf(X_STRING) + X_STRING.length();
        int end = token.indexOf("]", ndx);
        width = Integer.parseInt(token.substring(ndx, end));
      }
      else if (token.indexOf(Y_STRING) != -1) {
        int ndx = token.indexOf(Y_STRING) + Y_STRING.length();
        int end = token.indexOf("]", ndx);
        height = Integer.parseInt(token.substring(ndx, end));
      }
      else if (token.indexOf(T_STRING) != -1) {
        int ndx = token.indexOf(T_STRING) + T_STRING.length();
        int end = token.indexOf("]", ndx);
        timeBins = Integer.parseInt(token.substring(ndx, end));
      }
      else if (token.indexOf(C_STRING) != -1) {
        int ndx = token.indexOf(C_STRING) + C_STRING.length();
        int end = token.indexOf("]", ndx);
        channels = Integer.parseInt(token.substring(ndx, end));
      }
      
      else if (token.indexOf(X_IMG_STRING) != -1) {
        int ndx = token.indexOf(X_IMG_STRING) + X_IMG_STRING.length();
        int end = token.indexOf("]", ndx);
        mode13width = Integer.parseInt(token.substring(ndx, end));
      }
      
      else if (token.indexOf(Y_IMG_STRING) != -1) {
        int ndx = token.indexOf(Y_IMG_STRING) + Y_IMG_STRING.length();
        int end = token.indexOf("]", ndx);
        mode13height = Integer.parseInt(token.substring(ndx, end));
      }
        
      
    }

    if (in.getFilePointer() < setupOffs + setupLength) {
      // BHBinHdr

      in.skipBytes(4);
      long baseOffset = in.getFilePointer();
      long softwareRevision = readUnsignedLong(in);
      long paramLength = readUnsignedLong(in);
      long reserved1 = readUnsignedLong(in);
      int reserved2 = in.readShort() & 0xffff;

      // SPCBinHdr

      long fcsOldOffset = readUnsignedLong(in);
      long fcsOldSize = readUnsignedLong(in);
      long gr1Offset = readUnsignedLong(in);
      long gr1Size = readUnsignedLong(in);
      long fcsOffset = readUnsignedLong(in);
      long fcsSize = readUnsignedLong(in);
      long fidaOffset = readUnsignedLong(in);
      long fidaSize = readUnsignedLong(in);
      long fildaOffset = readUnsignedLong(in);
      long fildaSize = readUnsignedLong(in);
      long gr2Offset = readUnsignedLong(in);
      int grNo = in.readShort() & 0xffff;
      int hstNo = in.readShort() & 0xffff;
      long hstOffset = readUnsignedLong(in);
      long gvdOffset = readUnsignedLong(in);
      int gvdSize = in.readShort() & 0xffff;
      int fitOffset = in.readShort() & 0xffff;
      int fitSize = in.readShort() & 0xffff;
      int extdevOffset = in.readShort() & 0xffff;
      int extdevSize = in.readShort() & 0xffff;
      long binhdrextOffset = readUnsignedLong(in);
      int binhdrextSize = in.readShort() & 0xffff;

      if (binhdrextOffset != 0) {
        in.seek(baseOffset + binhdrextOffset);
        long mcsImgOffset = readUnsignedLong(in);
        long mcsImgSize = readUnsignedLong(in);
        int momNo = in.readShort() & 0xffff;
        int momSize = in.readShort() & 0xffff;
        long momOffset = readUnsignedLong(in);
        long sysparExtOffset = readUnsignedLong(in);
        long sysparExtSize = readUnsignedLong(in);
        long mosaicOffset = readUnsignedLong(in);
        long mosaicSize = readUnsignedLong(in);
        // 52 longs reserved

        if (mcsImgOffset != 0) {
          in.seek(baseOffset + mcsImgOffset);

          int mcsActive = in.readInt();
          in.skipBytes(4); // Window
          mcstaPoints = in.readShort() & 0xffff;
          int mcstaFlags = in.readShort() & 0xffff;
          int mcstaTimePerPoint = in.readShort() & 0xffff;
          float mcsOffset = in.readFloat();
          float mcsTpp = in.readFloat();

          if (meta != null) {
            meta.put("MCS_TA.active", mcsActive);
            meta.put("MCS_TA.points", mcstaPoints);
            meta.put("MCS_TA.flags", mcstaFlags);
            meta.put("MCS_TA.time per point", mcstaTimePerPoint);
          }
        }
      }
    }

    // read measurement data
    if (noOfMeasDescBlocks > 0) {
      in.seek(measDescBlockOffs);

      hasMeasureInfo = measDescBlockLength >= 211;
      hasMeasStopInfo = measDescBlockLength >= 211 + 60;
      hasMeasFCSInfo = measDescBlockLength >= 211 + 60 + 38;
      hasExtendedMeasureInfo = measDescBlockLength >= 211 + 60 + 38 + 26;
      hasMeasHISTInfo = measDescBlockLength >= 211 + 60 + 38 + 26 + 24;

      if (hasMeasureInfo) {
        time = in.readString(9).trim();
        date = in.readString(11).trim();
        modSerNo = in.readString(16).trim();

        measMode = in.readShort();
        cfdLL = in.readFloat();
        cfdLH = in.readFloat();
        cfdZC = in.readFloat();
        cfdHF = in.readFloat();
        synZC = in.readFloat();
        synFD = in.readShort();
        synHF = in.readFloat();
        tacR = in.readFloat();
        tacG = in.readShort();
        tacOF = in.readFloat();
        tacLL = in.readFloat();
        tacLH = in.readFloat();
        adcRE = in.readShort();
        ealDE = in.readShort();
        ncx = in.readShort();
        ncy = in.readShort();
        page = in.readUnsignedShort();
        colT = in.readFloat();
        repT = in.readFloat();
        stopt = in.readShort();
        overfl = in.readUnsignedByte();
        useMotor = in.readShort();
        steps = in.readUnsignedShort();
        offset = in.readFloat();
        dither = in.readShort();
        incr = in.readShort();
        memBank = in.readShort();

        modType = in.readString(16).trim();

        synTH = in.readFloat();
        deadTimeComp = in.readShort();
        polarityL = in.readShort();
        polarityF = in.readShort();
        polarityP = in.readShort();
        linediv = in.readShort();
        accumulate = in.readShort();
        flbckY = in.readInt();
        flbckX = in.readInt();
        bordU = in.readInt();
        bordL = in.readInt();
        pixTime = in.readFloat();
        pixClk = in.readShort();
        trigger = in.readShort();
        scanX = in.readInt();
        scanY = in.readInt();
        scanRX = in.readInt();
        scanRY = in.readInt();
        fifoTyp = in.readShort();
        epxDiv = in.readInt();
        modTypeCode = in.readUnsignedShort();
        modFpgaVer = in.readUnsignedShort();
        overflowCorrFactor = in.readFloat();
        adcZoom = in.readInt();
        cycles = in.readInt();

        timepoints = stopt;

        // save MeasureInfo to metadata table
        if (meta != null) {
          final String measureInfo = "MeasureInfo.";
          meta.put(measureInfo + "time", time);
          meta.put(measureInfo + "date", date);
          meta.put(measureInfo + "modSerNo", modSerNo);
          meta.put(measureInfo + "measMode", new Short(measMode));
          meta.put(measureInfo + "cfdLL", new Float(cfdLL));
          meta.put(measureInfo + "cfdLH", new Float(cfdLH));
          meta.put(measureInfo + "cfdZC", new Float(cfdZC));
          meta.put(measureInfo + "cfdHF", new Float(cfdHF));
          meta.put(measureInfo + "synZC", new Float(synZC));
          meta.put(measureInfo + "synFD", new Short(synFD));
          meta.put(measureInfo + "synHF", new Float(synHF));
          meta.put(measureInfo + "tacR", new Float(tacR));
          meta.put(measureInfo + "tacG", new Short(tacG));
          meta.put(measureInfo + "tacOF", new Float(tacOF));
          meta.put(measureInfo + "tacLL", new Float(tacLL));
          meta.put(measureInfo + "tacLH", new Float(tacLH));
          meta.put(measureInfo + "adcRE", new Short(adcRE));
          meta.put(measureInfo + "ealDE", new Short(ealDE));
          meta.put(measureInfo + "ncx", new Short(ncx));
          meta.put(measureInfo + "ncy", new Short(ncy));
          meta.put(measureInfo + "page", new Integer(page));
          meta.put(measureInfo + "colT", new Float(colT));
          meta.put(measureInfo + "repT", new Float(repT));
          meta.put(measureInfo + "stopt", new Short(stopt));
          meta.put(measureInfo + "overfl", new Integer(overfl));
          meta.put(measureInfo + "useMotor", new Short(useMotor));
          meta.put(measureInfo + "steps", new Integer(steps));
          meta.put(measureInfo + "offset", new Float(offset));
          meta.put(measureInfo + "dither", new Short(dither));
          meta.put(measureInfo + "incr", new Short(incr));
          meta.put(measureInfo + "memBank", new Short(memBank));
          meta.put(measureInfo + "modType", modType);
          meta.put(measureInfo + "synTH", new Float(synTH));
          meta.put(measureInfo + "deadTimeComp", new Short(deadTimeComp));
          meta.put(measureInfo + "polarityL", new Short(polarityL));
          meta.put(measureInfo + "polarityF", new Short(polarityF));
          meta.put(measureInfo + "polarityP", new Short(polarityP));
          meta.put(measureInfo + "linediv", new Short(linediv));
          meta.put(measureInfo + "accumulate", new Short(accumulate));
          meta.put(measureInfo + "flbckY", new Integer(flbckY));
          meta.put(measureInfo + "flbckX", new Integer(flbckX));
          meta.put(measureInfo + "bordU", new Integer(bordU));
          meta.put(measureInfo + "bordL", new Integer(bordL));
          meta.put(measureInfo + "pixTime", new Float(pixTime));
          meta.put(measureInfo + "pixClk", new Short(pixClk));
          meta.put(measureInfo + "trigger", new Short(trigger));
          meta.put(measureInfo + "scanX", new Integer(scanX));
          meta.put(measureInfo + "scanY", new Integer(scanY));
          meta.put(measureInfo + "scanRX", new Integer(scanRX));
          meta.put(measureInfo + "scanRY", new Integer(scanRY));
          meta.put(measureInfo + "fifoTyp", new Short(fifoTyp));
          meta.put(measureInfo + "epxDiv", new Integer(epxDiv));
          meta.put(measureInfo + "modTypeCode", new Integer(modTypeCode));
          meta.put(measureInfo + "modFpgaVer", new Integer(modFpgaVer));
          meta.put(measureInfo + "overflowCorrFactor",
            new Float(overflowCorrFactor));
          meta.put(measureInfo + "adcZoom", new Integer(adcZoom));
          meta.put(measureInfo + "cycles", new Integer(cycles));
        }

        // extract dimensional parameters from measure info
        if (scanX > 0) width = scanX;
        if (scanY > 0) height = scanY;
        if (adcRE > 0) timeBins = adcRE;
        if (scanRX > 0) channels = scanRX;
        
        // measurement mode 0 and 1 are both single-point data
        if (measMode == 0 || measMode == 1)  {
          width = 1;
          height = 1;
        }  
        
        // for measurement_mode 13 one channel is stored in each block 
        // & width & height are not in scanX & scanY
        if (measMode == 13)  {
          width = mode13width;
          height = mode13height;
          channels = noOfMeasDescBlocks;  
        }
        
      }

      if (hasMeasStopInfo) {
        // MeasStopInfo - information collected when measurement is finished
        status = in.readUnsignedShort();
        flags = in.readUnsignedShort();
        stopTime = in.readFloat();
        curStep = in.readInt();
        curCycle = in.readInt();
        curPage = in.readInt();
        minSyncRate = in.readFloat();
        minCfdRate = in.readFloat();
        minTacRate = in.readFloat();
        minAdcRate = in.readFloat();
        maxSyncRate = in.readFloat();
        maxCfdRate = in.readFloat();
        maxTacRate = in.readFloat();
        maxAdcRate = in.readFloat();
        mReserved1 = in.readInt();
        mReserved2 = in.readFloat();

        // save MeasStopInfo to metadata table
        if (meta != null) {
          final String measStopInfo = "MeasStopInfo.";
          meta.put(measStopInfo + "status", new Integer(status));
          meta.put(measStopInfo + "flags", new Integer(flags));
          meta.put(measStopInfo + "stopTime", new Float(stopTime));
          meta.put(measStopInfo + "curStep", new Integer(curStep));
          meta.put(measStopInfo + "curCycle", new Integer(curCycle));
          meta.put(measStopInfo + "curPage", new Integer(curPage));
          meta.put(measStopInfo + "minSyncRate", new Float(minSyncRate));
          meta.put(measStopInfo + "minCfdRate", new Float(minCfdRate));
          meta.put(measStopInfo + "minTacRate", new Float(minTacRate));
          meta.put(measStopInfo + "minAdcRate", new Float(minAdcRate));
          meta.put(measStopInfo + "maxSyncRate", new Float(maxSyncRate));
          meta.put(measStopInfo + "maxCfdRate", new Float(maxCfdRate));
          meta.put(measStopInfo + "maxTacRate", new Float(maxTacRate));
          meta.put(measStopInfo + "maxAdcRate", new Float(maxAdcRate));
          meta.put(measStopInfo + "reserved1", new Integer(mReserved1));
          meta.put(measStopInfo + "reserved2", new Float(mReserved2));
        }
      }

      if (hasMeasFCSInfo) {
        // MeasFCSInfo - information collected when FIFO measurement is finished
        chan = in.readUnsignedShort();
        fcsDecayCalc = in.readUnsignedShort();
        mtResol = (0xffffffffL & in.readInt()); // unsigned
        cortime = in.readFloat();
        calcPhotons = (0xffffffffL & in.readInt()); // unsigned
        fcsPoints = in.readInt();
        endTime = in.readFloat();
        overruns = in.readUnsignedShort();
        fcsType = in.readUnsignedShort();
        crossChan = in.readUnsignedShort();
        mod = in.readUnsignedShort();
        crossMod = in.readUnsignedShort();
        crossMtResol = (0xffffffffL & in.readInt()); // unsigned

        // save MeasFCSInfo to metadata table
        if (meta != null) {
          final String measFCSInfo = "MeasFCSInfo.";
          meta.put(measFCSInfo + "chan", new Integer(chan));
          meta.put(measFCSInfo + "fcsDecayCalc", new Integer(fcsDecayCalc));
          meta.put(measFCSInfo + "mtResol", new Long(mtResol));
          meta.put(measFCSInfo + "cortime", new Float(cortime));
          meta.put(measFCSInfo + "calcPhotons", new Long(calcPhotons));
          meta.put(measFCSInfo + "fcsPoints", new Integer(fcsPoints));
          meta.put(measFCSInfo + "endTime", new Float(endTime));
          meta.put(measFCSInfo + "overruns", new Integer(overruns));
          meta.put(measFCSInfo + "fcsType", new Integer(fcsType));
          meta.put(measFCSInfo + "crossChan", new Integer(crossChan));
          meta.put(measFCSInfo + "mod", new Integer(mod));
          meta.put(measFCSInfo + "crossMod", new Integer(crossMod));
          meta.put(measFCSInfo + "crossMtResol", new Float(crossMtResol));
        }
      }

      if (hasExtendedMeasureInfo) {
        imageX = in.readInt();
        imageY = in.readInt();
        imageRX = in.readInt();
        imageRY = in.readInt();
        xyGain = in.readShort();
        masterClock = in.readShort();
        adcDE = in.readShort();
        detType = in.readShort();
        xAxis = in.readShort();

        // save extra MeasureInfo to metadata table
        if (meta != null) {
          final String measureInfo = "MeasureInfo.";
          meta.put(measureInfo + "imageX", new Integer(imageX));
          meta.put(measureInfo + "imageY", new Integer(imageY));
          meta.put(measureInfo + "imageRX", new Integer(imageRX));
          meta.put(measureInfo + "imageRY", new Integer(imageRY));
          meta.put(measureInfo + "xyGain", new Short(xyGain));
          meta.put(measureInfo + "masterClock", new Short(masterClock));
          meta.put(measureInfo + "adcDE", new Short(adcDE));
          meta.put(measureInfo + "detType", new Short(detType));
          meta.put(measureInfo + "xAxis", new Short(xAxis));
        }
      }

      if (hasMeasHISTInfo) {
        // MeasHISTInfo - extension of FCSInfo, valid only for FIFO meas
        // extension of MeasFCSInfo for other histograms (FIDA, FILDA, MCS)
        fidaTime = in.readFloat();
        fildaTime = in.readFloat();
        fidaPoints = in.readInt();
        fildaPoints = in.readInt();
        mcsTime = in.readFloat();
        mcsPoints = in.readInt();

        // save MeasHISTInfo to metadata table
        if (meta != null) {
          final String measHISTInfo = "MeasHISTInfo.";
          meta.put(measHISTInfo + "fidaTime", new Float(fidaTime));
          meta.put(measHISTInfo + "fildaTime", new Float(fildaTime));
          meta.put(measHISTInfo + "fidaPoints", new Integer(fidaPoints));
          meta.put(measHISTInfo + "fildaPoints", new Integer(fildaPoints));
          meta.put(measHISTInfo + "mcsTime", new Float(mcsTime));
          meta.put(measHISTInfo + "mcsPoints", new Integer(mcsPoints));
        }
      }
    }

    in.seek(dataBlockOffs);

    allBlockOffsets = new long[noOfDataBlocks];
    allBlockLengths = new long[noOfDataBlocks];

    for (int i=0; i<noOfDataBlocks; i++) {
      // read BHFileBlockHeader
      blockNo = in.readShort();
      dataOffs = in.readInt();
      nextBlockOffs = in.readInt();
      blockType = in.readUnsignedShort();
      measDescBlockNo = in.readShort();
      lblockNo = (0xffffffffL & in.readInt()); // unsigned
      int len = in.readInt();
      blockLength = (0xffffffffL & len); // unsigned

      allBlockOffsets[i] = in.getFilePointer();
      allBlockLengths[i] = blockLength;

      // save BHFileBlockHeader to metadata table
      if (meta != null) {
        final String bhFileBlockHeader = "BHFileBlockHeader.";
        meta.put(bhFileBlockHeader + "blockNo", new Short(blockNo));
        meta.put(bhFileBlockHeader + "dataOffs", new Integer(dataOffs));
        meta.put(bhFileBlockHeader + "nextBlockOffs",
          new Integer(nextBlockOffs));
        meta.put(bhFileBlockHeader + "blockType", new Integer(blockType));
        meta.put(bhFileBlockHeader + "measDescBlockNo",
          new Short(measDescBlockNo));
        meta.put(bhFileBlockHeader + "lblockNo", new Long(lblockNo));
        meta.put(bhFileBlockHeader + "blockLength", new Long(blockLength));
      }

      in.skipBytes(len);
    }
  }

  private long readUnsignedLong(RandomAccessInputStream in) throws IOException {
    return in.readInt() & 0xffffffffL;
  }

}<|MERGE_RESOLUTION|>--- conflicted
+++ resolved
@@ -2,26 +2,22 @@
  * #%L
  * OME Bio-Formats package for reading and converting biological file formats.
  * %%
-<<<<<<< HEAD
- * Copyright (C) 2005 - 2016 Open Microscopy Environment:
-=======
  * Copyright (C) 2005 - 2017 Open Microscopy Environment:
->>>>>>> 739894ef
  *   - Board of Regents of the University of Wisconsin-Madison
  *   - Glencoe Software, Inc.
  *   - University of Dundee
  * %%
  * This program is free software: you can redistribute it and/or modify
  * it under the terms of the GNU General Public License as
- * published by the Free Software Foundation, either version 2 of the 
+ * published by the Free Software Foundation, either version 2 of the
  * License, or (at your option) any later version.
- * 
+ *
  * This program is distributed in the hope that it will be useful,
  * but WITHOUT ANY WARRANTY; without even the implied warranty of
  * MERCHANTABILITY or FITNESS FOR A PARTICULAR PURPOSE.  See the
  * GNU General Public License for more details.
- * 
- * You should have received a copy of the GNU General Public 
+ *
+ * You should have received a copy of the GNU General Public
  * License along with this program.  If not, see
  * <http://www.gnu.org/licenses/gpl-2.0.html>.
  * #L%
@@ -79,7 +75,7 @@
   public static final String Y_STRING = "#SP [SP_SCAN_Y,I,";
   public static final String T_STRING = "#SP [SP_ADC_RE,I,";
   public static final String C_STRING = "#SP [SP_SCAN_RX,I,";
-  
+
   public static final String X_IMG_STRING = "#SP [SP_IMG_X,I,";
   public static final String Y_IMG_STRING = "#SP [SP_IMG_Y,I,";
 
@@ -88,7 +84,7 @@
   // -- Fields --
 
   public int width, height, timeBins, channels, timepoints;
- 
+
   // -- Fields - File header --
 
   /** Software revision number (lower 4 bits &gt;= 10(decimal)). */
@@ -432,7 +428,7 @@
 
   /** reserved2 now contains block (set) length. */
   public long blockLength; // unsigned
-  
+
   // -- Constructor --
 
   /**
@@ -555,20 +551,20 @@
         int end = token.indexOf("]", ndx);
         channels = Integer.parseInt(token.substring(ndx, end));
       }
-      
+
       else if (token.indexOf(X_IMG_STRING) != -1) {
         int ndx = token.indexOf(X_IMG_STRING) + X_IMG_STRING.length();
         int end = token.indexOf("]", ndx);
         mode13width = Integer.parseInt(token.substring(ndx, end));
       }
-      
+
       else if (token.indexOf(Y_IMG_STRING) != -1) {
         int ndx = token.indexOf(Y_IMG_STRING) + Y_IMG_STRING.length();
         int end = token.indexOf("]", ndx);
         mode13height = Integer.parseInt(token.substring(ndx, end));
       }
-        
-      
+
+
     }
 
     if (in.getFilePointer() < setupOffs + setupLength) {
@@ -782,21 +778,21 @@
         if (scanY > 0) height = scanY;
         if (adcRE > 0) timeBins = adcRE;
         if (scanRX > 0) channels = scanRX;
-        
+
         // measurement mode 0 and 1 are both single-point data
         if (measMode == 0 || measMode == 1)  {
           width = 1;
           height = 1;
-        }  
-        
-        // for measurement_mode 13 one channel is stored in each block 
+        }
+
+        // for measurement_mode 13 one channel is stored in each block
         // & width & height are not in scanX & scanY
         if (measMode == 13)  {
           width = mode13width;
           height = mode13height;
-          channels = noOfMeasDescBlocks;  
+          channels = noOfMeasDescBlocks;
         }
-        
+
       }
 
       if (hasMeasStopInfo) {
