/*
 * #%L
 * OME Bio-Formats package for reading and converting biological file formats.
 * %%
<<<<<<< HEAD
 * Copyright (C) 2005 - 2016 Open Microscopy Environment:
=======
 * Copyright (C) 2005 - 2017 Open Microscopy Environment:
>>>>>>> 739894ef
 *   - Board of Regents of the University of Wisconsin-Madison
 *   - Glencoe Software, Inc.
 *   - University of Dundee
 * %%
 * This program is free software: you can redistribute it and/or modify
 * it under the terms of the GNU General Public License as
 * published by the Free Software Foundation, either version 2 of the 
 * License, or (at your option) any later version.
 * 
 * This program is distributed in the hope that it will be useful,
 * but WITHOUT ANY WARRANTY; without even the implied warranty of
 * MERCHANTABILITY or FITNESS FOR A PARTICULAR PURPOSE.  See the
 * GNU General Public License for more details.
 * 
 * You should have received a copy of the GNU General Public 
 * License along with this program.  If not, see
 * <http://www.gnu.org/licenses/gpl-2.0.html>.
 * #L%
 */

package loci.formats.in;

import java.io.IOException;
import java.util.ArrayList;
import java.util.Arrays;

import loci.common.DataTools;
import loci.common.Location;
import loci.common.RandomAccessInputStream;
import loci.common.xml.BaseHandler;
import loci.common.xml.XMLTools;
import loci.formats.CoreMetadata;
import loci.formats.FormatException;
import loci.formats.FormatReader;
import loci.formats.FormatTools;
import loci.formats.MetadataTools;
import loci.formats.meta.MetadataStore;
import loci.formats.tiff.IFD;
import loci.formats.tiff.TiffParser;

import ome.units.UNITS;
import ome.units.quantity.Length;
import ome.xml.model.primitives.NonNegativeInteger;
import ome.xml.model.primitives.PositiveInteger;

import org.xml.sax.Attributes;

/**
 * OperettaReader is the file format reader for PerkinElmer Operetta data.
 *
 * @author Melissa Linkert melissa at glencoesoftware.com
 */
public class OperettaReader extends FormatReader {

  // -- Constants --

  private static final String XML_FILE = "Index.idx.xml";
  private static final int XML_TAG = 65500;

  // -- Fields --

  private Plane[][] planes;
  private MinimalTiffReader reader;

  // -- Constructor --

  /** Constructs a new Operetta reader. */
  public OperettaReader() {
    super("PerkinElmer Operetta", new String[] {"tif", "tiff", "xml"});
    domains = new String[] {FormatTools.HCS_DOMAIN};
    suffixSufficient = false;
    datasetDescription =
      "Directory with XML file and one .tif/.tiff file per plane";
  }

  // -- IFormatReader API methods --

  /* @see loci.formats.IFormatReader#getRequiredDirectories(String[]) */
  @Override
  public int getRequiredDirectories(String[] files)
    throws FormatException, IOException
  {
    return 1;
  }

  /* @see loci.formats.IFormatReader#isSingleFile(String) */
  @Override
  public boolean isSingleFile(String id) throws FormatException, IOException {
    return false;
  }

  /* @see loci.formats.IFormatReader#fileGroupOption(String) */
  @Override
  public int fileGroupOption(String id) throws FormatException, IOException {
    return FormatTools.MUST_GROUP;
  }

  /* @see loci.formats.IFormatReader#isThisType(String, boolean) */
  @Override
  public boolean isThisType(String name, boolean open) {
    String localName = new Location(name).getName();
    if (localName.equals(XML_FILE)) {
      return true;
    }
    Location parent = new Location(name).getAbsoluteFile().getParentFile();
    Location xml = new Location(parent, XML_FILE);
    if (!xml.exists()) {
      return false;
    }

    return super.isThisType(name, open);
  }

  /* @see loci.formats.IFormatReader#isThisType(RandomAccessInputStream) */
  @Override
  public boolean isThisType(RandomAccessInputStream stream) throws IOException {
    TiffParser p = new TiffParser(stream);
    IFD ifd = p.getFirstIFD();
    if (ifd == null) return false;

    Object s = ifd.getIFDValue(XML_TAG);
    if (s == null) return false;
    String xml = s instanceof String[] ? ((String[]) s)[0] : s.toString();
    return xml.indexOf("Operetta") < 1024;
  }

  /* @see loci.formats.IFormatReader#getSeriesUsedFiles(boolean) */
  @Override
  public String[] getSeriesUsedFiles(boolean noPixels) {
    FormatTools.assertId(currentId, true, 1);

    ArrayList<String> files = new ArrayList<String>();
    files.add(currentId);
    for (Plane p : planes[getSeries()]) {
      if (p != null && p.filename != null &&
        new Location(p.filename).exists())
      {
        files.add(p.filename);
      }
    }

    return files.toArray(new String[files.size()]);
  }

  /* @see loci.formats.IFormatReader#close(boolean) */
  @Override
  public void close(boolean fileOnly) throws IOException {
    super.close(fileOnly);
    if (!fileOnly) {
      if (reader != null) {
        reader.close();
      }
      reader = null;
      planes = null;
    }
  }

  /**
   * @see loci.formats.IFormatReader#openBytes(int, byte[], int, int, int, int)
   */
  @Override
  public byte[] openBytes(int no, byte[] buf, int x, int y, int w, int h)
    throws FormatException, IOException
  {
    FormatTools.checkPlaneParameters(this, no, buf.length, x, y, w, h);

    Arrays.fill(buf, (byte) 0);
    if (getSeries() < planes.length && no < planes[getSeries()].length) {
      Plane p = planes[getSeries()][no];

      if (p != null && p.filename != null && new Location(p.filename).exists()) {
        if (reader == null) {
          reader = new MinimalTiffReader();
        }
        reader.setId(p.filename);
        reader.openBytes(0, buf, x, y, w, h);
        reader.close();
      }
    }

    return buf;
  }

  // -- Internal FormatReader API methods --

  /* @see loci.formats.FormatReader#initFile(String) */
  @Override
  protected void initFile(String id) throws FormatException, IOException {
    // make sure that we have the XML file and not a TIFF file

    if (!checkSuffix(id, "xml")) {
      Location parent = new Location(id).getAbsoluteFile().getParentFile();
      Location xml = new Location(parent, XML_FILE);
      if (!xml.exists()) {
        throw new FormatException("Could not find XML file " +
          xml.getAbsolutePath());
      }
      initFile(xml.getAbsolutePath());
      return;
    }
    else {
      super.initFile(id);
    }

    // parse plate layout and image dimensions from the XML file

    String xmlData = DataTools.readFile(id);
    OperettaHandler handler = new OperettaHandler();
    XMLTools.parseXML(xmlData, handler);

    // sort the list of images by well and field indices

    ArrayList<Plane> planeList = handler.getPlanes();

    ArrayList<Integer> uniqueRows = new ArrayList<Integer>();
    ArrayList<Integer> uniqueCols = new ArrayList<Integer>();
    ArrayList<Integer> uniqueFields = new ArrayList<Integer>();
    ArrayList<Integer> uniqueZs = new ArrayList<Integer>();
    ArrayList<Integer> uniqueTs = new ArrayList<Integer>();
    ArrayList<Integer> uniqueCs = new ArrayList<Integer>();

    for (Plane p : planeList) {
      if (!uniqueRows.contains(p.row)) {
        uniqueRows.add(p.row);
      }
      if (!uniqueCols.contains(p.col)) {
        uniqueCols.add(p.col);
      }
      if (!uniqueFields.contains(p.field)) {
        uniqueFields.add(p.field);
      }
      if (!uniqueZs.contains(p.z)) {
        uniqueZs.add(p.z);
      }
      if (!uniqueCs.contains(p.c)) {
        uniqueCs.add(p.c);
      }
      if (!uniqueTs.contains(p.t)) {
        uniqueTs.add(p.t);
      }
    }

    Integer[] rows = uniqueRows.toArray(new Integer[uniqueRows.size()]);
    Integer[] cols = uniqueCols.toArray(new Integer[uniqueCols.size()]);
    Integer[] fields = uniqueFields.toArray(new Integer[uniqueFields.size()]);
    Integer[] zs = uniqueZs.toArray(new Integer[uniqueZs.size()]);
    Integer[] cs = uniqueCs.toArray(new Integer[uniqueCs.size()]);
    Integer[] ts = uniqueTs.toArray(new Integer[uniqueTs.size()]);

    Arrays.sort(rows);
    Arrays.sort(cols);
    Arrays.sort(fields);
    Arrays.sort(zs);
    Arrays.sort(ts);
    Arrays.sort(cs);

    int seriesCount = rows.length * cols.length * fields.length;
    core.clear();

    planes = new Plane[seriesCount][zs.length * cs.length * ts.length];

    int nextSeries = 0;
    for (int row=0; row<rows.length; row++) {
      for (int col=0; col<cols.length; col++) {
        for (int field=0; field<fields.length; field++) {
          int nextPlane = 0;
          for (int t=0; t<ts.length; t++) {
            for (int z=0; z<zs.length; z++) {
              for (int c=0; c<cs.length; c++) {
                for (Plane p : planeList) {
                  if (p.row == rows[row] && p.col == cols[col] &&
                    p.field == fields[field] && p.t == ts[t] && p.z == zs[z] &&
                    p.c == cs[c])
                  {
                    planes[nextSeries][nextPlane] = p;
                    break;
                  }
                }
                nextPlane++;
              }
            }
          }
          nextSeries++;
        }
      }
    }

    reader = new MinimalTiffReader();

    for (int i=0; i<seriesCount; i++) {
      CoreMetadata ms = new CoreMetadata();
      core.add(ms);
      ms.sizeZ = uniqueZs.size();
      ms.sizeC = uniqueCs.size();
      ms.sizeT = uniqueTs.size();
      ms.dimensionOrder = "XYCZT";
      ms.rgb = false;
      ms.imageCount = getSizeZ() * getSizeC() * getSizeT();

      int planeIndex = 0;
      while (planeIndex < planes[i].length && planes[i][planeIndex] == null) {
        LOGGER.debug("skipping null plane series = {}, plane = {}", i, planeIndex);
        planeIndex++;
      }
      if (planeIndex >= planes[i].length) {
        if (i > 0) {
          ms.sizeX = core.get(i - 1).sizeX;
          ms.sizeY = core.get(i - 1).sizeY;
          ms.pixelType = core.get(i - 1).pixelType;
          ms.littleEndian = core.get(i - 1).littleEndian;
        }
        else {
          LOGGER.warn("Could not find valid plane for series 0");
        }
      }
      else {
        ms.sizeX = planes[i][planeIndex].x;
        ms.sizeY = planes[i][planeIndex].y;
        String filename = planes[i][planeIndex].filename;
        while ((filename == null || !new Location(filename).exists()) &&
          planeIndex < planes[i].length - 1)
        {
          LOGGER.debug("Missing TIFF file: {}", filename);
          planeIndex++;
          filename = planes[i][planeIndex].filename;
        }

        if (filename != null && new Location(filename).exists()) {
          RandomAccessInputStream s =
            new RandomAccessInputStream(filename, 16);
          TiffParser parser = new TiffParser(s);
          parser.setDoCaching(false);

          IFD firstIFD = parser.getFirstIFD();
          ms.littleEndian = firstIFD.isLittleEndian();
          ms.pixelType = firstIFD.getPixelType();
          s.close();
        }
        else if (i > 0) {
          LOGGER.warn("Could not find valid TIFF file for series {}", i);
          ms.littleEndian = core.get(0).littleEndian;
          ms.pixelType = core.get(0).pixelType;
        }
        else {
          LOGGER.warn("Could not find valid TIFF file for series 0; pixel type may be wrong");
        }
      }
    }

    addGlobalMeta("Plate name", handler.getPlateName());
    addGlobalMeta("Plate description", handler.getPlateDescription());
    addGlobalMeta("Plate ID", handler.getPlateIdentifier());
    addGlobalMeta("Measurement ID", handler.getMeasurementID());

    // populate the MetadataStore

    MetadataStore store = makeFilterMetadata();
    MetadataTools.populatePixels(store, this, true);

    store.setPlateID(MetadataTools.createLSID("Plate", 0), 0);
    store.setPlateRows(new PositiveInteger(handler.getPlateRows()), 0);
    store.setPlateColumns(new PositiveInteger(handler.getPlateColumns()), 0);

    String plateAcqID = MetadataTools.createLSID("PlateAcquisition", 0, 0);
    store.setPlateAcquisitionID(plateAcqID, 0, 0);

    PositiveInteger fieldCount = FormatTools.getMaxFieldCount(fields.length);
    if (fieldCount != null) {
      store.setPlateAcquisitionMaximumFieldCount(fieldCount, 0, 0);
    }

    for (int row=0; row<rows.length; row++) {
      for (int col=0; col<cols.length; col++) {
        int well = row * cols.length + col;
        store.setWellID(MetadataTools.createLSID("Well", 0, well), 0, well);
        store.setWellRow(new NonNegativeInteger(rows[row]), 0, well);
        store.setWellColumn(new NonNegativeInteger(cols[col]), 0, well);

        for (int field=0; field<fields.length; field++) {
          int imageIndex = well * fields.length + field;
          String wellSampleID =
            MetadataTools.createLSID("WellSample", 0, well, field);
          store.setWellSampleID(wellSampleID, 0, well, field);
          store.setWellSampleIndex(
            new NonNegativeInteger(imageIndex), 0, well, field);
          String imageID = MetadataTools.createLSID("Image", imageIndex);
          store.setImageID(imageID, imageIndex);
          store.setWellSampleImageRef(imageID, 0, well, field);

          String name = "Well " + (well + 1) + ", Field " + (field + 1);
          store.setImageName(name, imageIndex);
          store.setPlateAcquisitionWellSampleRef(
            wellSampleID, 0, 0, imageIndex);
        }
      }
    }

    if (getMetadataOptions().getMetadataLevel() != MetadataLevel.MINIMUM) {
      store.setPlateName(handler.getPlateName(), 0);
      store.setPlateDescription(handler.getPlateDescription(), 0);
      store.setPlateExternalIdentifier(handler.getPlateIdentifier(), 0);

      String experimenterID = MetadataTools.createLSID("Experimenter", 0);
      store.setExperimenterID(experimenterID, 0);
      store.setExperimenterLastName(handler.getExperimenterName(), 0);

      for (int i=0; i<getSeriesCount(); i++) {
        store.setImageExperimenterRef(experimenterID, i);

        for (int c=0; c<getSizeC(); c++) {
          if (planes[i][c] != null && planes[i][c].channelName != null) {
            store.setChannelName(planes[i][c].channelName, i, c);
          }
        }

        if (planes[i][0] != null) {
          store.setPixelsPhysicalSizeX(
            FormatTools.getPhysicalSizeX(planes[i][0].resolutionX), i);
          store.setPixelsPhysicalSizeY(
            FormatTools.getPhysicalSizeY(planes[i][0].resolutionY), i);
        }

        for (int p=0; p<getImageCount(); p++) {
          if (planes[i][p] != null) {
            store.setPlanePositionX(planes[i][p].positionX, i, p);
            store.setPlanePositionY(planes[i][p].positionY, i, p);
            store.setPlanePositionZ(planes[i][p].positionZ, i, p);
          }
        }
      }

    }
  }

  // -- Helper classes --

  class OperettaHandler extends BaseHandler {
    // -- Fields --

    private String currentName;
    private Plane activePlane;

    private String displayName;
    private String plateID;
    private String measurementID;
    private String measurementTime;
    private String plateName;
    private String plateDescription;
    private int plateRows, plateCols;
    private ArrayList<Plane> planes = new ArrayList<Plane>();

    private final StringBuilder currentValue = new StringBuilder();

    // -- OperettaHandler API methods --

    public ArrayList<Plane> getPlanes() {
      return planes;
    }

    public String getExperimenterName() {
      return displayName;
    }

    public String getPlateIdentifier() {
      return plateID;
    }

    public String getMeasurementID() {
      return measurementID;
    }

    public String getMeasurementTime() {
      return measurementTime;
    }

    public String getPlateName() {
      return plateName;
    }

    public String getPlateDescription() {
      return plateDescription;
    }

    public int getPlateRows() {
      return plateRows;
    }

    public int getPlateColumns() {
      return plateCols;
    }

    // -- DefaultHandler API methods --

    @Override
    public void characters(char[] ch, int start, int length) {
      String value = new String(ch, start, length);
      currentValue.append(value);
    }

    @Override
    public void startElement(String uri, String localName, String qName,
      Attributes attributes)
    {
      currentValue.setLength(0);
      currentName = qName;

      if (qName.equals("Image") && attributes.getValue("id") == null) {
        activePlane = new Plane();
      }
    }

    @Override
    public void endElement(String uri, String localName, String qName) {
      String value = currentValue.toString();
      if ("User".equals(currentName)) {
        displayName = value;
      }
      else if ("PlateID".equals(currentName)) {
        plateID = value;
      }
      else if ("MeasurementID".equals(currentName)) {
        measurementID = value;
      }
      else if ("MeasurementStartTime".equals(currentName)) {
        measurementTime = value;
      }
      else if ("Name".equals(currentName)) {
        plateName = value;
      }
      else if ("PlateTypeName".equals(currentName)) {
        plateDescription = value;
      }
      else if ("PlateRows".equals(currentName)) {
        plateRows = Integer.parseInt(value);
      }
      else if ("PlateColumns".equals(currentName)) {
        plateCols = Integer.parseInt(value);
      }
      else if (activePlane != null) {
        if ("URL".equals(currentName)) {
          if (value.length() > 0) {
            Location parent =
              new Location(currentId).getAbsoluteFile().getParentFile();
            activePlane.filename = new Location(parent, value).getAbsolutePath();
          }
        }
        else if ("Row".equals(currentName)) {
          activePlane.row = Integer.parseInt(value) - 1;
        }
        else if ("Col".equals(currentName)) {
          activePlane.col = Integer.parseInt(value) - 1;
        }
        else if ("FieldID".equals(currentName)) {
          activePlane.field = Integer.parseInt(value);
        }
        else if ("PlaneID".equals(currentName)) {
          activePlane.z = Integer.parseInt(value);
        }
        else if ("ImageSizeX".equals(currentName)) {
          activePlane.x = Integer.parseInt(value);
        }
        else if ("ImageSizeY".equals(currentName)) {
          activePlane.y = Integer.parseInt(value);
        }
        else if ("TimepointID".equals(currentName)) {
          activePlane.t = Integer.parseInt(value);
        }
        else if ("ChannelID".equals(currentName)) {
          activePlane.c = Integer.parseInt(value);
        }
        else if ("ChannelName".equals(currentName)) {
          activePlane.channelName = value;
        }
        else if ("ImageResolutionX".equals(currentName)) {
          // resolution stored in meters
          activePlane.resolutionX = Double.parseDouble(value) * 1000000;
        }
        else if ("ImageResolutionY".equals(currentName)) {
          // resolution stored in meters
          activePlane.resolutionY = Double.parseDouble(value) * 1000000;
        }
        else if ("PositionX".equals(currentName)) {
          // position stored in meters
          final double meters = Double.parseDouble(value) * 1000000;
          activePlane.positionX = new Length(meters, UNITS.REFERENCEFRAME);
        }
        else if ("PositionY".equals(currentName)) {
          // position stored in meters
          final double meters = Double.parseDouble(value) * 1000000;
          activePlane.positionY = new Length(meters, UNITS.REFERENCEFRAME);
        }
        else if ("AbsPositionZ".equals(currentName)) {
          // position stored in meters
          final double meters = Double.parseDouble(value) * 1000000;
          activePlane.positionZ = new Length(meters, UNITS.REFERENCEFRAME);
        }
        else if ("ObjectiveMagnification".equals(currentName)) {
          activePlane.magnification = Double.parseDouble(value);
        }
        else if ("ObjectiveNA".equals(currentName)) {
          activePlane.lensNA = Double.parseDouble(value);
        }
        else if ("MainEmissionWavelength".equals(currentName)) {
          activePlane.emWavelength = Double.parseDouble(value);
        }
        else if ("MainExcitationWavelength".equals(currentName)) {
          activePlane.exWavelength = Double.parseDouble(value);
        }
      }

      currentName = null;

      if (qName.equals("Image") && activePlane != null) {
        planes.add(activePlane);
      }
    }

  }

  class Plane {
    public String filename;
    public int row;
    public int col;
    public int field;
    public int x;
    public int y;
    public int z;
    public int t;
    public int c;
    public String channelName;
    public double resolutionX;
    public double resolutionY;
    public Length positionX;
    public Length positionY;
    public Length positionZ;
    public double emWavelength;
    public double exWavelength;
    public double magnification;
    public double lensNA;
  }

  // -- Helper methods --

}<|MERGE_RESOLUTION|>--- conflicted
+++ resolved
@@ -2,11 +2,7 @@
  * #%L
  * OME Bio-Formats package for reading and converting biological file formats.
  * %%
-<<<<<<< HEAD
- * Copyright (C) 2005 - 2016 Open Microscopy Environment:
-=======
  * Copyright (C) 2005 - 2017 Open Microscopy Environment:
->>>>>>> 739894ef
  *   - Board of Regents of the University of Wisconsin-Madison
  *   - Glencoe Software, Inc.
  *   - University of Dundee
@@ -141,11 +137,7 @@
     ArrayList<String> files = new ArrayList<String>();
     files.add(currentId);
     for (Plane p : planes[getSeries()]) {
-      if (p != null && p.filename != null &&
-        new Location(p.filename).exists())
-      {
-        files.add(p.filename);
-      }
+      files.add(p.filename);
     }
 
     return files.toArray(new String[files.size()]);
@@ -173,11 +165,10 @@
   {
     FormatTools.checkPlaneParameters(this, no, buf.length, x, y, w, h);
 
-    Arrays.fill(buf, (byte) 0);
     if (getSeries() < planes.length && no < planes[getSeries()].length) {
       Plane p = planes[getSeries()][no];
 
-      if (p != null && p.filename != null && new Location(p.filename).exists()) {
+      if (new Location(p.filename).exists()) {
         if (reader == null) {
           reader = new MinimalTiffReader();
         }
@@ -299,6 +290,8 @@
     for (int i=0; i<seriesCount; i++) {
       CoreMetadata ms = new CoreMetadata();
       core.add(ms);
+      ms.sizeX = planes[i][0].x;
+      ms.sizeY = planes[i][0].y;
       ms.sizeZ = uniqueZs.size();
       ms.sizeC = uniqueCs.size();
       ms.sizeT = uniqueTs.size();
@@ -306,60 +299,16 @@
       ms.rgb = false;
       ms.imageCount = getSizeZ() * getSizeC() * getSizeT();
 
-      int planeIndex = 0;
-      while (planeIndex < planes[i].length && planes[i][planeIndex] == null) {
-        LOGGER.debug("skipping null plane series = {}, plane = {}", i, planeIndex);
-        planeIndex++;
-      }
-      if (planeIndex >= planes[i].length) {
-        if (i > 0) {
-          ms.sizeX = core.get(i - 1).sizeX;
-          ms.sizeY = core.get(i - 1).sizeY;
-          ms.pixelType = core.get(i - 1).pixelType;
-          ms.littleEndian = core.get(i - 1).littleEndian;
-        }
-        else {
-          LOGGER.warn("Could not find valid plane for series 0");
-        }
-      }
-      else {
-        ms.sizeX = planes[i][planeIndex].x;
-        ms.sizeY = planes[i][planeIndex].y;
-        String filename = planes[i][planeIndex].filename;
-        while ((filename == null || !new Location(filename).exists()) &&
-          planeIndex < planes[i].length - 1)
-        {
-          LOGGER.debug("Missing TIFF file: {}", filename);
-          planeIndex++;
-          filename = planes[i][planeIndex].filename;
-        }
-
-        if (filename != null && new Location(filename).exists()) {
-          RandomAccessInputStream s =
-            new RandomAccessInputStream(filename, 16);
-          TiffParser parser = new TiffParser(s);
-          parser.setDoCaching(false);
-
-          IFD firstIFD = parser.getFirstIFD();
-          ms.littleEndian = firstIFD.isLittleEndian();
-          ms.pixelType = firstIFD.getPixelType();
-          s.close();
-        }
-        else if (i > 0) {
-          LOGGER.warn("Could not find valid TIFF file for series {}", i);
-          ms.littleEndian = core.get(0).littleEndian;
-          ms.pixelType = core.get(0).pixelType;
-        }
-        else {
-          LOGGER.warn("Could not find valid TIFF file for series 0; pixel type may be wrong");
-        }
-      }
-    }
-
-    addGlobalMeta("Plate name", handler.getPlateName());
-    addGlobalMeta("Plate description", handler.getPlateDescription());
-    addGlobalMeta("Plate ID", handler.getPlateIdentifier());
-    addGlobalMeta("Measurement ID", handler.getMeasurementID());
+      RandomAccessInputStream s =
+        new RandomAccessInputStream(planes[i][0].filename, 16);
+      TiffParser parser = new TiffParser(s);
+      parser.setDoCaching(false);
+
+      IFD firstIFD = parser.getFirstIFD();
+      ms.littleEndian = firstIFD.isLittleEndian();
+      ms.pixelType = firstIFD.getPixelType();
+      s.close();
+    }
 
     // populate the MetadataStore
 
@@ -417,24 +366,18 @@
         store.setImageExperimenterRef(experimenterID, i);
 
         for (int c=0; c<getSizeC(); c++) {
-          if (planes[i][c] != null && planes[i][c].channelName != null) {
-            store.setChannelName(planes[i][c].channelName, i, c);
-          }
-        }
-
-        if (planes[i][0] != null) {
-          store.setPixelsPhysicalSizeX(
-            FormatTools.getPhysicalSizeX(planes[i][0].resolutionX), i);
-          store.setPixelsPhysicalSizeY(
-            FormatTools.getPhysicalSizeY(planes[i][0].resolutionY), i);
-        }
+          store.setChannelName(planes[i][c].channelName, i, c);
+        }
+
+        store.setPixelsPhysicalSizeX(
+          FormatTools.getPhysicalSizeX(planes[i][0].resolutionX), i);
+        store.setPixelsPhysicalSizeY(
+          FormatTools.getPhysicalSizeY(planes[i][0].resolutionY), i);
 
         for (int p=0; p<getImageCount(); p++) {
-          if (planes[i][p] != null) {
-            store.setPlanePositionX(planes[i][p].positionX, i, p);
-            store.setPlanePositionY(planes[i][p].positionY, i, p);
-            store.setPlanePositionZ(planes[i][p].positionZ, i, p);
-          }
+          store.setPlanePositionX(planes[i][p].positionX, i, p);
+          store.setPlanePositionY(planes[i][p].positionY, i, p);
+          store.setPlanePositionZ(planes[i][p].positionZ, i, p);
         }
       }
 
@@ -451,7 +394,6 @@
 
     private String displayName;
     private String plateID;
-    private String measurementID;
     private String measurementTime;
     private String plateName;
     private String plateDescription;
@@ -472,10 +414,6 @@
 
     public String getPlateIdentifier() {
       return plateID;
-    }
-
-    public String getMeasurementID() {
-      return measurementID;
     }
 
     public String getMeasurementTime() {
@@ -527,9 +465,6 @@
       else if ("PlateID".equals(currentName)) {
         plateID = value;
       }
-      else if ("MeasurementID".equals(currentName)) {
-        measurementID = value;
-      }
       else if ("MeasurementStartTime".equals(currentName)) {
         measurementTime = value;
       }
@@ -547,11 +482,9 @@
       }
       else if (activePlane != null) {
         if ("URL".equals(currentName)) {
-          if (value.length() > 0) {
-            Location parent =
-              new Location(currentId).getAbsoluteFile().getParentFile();
-            activePlane.filename = new Location(parent, value).getAbsolutePath();
-          }
+          Location parent =
+            new Location(currentId).getAbsoluteFile().getParentFile();
+          activePlane.filename = new Location(parent, value).getAbsolutePath();
         }
         else if ("Row".equals(currentName)) {
           activePlane.row = Integer.parseInt(value) - 1;
