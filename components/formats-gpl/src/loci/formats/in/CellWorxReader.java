--- conflicted
+++ resolved
@@ -857,16 +857,10 @@
     throws FormatException, IOException
   {
     IFormatReader pnl = new DeltavisionReader();
-<<<<<<< HEAD
-    if (checkSuffix(file, "tif")) {
-      pnl = new MetamorphReader();
-    }
     pnl = Memoizer.wrap(getMetadataOptions(), pnl);
-=======
     initReader(pnl, file, omexml);
     return pnl;
   }
->>>>>>> c29e6262
 
   protected void initReader(IFormatReader reader, String file, boolean omexml)
     throws FormatException, IOException
