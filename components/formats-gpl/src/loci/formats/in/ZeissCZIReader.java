/*
 * #%L
 * OME Bio-Formats package for reading and converting biological file formats.
 * %%
 * Copyright (C) 2005 - 2014 Open Microscopy Environment:
 *   - Board of Regents of the University of Wisconsin-Madison
 *   - Glencoe Software, Inc.
 *   - University of Dundee
 * %%
 * This program is free software: you can redistribute it and/or modify
 * it under the terms of the GNU General Public License as
 * published by the Free Software Foundation, either version 2 of the 
 * License, or (at your option) any later version.
 * 
 * This program is distributed in the hope that it will be useful,
 * but WITHOUT ANY WARRANTY; without even the implied warranty of
 * MERCHANTABILITY or FITNESS FOR A PARTICULAR PURPOSE.  See the
 * GNU General Public License for more details.
 * 
 * You should have received a copy of the GNU General Public 
 * License along with this program.  If not, see
 * <http://www.gnu.org/licenses/gpl-2.0.html>.
 * #L%
 */

package loci.formats.in;

import java.io.ByteArrayInputStream;
import java.io.File;
import java.io.IOException;
import java.util.ArrayList;
import java.util.Arrays;
import java.util.HashMap;
import java.util.Stack;
import javax.xml.parsers.DocumentBuilder;
import javax.xml.parsers.DocumentBuilderFactory;
import javax.xml.parsers.ParserConfigurationException;

import loci.common.ByteArrayHandle;
import loci.common.Constants;
import loci.common.DateTools;
import loci.common.Location;
import loci.common.RandomAccessInputStream;
import loci.common.Region;
import loci.common.xml.XMLTools;
import loci.formats.CoreMetadata;
import loci.formats.FormatException;
import loci.formats.FormatReader;
import loci.formats.FormatTools;
import loci.formats.MetadataTools;
import loci.formats.UnsupportedCompressionException;
import loci.formats.codec.CodecOptions;
import loci.formats.codec.JPEGCodec;
import loci.formats.codec.LZWCodec;
import loci.formats.meta.MetadataStore;

import ome.xml.model.enums.AcquisitionMode;
import ome.xml.model.enums.Binning;
import ome.xml.model.enums.IlluminationType;
import ome.xml.model.primitives.Color;
import ome.xml.model.primitives.NonNegativeInteger;
import ome.xml.model.primitives.PercentFraction;
import ome.xml.model.primitives.PositiveFloat;
import ome.xml.model.primitives.PositiveInteger;
import ome.xml.model.primitives.Timestamp;

import ome.units.quantity.Length;
import ome.units.quantity.Power;
import ome.units.quantity.Pressure;
import ome.units.quantity.Temperature;
import ome.units.quantity.Time;
import ome.units.UNITS;

import org.xml.sax.SAXException;
import org.w3c.dom.Attr;
import org.w3c.dom.Document;
import org.w3c.dom.Element;
import org.w3c.dom.NamedNodeMap;
import org.w3c.dom.Node;
import org.w3c.dom.NodeList;

/**
 * ZeissCZIReader is the file format reader for Zeiss .czi files.
 */
public class ZeissCZIReader extends FormatReader {

  // -- Constants --

  private static final int ALIGNMENT = 32;
  private static final int HEADER_SIZE = 32;
  private static final String CZI_MAGIC_STRING = "ZISRAWFILE";
  private static final int BUFFER_SIZE = 512;

  /** Compression constants. */
  private static final int UNCOMPRESSED = 0;
  private static final int JPEG = 1;
  private static final int LZW = 2;
  private static final int JPEGXR = 4;

  /** Pixel type constants. */
  private static final int GRAY8 = 0;
  private static final int GRAY16 = 1;
  private static final int GRAY_FLOAT = 2;
  private static final int BGR_24 = 3;
  private static final int BGR_48 = 4;
  private static final int BGR_FLOAT = 8;
  private static final int BGRA_8 = 9;
  private static final int COMPLEX = 10;
  private static final int COMPLEX_FLOAT = 11;
  private static final int GRAY32 = 12;
  private static final int GRAY_DOUBLE = 13;

  // -- Fields --

  private MetadataStore store;

  private HashMap<Integer, String> pixels;

  private ArrayList<Segment> segments;
  private ArrayList<SubBlock> planes;
  private HashMap<Coordinate, ArrayList<Integer>> indexIntoPlanes =
    new HashMap<Coordinate, ArrayList<Integer>>();
  private int rotations = 1;
  private int positions = 1;
  private int illuminations = 1;
  private int acquisitions = 1;
  private int mosaics = 1;
  private int phases = 1;
  private int angles = 1;

  private String imageName;
  private String acquiredDate;
  private String description;
  private String userDisplayName, userName;
  private String userFirstName, userLastName, userMiddleName;
  private String userEmail;
  private String userInstitution;
  private String temperature, airPressure, humidity, co2Percent;
  private String correctionCollar, medium, refractiveIndex;

  private String zoom;
  private String gain;

  private ArrayList<Channel> channels = new ArrayList<Channel>();
  private ArrayList<String> binnings = new ArrayList<String>();
  private ArrayList<String> detectorRefs = new ArrayList<String>();
  private ArrayList<Double> timestamps = new ArrayList<Double>();

  private Length[] positionsX;
  private Length[] positionsY;
  private Length[] positionsZ;

  private int previousChannel = 0;

  private Boolean prestitched = null;
  private String objectiveSettingsID;
  private boolean hasDetectorSettings = false;
  private int scanDim = 1;

  private String[] rotationLabels, phaseLabels, illuminationLabels;

  // -- Constructor --

  /** Constructs a new Zeiss .czi reader. */
  public ZeissCZIReader() {
    super("Zeiss CZI", "czi");
    domains = new String[] {FormatTools.LM_DOMAIN};
    suffixSufficient = true;
    suffixNecessary = false;
  }

  // -- IFormatReader API methods --

  /**
   * @see loci.formats.IFormatReader#isThisType(RandomAccessInputStream)
   */
  @Override
  public boolean isThisType(RandomAccessInputStream stream) throws IOException {
    final int blockLen = 10;
    if (!FormatTools.validStream(stream, blockLen, true)) return false;
    String check = stream.readString(blockLen);
    return check.equals(CZI_MAGIC_STRING);
  }

  /**
   * @see loci.formats.IFormatReader#getSeriesUsedFiles(boolean)
   */
  @Override
  public String[] getSeriesUsedFiles(boolean noPixels) {
    FormatTools.assertId(currentId, true, 1);
    if (pixels == null || pixels.size() == 0 && noPixels) {
      return null;
    }
    else if (noPixels) {
      return null;
    }
    String[] files = new String[pixels.size() + 1];
    files[0] = currentId;
    Integer[] keys = pixels.keySet().toArray(new Integer[pixels.size()]);
    Arrays.sort(keys);
    for (int i=0; i<keys.length; i++) {
      files[i + 1] = pixels.get(keys[i]);
    }
    return files;
  }

  /* @see loci.formats.IFormatReader#get8BitLookupTable() */
  @Override
  public byte[][] get8BitLookupTable() throws FormatException, IOException {
    if ((getPixelType() != FormatTools.INT8 &&
      getPixelType() != FormatTools.UINT8) || previousChannel == -1 ||
      previousChannel >= channels.size())
    {
      return null;
    }

    byte[][] lut = new byte[3][256];

    String color = channels.get(previousChannel).color;
    if (color != null) {
      color = color.replaceAll("#", "");
      try {
        int colorValue = Integer.parseInt(color, 16);

        int redMax = (colorValue & 0xff0000) >> 16;
        int greenMax = (colorValue & 0xff00) >> 8;
        int blueMax = colorValue & 0xff;

        for (int i=0; i<lut[0].length; i++) {
          lut[0][i] = (byte) (redMax * (i / 255.0));
          lut[1][i] = (byte) (greenMax * (i / 255.0));
          lut[2][i] = (byte) (blueMax * (i / 255.0));
        }

        return lut;
      }
      catch (NumberFormatException e) {
        return null;
      }
    }
    else return null;
  }

  /* @see loci.formats.IFormatReader#get16BitLookupTable() */
  @Override
  public short[][] get16BitLookupTable() throws FormatException, IOException {
    if ((getPixelType() != FormatTools.INT16 &&
      getPixelType() != FormatTools.UINT16) || previousChannel == -1 ||
      previousChannel >= channels.size())
    {
      return null;
    }

    short[][] lut = new short[3][65536];

    String color = channels.get(previousChannel).color;
    if (color != null) {
      color = color.replaceAll("#", "");
      try {
        int colorValue = Integer.parseInt(color, 16);

        int redMax = (colorValue & 0xff0000) >> 16;
        int greenMax = (colorValue & 0xff00) >> 8;
        int blueMax = colorValue & 0xff;

        redMax = (int) (65535 * (redMax / 255.0));
        greenMax = (int) (65535 * (greenMax / 255.0));
        blueMax = (int) (65535 * (blueMax / 255.0));

        for (int i=0; i<lut[0].length; i++) {
          lut[0][i] = (short) ((int) (redMax * (i / 65535.0)) & 0xffff);
          lut[1][i] = (short) ((int) (greenMax * (i / 65535.0)) & 0xffff);
          lut[2][i] = (short) ((int) (blueMax * (i / 65535.0)) & 0xffff);
        }

        return lut;
      }
      catch (NumberFormatException e) {
        return null;
      }
    }
    else return null;
  }

  /**
   * @see loci.formats.IFormatReader#openBytes(int, byte[], int, int, int, int)
   */
  @Override
  public byte[] openBytes(int no, byte[] buf, int x, int y, int w, int h)
    throws FormatException, IOException
  {
    FormatTools.checkPlaneParameters(this, no, buf.length, x, y, w, h);

    previousChannel = getZCTCoords(no)[1];

    int currentSeries = getSeries();

    Region image = new Region(x, y, w, h);

    int currentX = 0;
    int currentY = 0;

    int bpp = FormatTools.getBytesPerPixel(getPixelType());
    int pixel = getRGBChannelCount() * bpp;
    int outputRowLen = w * pixel;

    int outputRow = 0, outputCol = 0;

    boolean validScanDim =
      scanDim == (getImageCount() / getSizeC()) && scanDim > 1;
    if (planes.size() == getImageCount()) {
      validScanDim = false;
    }
    int previousHeight = 0;

    Arrays.fill(buf, (byte) 0);
    RandomAccessInputStream stream = new RandomAccessInputStream(currentId);
    try {
      for (SubBlock plane : planes) {
        if ((plane.seriesIndex == currentSeries && plane.planeIndex == no) ||
          (plane.planeIndex == previousChannel && validScanDim))
        {
          byte[] rawData = new SubBlock(plane).readPixelData();

          if ((prestitched != null && prestitched) || validScanDim) {
            int realX = plane.x;
            int realY = plane.y;

            if (prestitched == null) {
              currentY = 0;
            }

            Region tile = new Region(plane.col, plane.row, realX, realY);
            if (validScanDim) {
              tile.y += (no / getSizeC());
              image.height = scanDim;
            }

            if (tile.intersects(image)) {
              Region intersection = tile.intersection(image);
              int intersectionX = 0;

              if (tile.x < image.x) {
                intersectionX = image.x - tile.x;
              }

              if (tile.x == 0 && outputCol > 0) {
                outputCol = 0;
                outputRow += previousHeight;
              }

              int rowLen = pixel * (int) Math.min(intersection.width, realX);
              int outputOffset = outputRow * outputRowLen + outputCol;
              for (int trow=0; trow<intersection.height; trow++) {
                int realRow = trow + intersection.y - tile.y;
                if (validScanDim) {
                  realRow += tile.y;
                }
                int inputOffset = pixel * (realRow * realX + intersectionX);
                System.arraycopy(
                  rawData, inputOffset, buf, outputOffset, rowLen);
                outputOffset += outputRowLen;
              }

              outputCol += rowLen;
              if (outputCol >= w * pixel) {
                outputCol = 0;
                outputRow += intersection.height;
              }
              previousHeight = intersection.height;
            }

            currentX += realX;
            if (currentX >= getSizeX()) {
              currentX = 0;
              currentY += realY;
            }
          }
          else {
            RandomAccessInputStream s = new RandomAccessInputStream(rawData);
            try {
              readPlane(s, x, y, w, h, buf);
            }
            finally {
              s.close();
            }
            break;
          }
        }
      }
    } finally {
        stream.close();
    }

    if (isRGB()) {
      // channels are stored in BGR order; red and blue channels need switching
      for (int i=0; i<buf.length/(getRGBChannelCount()*bpp); i++) {
        for (int b=0; b<bpp; b++) {
          int blueIndex = i * getRGBChannelCount() * bpp + b;
          int redIndex = i * getRGBChannelCount() * bpp + bpp * 2 + b;
          byte red = buf[redIndex];
          buf[redIndex] = buf[blueIndex];
          buf[blueIndex] = red;
        }
      }
    }

    return buf;
  }

  /* @see loci.formats.IFormatReader#close(boolean) */
  @Override
  public void close(boolean fileOnly) throws IOException {
    super.close(fileOnly);
    if (!fileOnly) {
      pixels = null;
      segments = null;
      planes = null;
      rotations = 1;
      positions = 1;
      illuminations = 1;
      acquisitions = 1;
      mosaics = 1;
      phases = 1;
      angles = 1;
      store = null;

      acquiredDate = null;
      userDisplayName = null;
      userName = null;
      userFirstName = null;
      userLastName = null;
      userMiddleName = null;
      userEmail = null;
      userInstitution = null;
      temperature = null;
      airPressure = null;
      humidity = null;
      co2Percent = null;
      correctionCollar = null;
      medium = null;
      refractiveIndex = null;
      positionsX = null;
      positionsY = null;
      positionsZ = null;
      zoom = null;
      gain = null;

      channels.clear();
      binnings.clear();
      detectorRefs.clear();
      timestamps.clear();

      previousChannel = 0;
      prestitched = null;
      objectiveSettingsID = null;
      imageName = null;
      hasDetectorSettings = false;
      scanDim = 1;

      rotationLabels = null;
      illuminationLabels = null;
      phaseLabels = null;
      indexIntoPlanes.clear();
    }
  }

  // -- Internal FormatReader API methods --

  /* @see loci.formats.FormatReader#initFile(String) */
  @Override
  protected void initFile(String id) throws FormatException, IOException {
    super.initFile(id);

    // switch to the master file if this is part of a multi-file dataset
    String base = id.substring(0, id.lastIndexOf("."));
    if (base.endsWith(")") && isGroupFiles()) {
      LOGGER.info("Checking for master file");
      int lastFileSeparator = base.lastIndexOf(File.separator);
      int end = base.lastIndexOf(" (");
      if (end < 0 || end < lastFileSeparator) {
        end = base.lastIndexOf("(");
      }
      if (end > 0 && end > lastFileSeparator) {
        base = base.substring(0, end) + ".czi";
        if (new Location(base).exists()) {
          LOGGER.info("Initializing master file {}", base);
          initFile(base);
          return;
        }
      }
    }

    CoreMetadata ms0 = core.get(0);

    ms0.littleEndian = true;

    pixels = new HashMap<Integer, String>();
    segments = new ArrayList<Segment>();
    planes = new ArrayList<SubBlock>();

    readSegments(id);

    // check if we have the master file in a multi-file dataset
    // file names are not stored in the files; we have to rely on a
    // specific naming convention:
    //
    //  master_file.czi
    //  master_file (1).czi
    //  master_file (2).czi
    //  ...
    //
    // the number of files is also not stored, so we have to manually check
    // for all files with a matching name

    Location file = new Location(id).getAbsoluteFile();
    base = file.getName();
    base = base.substring(0, base.lastIndexOf("."));

    Location parent = file.getParentFile();
    String[] list = parent.list(true);
    for (String f : list) {
      if (f.startsWith(base + "(") || f.startsWith(base + " (")) {
        String part = f.substring(f.lastIndexOf("(") + 1, f.lastIndexOf(")"));
        pixels.put(Integer.parseInt(part),
          new Location(parent, f).getAbsolutePath());
      }
    }

    Integer[] keys = pixels.keySet().toArray(new Integer[pixels.size()]);
    Arrays.sort(keys);
    for (Integer key : keys) {
      readSegments(pixels.get(key));
    }

    calculateDimensions();

    if (getSizeC() == 0) {
      ms0.sizeC = 1;
    }
    if (getSizeZ() == 0) {
      ms0.sizeZ = 1;
    }
    if (getSizeT() == 0) {
      ms0.sizeT = 1;
    }
    if (getImageCount() == 0) {
      ms0.imageCount = ms0.sizeZ * ms0.sizeT;
    }

    convertPixelType(planes.get(0).directoryEntry.pixelType);

    // remove any invalid SubBlocks

    int bpp = FormatTools.getBytesPerPixel(getPixelType());
    for (int i=0; i<planes.size(); i++) {
      long planeSize = (long) planes.get(i).x * planes.get(i).y * bpp;
      if (planes.get(i).directoryEntry.compression == UNCOMPRESSED) {
        long size = planes.get(i).dataSize;
        if (size < planeSize || planeSize >= Integer.MAX_VALUE || size < 0) {
          LOGGER.trace(
            "removing block #{}; calculated size = {}, recorded size = {}",
            i, planeSize, size);
          planes.remove(i);
          i--;
        }
        else {
          scanDim = (int) (size / planeSize);
        }
      }
      else {
        byte[] pixels = planes.get(i).readPixelData();
        if (pixels.length < planeSize || planeSize >= Integer.MAX_VALUE) {
          LOGGER.trace(
            "removing block #{}; calculated size = {}, decoded size = {}",
            i, planeSize, pixels.length);
          planes.remove(i);
          i--;
        }
        else {
          scanDim = (int) (pixels.length / planeSize);
        }
      }
    }

    if (getSizeZ() == 0) {
      ms0.sizeZ = 1;
    }
    if (getSizeC() == 0) {
      ms0.sizeC = 1;
    }
    if (getSizeT() == 0) {
      ms0.sizeT = 1;
    }

    // set modulo annotations
    // rotations -> modulo Z
    // illuminations -> modulo C
    // phases -> modulo T

    LOGGER.trace("rotations = {}", rotations);
    LOGGER.trace("illuminations = {}", illuminations);
    LOGGER.trace("phases = {}", phases);

    LOGGER.trace("positions = {}", positions);
    LOGGER.trace("acquisitions = {}", acquisitions);
    LOGGER.trace("mosaics = {}", mosaics);
    LOGGER.trace("angles = {}", angles);

    ms0.moduloZ.step = ms0.sizeZ;
    ms0.moduloZ.end = ms0.sizeZ * (rotations - 1);
    ms0.moduloZ.type = FormatTools.ROTATION;
    ms0.sizeZ *= rotations;

    ms0.moduloC.step = ms0.sizeC;
    ms0.moduloC.end = ms0.sizeC * (illuminations - 1);
    ms0.moduloC.type = FormatTools.ILLUMINATION;
    ms0.moduloC.parentType = FormatTools.CHANNEL;
    ms0.sizeC *= illuminations;

    ms0.moduloT.step = ms0.sizeT;
    ms0.moduloT.end = ms0.sizeT * (phases - 1);
    ms0.moduloT.type = FormatTools.PHASE;
    ms0.sizeT *= phases;

    // finish populating the core metadata

    int seriesCount = positions * acquisitions * mosaics * angles;

    ms0.imageCount = getSizeZ() * (isRGB() ? 1 : getSizeC()) * getSizeT();

    LOGGER.trace("Size Z = {}", getSizeZ());
    LOGGER.trace("Size C = {}", getSizeC());
    LOGGER.trace("Size T = {}", getSizeT());
    LOGGER.trace("is RGB = {}", isRGB());
    LOGGER.trace("calculated image count = {}", ms0.imageCount);
    LOGGER.trace("number of available planes = {}", planes.size());
    LOGGER.trace("prestitched = {}", prestitched);
    LOGGER.trace("scanDim = {}", scanDim);

    if (mosaics == seriesCount &&
      seriesCount == (planes.size() / getImageCount()) &&
      prestitched != null && prestitched)
    {
      prestitched = false;
      ms0.sizeX = planes.get(planes.size() - 1).x;
      ms0.sizeY = planes.get(planes.size() - 1).y;
    }

    if (ms0.imageCount * seriesCount > planes.size() * scanDim &&
      planes.size() > 0)
    {
      if (planes.size() != ms0.imageCount && planes.size() != ms0.sizeT &&
        (planes.size() % (seriesCount * getSizeZ())) == 0)
      {
        if (!isGroupFiles() && planes.size() == (ms0.imageCount * seriesCount) / positions) {
          seriesCount /= positions;
          positions = 1;
        }
      }
      else if (planes.size() == ms0.sizeT || planes.size() == ms0.imageCount ||
        (!isGroupFiles() && positions > 1))
      {
        positions = 1;
        acquisitions = 1;
        mosaics = 1;
        angles = 1;
        seriesCount = 1;
      }
    }

    if (seriesCount > 1) {
      core.clear();
      for (int i=0; i<seriesCount; i++) {
        core.add(ms0);
      }
    }

    ms0.dimensionOrder = "XYCZT";

    // populate the OME metadata

    store = makeFilterMetadata();
    MetadataTools.populatePixels(store, this, true);

    String firstXML = null;
    boolean canSkipXML = true;
    String currentPath = new Location(currentId).getAbsolutePath();
    for (Segment segment : segments) {
      String path = new Location(segment.filename).getAbsolutePath();
      if (currentPath.equals(path) && segment instanceof Metadata) {
        segment.fillInData();
        String xml = ((Metadata) segment).xml;
        xml = XMLTools.sanitizeXML(xml);
        if (firstXML == null && canSkipXML) {
          firstXML = xml;
        }
        if (canSkipXML && firstXML.equals(xml)) {
          translateMetadata(xml);
        }
        else if (!firstXML.equals(xml)) {
          canSkipXML = false;
        }
        ((Metadata) segment).clearXML();
      }
      else if (segment instanceof Attachment) {
        AttachmentEntry entry = ((Attachment) segment).attachment;

        if (entry.name.trim().equals("TimeStamps")) {
          RandomAccessInputStream s =
            new RandomAccessInputStream(((Attachment) segment).attachmentData);
          try {
            s.order(isLittleEndian());
            s.seek(8);
            while (s.getFilePointer() + 8 <= s.length()) {
              timestamps.add(s.readDouble());
            }
          }
          finally {
            s.close();
          }
        }
      }
      segment.close();
    }

    if (rotationLabels != null) {
      ms0.moduloZ.labels = rotationLabels;
      ms0.moduloZ.end = ms0.moduloZ.start;
    }
    if (illuminationLabels != null) {
      ms0.moduloC.labels = illuminationLabels;
      ms0.moduloC.end = ms0.moduloC.start;
    }
    if (phaseLabels != null) {
      ms0.moduloT.labels = phaseLabels;
      ms0.moduloT.end = ms0.moduloT.start;
    }

    assignPlaneIndices();

    for (int i=0; i<planes.size(); i++) {
      SubBlock p = planes.get(i);
      Coordinate c = new Coordinate(p.seriesIndex, p.planeIndex, getImageCount());
      ArrayList<Integer> indices = new ArrayList<Integer>();
      if (indexIntoPlanes.containsKey(c)) {
        indices = indexIntoPlanes.get(c);
      }
      indices.add(i);
      indexIntoPlanes.put(c, indices);
    }

    if (channels.size() > 0 && channels.get(0).color != null) {
      for (int i=0; i<seriesCount; i++) {
        core.get(i).indexed = true;
      }
    }

    String experimenterID = MetadataTools.createLSID("Experimenter", 0);
    store.setExperimenterID(experimenterID, 0);
    store.setExperimenterEmail(userEmail, 0);
    store.setExperimenterFirstName(userFirstName, 0);
    store.setExperimenterInstitution(userInstitution, 0);
    store.setExperimenterLastName(userLastName, 0);
    store.setExperimenterMiddleName(userMiddleName, 0);
    store.setExperimenterUserName(userName, 0);

    String name = new Location(getCurrentFile()).getName();
    if (imageName != null && imageName.trim().length() > 0) {
      name = imageName;
    }

    int indexLength = String.valueOf(getSeriesCount()).length();
    for (int i=0; i<getSeriesCount(); i++) {
      store.setImageInstrumentRef(MetadataTools.createLSID("Instrument", 0), i);
      if (acquiredDate != null) {
        store.setImageAcquisitionDate(new Timestamp(acquiredDate), i);
      }
      else if (planes.get(0).timestamp != null) {
        long timestamp = (long) (planes.get(0).timestamp * 1000);
        String date =
          DateTools.convertDate(timestamp, DateTools.UNIX);
        store.setImageAcquisitionDate(new Timestamp(date), i);
      }
      if (experimenterID != null) {
        store.setImageExperimenterRef(experimenterID, i);
      }

      String imageIndex = String.valueOf(i + 1);
      while (imageIndex.length() < indexLength) {
        imageIndex = "0" + imageIndex;
      }
      store.setImageName(name + " #" + imageIndex, i);
      if (description != null && description.length() > 0) {
        store.setImageDescription(description, i);
      }

      if (airPressure != null) {
        store.setImagingEnvironmentAirPressure(
                new Pressure(new Double(airPressure), UNITS.MBAR), i);
      }
      if (co2Percent != null) {
        store.setImagingEnvironmentCO2Percent(
          PercentFraction.valueOf(co2Percent), i);
      }
      if (humidity != null) {
        store.setImagingEnvironmentHumidity(
          PercentFraction.valueOf(humidity), i);
      }
      if (temperature != null) {
        store.setImagingEnvironmentTemperature(new Temperature(
                new Double(temperature), UNITS.DEGREEC), i);
      }

      if (objectiveSettingsID != null) {
        store.setObjectiveSettingsID(objectiveSettingsID, i);
        if (correctionCollar != null) {
          store.setObjectiveSettingsCorrectionCollar(
            new Double(correctionCollar), i);
        }
        if (medium != null) {
          store.setObjectiveSettingsMedium(getMedium(medium), i);
        }
        if (refractiveIndex != null) {
          store.setObjectiveSettingsRefractiveIndex(
            new Double(refractiveIndex), i);
        }
      }

      Double startTime = null;
      if (acquiredDate != null) {
        Timestamp t = Timestamp.valueOf(acquiredDate);
        if (t != null)
          startTime = t.asInstant().getMillis() / 1000d;
      }

      for (int plane=0; plane<getImageCount(); plane++) {
        Coordinate coordinate = new Coordinate(i, plane, getImageCount());
        ArrayList<Integer> index = indexIntoPlanes.get(coordinate);
        if (index == null) {
          continue;
        }

        SubBlock p = planes.get(index.get(0));
        if (startTime == null) {
          startTime = p.timestamp;
        }

        if (p.stageX != null) {
          store.setPlanePositionX(p.stageX, i, plane);
        }
        else if (positionsX != null && i < positionsX.length &&
          positionsX[i] != null)
        {
          store.setPlanePositionX(positionsX[i], i, plane);
        }
        else {
          store.setPlanePositionX(new Length(p.col, UNITS.REFERENCEFRAME), i, plane);
        }

        if (p.stageY != null) {
          store.setPlanePositionY(p.stageY, i, plane);
        }
        else if (positionsY != null && i < positionsY.length &&
          positionsY[i] != null)
        {
          store.setPlanePositionY(positionsY[i], i, plane);
        }
        else {
          store.setPlanePositionY(new Length(p.row, UNITS.REFERENCEFRAME), i, plane);
        }

        if (p.stageZ != null) {
          store.setPlanePositionZ(p.stageZ, i, plane);
        }
        else if (positionsZ != null && i < positionsZ.length) {
          store.setPlanePositionZ(positionsZ[i], i, plane);
        }

        if (p.timestamp != null) {
          store.setPlaneDeltaT(new Time(p.timestamp - startTime, UNITS.S), i, plane);
        }
        else if (plane < timestamps.size()) {
           if (timestamps.get(plane) != null) {
             store.setPlaneDeltaT(new Time(timestamps.get(plane), UNITS.S), i, plane);
           }
        }
        if (p.exposureTime != null) {
          store.setPlaneExposureTime(new Time(p.exposureTime, UNITS.S), i, plane);
        }
        else {
          int channel = getZCTCoords(plane)[1];
          if (channel < channels.size() &&
            channels.get(channel).exposure != null)
          {
            store.setPlaneExposureTime(
              new Time(channels.get(channel).exposure, UNITS.S), i, plane);
          }
        }
      }

      for (int c=0; c<getEffectiveSizeC(); c++) {
        if (c < channels.size()) {
          store.setChannelName(channels.get(c).name, i, c);
          store.setChannelFluor(channels.get(c).fluor, i, c);
          store.setChannelFilterSetRef(channels.get(c).filterSetRef, i, c);

          String color = channels.get(c).color;
          if (color != null) {
            color = color.replaceAll("#", "");
            color = color.substring(2, color.length());
            try {
              store.setChannelColor(
                new Color((Integer.parseInt(color, 16) << 8) | 0xff), i, c);
            }
            catch (NumberFormatException e) {
              LOGGER.warn("", e);
            }
          }

          String emWave = channels.get(c).emission;
          if (emWave != null) {
            Double wave = new Double(emWave);
            Length em = FormatTools.getEmissionWavelength(wave);
            if (em != null) {
              store.setChannelEmissionWavelength(em, i, c);
            }
          }
          String exWave = channels.get(c).excitation;
          if (exWave != null) {
            Double wave = new Double(exWave);
            Length ex = FormatTools.getExcitationWavelength(wave);
            if (ex != null) {
              store.setChannelExcitationWavelength(ex, i, c);
            }
          }

          if (channels.get(c).illumination != null) {
            store.setChannelIlluminationType(
              channels.get(c).illumination, i, c);
          }

          if (channels.get(c).pinhole != null) {
            store.setChannelPinholeSize(
              new Length(new Double(channels.get(c).pinhole), UNITS.MICROM), i, c);
          }

          if (channels.get(c).acquisitionMode != null) {
            store.setChannelAcquisitionMode(
              channels.get(c).acquisitionMode, i, c);
          }
        }

        if (c < detectorRefs.size()) {
          String detector = detectorRefs.get(c);
          store.setDetectorSettingsID(detector, i, c);

          if (c < binnings.size()) {
            store.setDetectorSettingsBinning(getBinning(binnings.get(c)), i, c);
          }
          if (c < channels.size()) {
            store.setDetectorSettingsGain(channels.get(c).gain, i, c);
          }
        }

        if (c < channels.size()) {
          if (hasDetectorSettings) {
            store.setDetectorSettingsGain(channels.get(c).gain, i, c);
          }
        }
      }
    }

    // not needed by further calls on the reader
    segments = null;
  }

  // -- Helper methods --

  private void readSegments(String id) throws IOException {
    if (in != null) {
      in.close();
    }
    in = new RandomAccessInputStream(id, BUFFER_SIZE);
    in.order(isLittleEndian());
    while (in.getFilePointer() < in.length()) {
      Segment segment = readSegment(id);
      if (segment == null) {
        break;
      }
      segments.add(segment);

      if (segment instanceof SubBlock) {
        planes.add((SubBlock) segment);
      }
      segment.close();
    }
  }

  private void calculateDimensions() {
    // calculate the dimensions
    CoreMetadata ms0 = core.get(0);

    ArrayList<Integer> uniqueT = new ArrayList<Integer>();

    for (SubBlock plane : planes) {
      for (DimensionEntry dimension : plane.directoryEntry.dimensionEntries) {
        if (dimension == null) {
          continue;
        }
        switch (dimension.dimension.charAt(0)) {
          case 'X':
            plane.x = dimension.size;
            plane.col = dimension.start;
            if ((prestitched == null || prestitched) &&
              getSizeX() > 0 && dimension.size != getSizeX())
            {
              prestitched = true;
              continue;
            }
            ms0.sizeX = dimension.size;
            break;
          case 'Y':
            plane.y = dimension.size;
            plane.row = dimension.start;
            if ((prestitched == null || prestitched) &&
              getSizeY() > 0 && dimension.size != getSizeY())
            {
              prestitched = true;
              continue;
            }
            ms0.sizeY = dimension.size;
            break;
          case 'C':
            if (dimension.start >= getSizeC()) {
              ms0.sizeC = dimension.start + 1;
            }
            break;
          case 'Z':
            if (dimension.start >= getSizeZ()) {
              ms0.sizeZ = dimension.start + 1;
            }
            else if (dimension.size > getSizeZ()) {
              ms0.sizeZ = dimension.size;
            }
            break;
          case 'T':
            if (!uniqueT.contains(dimension.start)) {
              uniqueT.add(dimension.start);
              ms0.sizeT = uniqueT.size();
            }
            if (dimension.size > getSizeT()) {
              ms0.sizeT = dimension.size;
            }
            break;
          case 'R':
            if (dimension.start >= rotations) {
              rotations = dimension.start + 1;
            }
            break;
          case 'S':
            if (dimension.start >= positions) {
              positions = dimension.start + 1;
            }
            break;
          case 'I':
            if (dimension.start >= illuminations) {
              illuminations = dimension.start + 1;
            }
            break;
          case 'B':
            if (dimension.start >= acquisitions) {
              acquisitions = dimension.start + 1;
            }
            break;
          case 'M':
            if (dimension.start >= mosaics) {
              mosaics = dimension.start + 1;
            }
            break;
          case 'H':
            if (dimension.start >= phases) {
              phases = dimension.start + 1;
            }
            break;
          case 'V':
            if (dimension.start >= angles) {
              angles = dimension.start + 1;
            }
            break;
          default:
            LOGGER.warn("Unknown dimension '{}'", dimension.dimension);
        }
      }
    }
  }

  private void assignPlaneIndices() {
    LOGGER.trace("assignPlaneIndices:");
    // assign plane and series indices to each SubBlock

    if (getSeriesCount() == mosaics) {
      LOGGER.trace("  reset position, acquisition, and angle count");
      positions = 1;
      acquisitions = 1;
      angles = 1;
    }

    int[] extraLengths = {positions, acquisitions, mosaics, angles};

    for (int p=0; p<planes.size(); p++) {
      LOGGER.trace("  processing plane #{} of {}", p, planes.size());
      SubBlock plane = planes.get(p);
      int z = 0;
      int c = 0;
      int t = 0;
      int r = 0;
      int i = 0;
      int phase = 0;
      int[] extra = new int[4];

      boolean noAngle = true;
      for (DimensionEntry dimension : plane.directoryEntry.dimensionEntries) {
        LOGGER.trace("    procession dimension '{}'", dimension.dimension);
        LOGGER.trace("      dimension size = {}", dimension.size);
        LOGGER.trace("      dimension start = {}", dimension.start);
        if (dimension == null) {
          continue;
        }
        switch (dimension.dimension.charAt(0)) {
          case 'C':
            c = dimension.start;
            break;
          case 'Z':
            z = dimension.start;
            if (z >= getSizeZ()) {
              z = getSizeZ() - 1;
            }
            break;
          case 'T':
            t = dimension.start;
            if (t >= getSizeT()) {
              t = getSizeT() - 1;
            }
            break;
          case 'R':
            r = dimension.start;
            break;
          case 'S':
            extra[0] = dimension.start;
            if (extra[0] >= extraLengths[0]) {
              extra[0] = 0;
            }
            break;
          case 'I':
            i = dimension.start;
            break;
          case 'B':
            extra[1] = dimension.start;
            if (extra[1] >= extraLengths[1]) {
              extra[1] = 0;
            }
            break;
          case 'M':
            extra[2] = dimension.start;
            if (extra[2] >= extraLengths[2]) {
              extra[2] = 0;
            }
            break;
          case 'H':
            phase = dimension.start;
            break;
          case 'V':
            extra[3] = dimension.start;
            if (extra[3] >= extraLengths[3]) {
              extra[3] = 0;
            }
            noAngle = false;
            break;
        }
      }

      if (angles > 1 && noAngle) {
        extra[3] = p / (getImageCount() * (getSeriesCount() / angles));
      }

      if (rotations > 0) {
        z = r * (getSizeZ() / rotations) + z;
      }
      if (illuminations > 0) {
        c = i * (getSizeC() / illuminations) + c;
      }
      if (phases > 0) {
        t = phase * (getSizeT() / phases) + t;
      }

      plane.planeIndex = getIndex(z, c, t);
      plane.seriesIndex = FormatTools.positionToRaster(extraLengths, extra);
      LOGGER.trace("    assigned plane index = {}; series index = {}",
        plane.planeIndex, plane.seriesIndex);
    }
  }

  private void translateMetadata(String xml) throws FormatException, IOException
  {
    Element root = null;
    try {
      DocumentBuilderFactory factory = DocumentBuilderFactory.newInstance();
      DocumentBuilder parser = factory.newDocumentBuilder();
      ByteArrayInputStream s =
        new ByteArrayInputStream(xml.getBytes(Constants.ENCODING));
      root = parser.parse(s).getDocumentElement();
      s.close();
    }
    catch (ParserConfigurationException e) {
      throw new FormatException(e);
    }
    catch (SAXException e) {
      throw new FormatException(e);
    }

    if (root == null) {
      throw new FormatException("Could not parse the XML metadata.");
    }

    NodeList children = root.getChildNodes();
    Element realRoot = null;
    for (int i=0; i<children.getLength(); i++) {
      if (children.item(i) instanceof Element) {
        realRoot = (Element) children.item(i);
        break;
      }
    }

    translateExperiment(realRoot);
    translateInformation(realRoot);
    translateScaling(realRoot);
    translateDisplaySettings(realRoot);
    translateLayers(realRoot);
    translateHardwareSettings(realRoot);

    Stack<String> nameStack = new Stack<String>();
    populateOriginalMetadata(realRoot, nameStack);
  }

  private void translateInformation(Element root) throws FormatException {
    NodeList informations = root.getElementsByTagName("Information");
    if (informations == null || informations.getLength() == 0) {
      return;
    }

    Element information = (Element) informations.item(0);
    Element image = getFirstNode(information, "Image");
    Element user = getFirstNode(information, "User");
    Element environment = getFirstNode(information, "Environment");
    Element instrument = getFirstNode(information, "Instrument");
    Element document = getFirstNode(information, "Document");

    if (image != null) {
      String bitCount = getFirstNodeValue(image, "ComponentBitCount");
      if (bitCount != null) {
        core.get(0).bitsPerPixel = Integer.parseInt(bitCount);
      }

      acquiredDate = getFirstNodeValue(image, "AcquisitionDateAndTime");

      Element objectiveSettings = getFirstNode(image, "ObjectiveSettings");
      correctionCollar =
        getFirstNodeValue(objectiveSettings, "CorrectionCollar");
      medium = getFirstNodeValue(objectiveSettings, "Medium");
      refractiveIndex = getFirstNodeValue(objectiveSettings, "RefractiveIndex");

      String sizeV = getFirstNodeValue(image, "SizeV");
      if (sizeV != null && angles == 1) {
        angles = Integer.parseInt(sizeV);
      }

      Element dimensions = getFirstNode(image, "Dimensions");

      NodeList channelNodes = getGrandchildren(dimensions, "Channel");
      if (channelNodes == null) {
        channelNodes = image.getElementsByTagName("Channel");
      }

      if (channelNodes != null) {
        for (int i=0; i<channelNodes.getLength(); i++) {
          Element channel = (Element) channelNodes.item(i);

          while (channels.size() <= i) {
            channels.add(new Channel());
          }

          channels.get(i).emission =
            getFirstNodeValue(channel, "EmissionWavelength");
          channels.get(i).excitation =
            getFirstNodeValue(channel, "ExcitationWavelength");
          channels.get(i).pinhole = getFirstNodeValue(channel, "PinholeSize");

          channels.get(i).name = channel.getAttribute("Name");

          String illumination = getFirstNodeValue(channel, "IlluminationType");
          if (illumination != null) {
            channels.get(i).illumination = getIlluminationType(illumination);
          }
          String acquisition = getFirstNodeValue(channel, "AcquisitionMode");
          if (acquisition != null) {
            channels.get(i).acquisitionMode = getAcquisitionMode(acquisition);
          }

          Element detectorSettings = getFirstNode(channel, "DetectorSettings");

          String binning = getFirstNodeValue(detectorSettings, "Binning");
          if (binning != null) {
            binning = binning.replaceAll(",", "x");
            binnings.add(binning);
          }

          Element scanInfo = getFirstNode(channel, "LaserScanInfo");
          if (scanInfo != null) {
            zoom = getFirstNodeValue(scanInfo, "ZoomX");
          }

          Element detector = getFirstNode(detectorSettings, "Detector");
          if (detector != null) {
            String detectorID = detector.getAttribute("Id");
            if (detectorID.indexOf(" ") != -1) {
              detectorID =
                detectorID.substring(detectorID.lastIndexOf(" ") + 1);
            }
            if (!detectorID.startsWith("Detector:")) {
              detectorID = "Detector:" + detectorID;
            }
            detectorRefs.add(detectorID);
          }

          Element filterSet = getFirstNode(channel, "FilterSetRef");
          if (filterSet != null) {
            channels.get(i).filterSetRef = filterSet.getAttribute("Id");
          }
        }
      }
    }

    if (user != null) {
      userDisplayName = getFirstNodeValue(user, "DisplayName");
      userFirstName = getFirstNodeValue(user, "FirstName");
      userLastName = getFirstNodeValue(user, "LastName");
      userMiddleName = getFirstNodeValue(user, "MiddleName");
      userEmail = getFirstNodeValue(user, "Email");
      userInstitution = getFirstNodeValue(user, "Institution");
      userName = getFirstNodeValue(user, "UserName");
    }

    if (environment != null) {
      temperature = getFirstNodeValue(environment, "Temperature");
      airPressure = getFirstNodeValue(environment, "AirPressure");
      humidity = getFirstNodeValue(environment, "Humidity");
      co2Percent = getFirstNodeValue(environment, "CO2Percent");
    }

    if (instrument != null) {
      NodeList microscopes = getGrandchildren(instrument, "Microscope");
      Element manufacturerNode = null;

      store.setInstrumentID(MetadataTools.createLSID("Instrument", 0), 0);

      if (microscopes != null) {
        Element microscope = (Element) microscopes.item(0);
        manufacturerNode = getFirstNode(microscope, "Manufacturer");

        store.setMicroscopeManufacturer(
          getFirstNodeValue(manufacturerNode, "Manufacturer"), 0);
        store.setMicroscopeModel(
          getFirstNodeValue(manufacturerNode, "Model"), 0);
        store.setMicroscopeSerialNumber(
          getFirstNodeValue(manufacturerNode, "SerialNumber"), 0);
        store.setMicroscopeLotNumber(
          getFirstNodeValue(manufacturerNode, "LotNumber"), 0);

        String microscopeType = getFirstNodeValue(microscope, "Type");
        if (microscopeType != null) {
          store.setMicroscopeType(getMicroscopeType(microscopeType), 0);
        }
      }

      NodeList lightSources = getGrandchildren(instrument, "LightSource");
      if (lightSources != null) {
        for (int i=0; i<lightSources.getLength(); i++) {
          Element lightSource = (Element) lightSources.item(i);
          manufacturerNode = getFirstNode(lightSource, "Manufacturer");

          String manufacturer =
            getFirstNodeValue(manufacturerNode, "Manufacturer");
          String model = getFirstNodeValue(manufacturerNode, "Model");
          String serialNumber =
            getFirstNodeValue(manufacturerNode, "SerialNumber");
          String lotNumber = getFirstNodeValue(manufacturerNode, "LotNumber");

          String type = getFirstNodeValue(lightSource, "LightSourceType");
          String power = getFirstNodeValue(lightSource, "Power");
          if ("Laser".equals(type)) {
            if (power != null) {
              store.setLaserPower(new Power(new Double(power), UNITS.MW), 0, i);
            }
            store.setLaserLotNumber(lotNumber, 0, i);
            store.setLaserManufacturer(manufacturer, 0, i);
            store.setLaserModel(model, 0, i);
            store.setLaserSerialNumber(serialNumber, 0, i);
          }
          else if ("Arc".equals(type)) {
            if (power != null) {
              store.setArcPower(new Power(new Double(power), UNITS.MW), 0, i);
            }
            store.setArcLotNumber(lotNumber, 0, i);
            store.setArcManufacturer(manufacturer, 0, i);
            store.setArcModel(model, 0, i);
            store.setArcSerialNumber(serialNumber, 0, i);
          }
          else if ("LightEmittingDiode".equals(type)) {
            if (power != null) {
              store.setLightEmittingDiodePower(new Power(new Double(power), UNITS.MW), 0, i);
            }
            store.setLightEmittingDiodeLotNumber(lotNumber, 0, i);
            store.setLightEmittingDiodeManufacturer(manufacturer, 0, i);
            store.setLightEmittingDiodeModel(model, 0, i);
            store.setLightEmittingDiodeSerialNumber(serialNumber, 0, i);
          }
          else if ("Filament".equals(type)) {
            if (power != null) {
              store.setFilamentPower(new Power(new Double(power), UNITS.MW), 0, i);
            }
            store.setFilamentLotNumber(lotNumber, 0, i);
            store.setFilamentManufacturer(manufacturer, 0, i);
            store.setFilamentModel(model, 0, i);
            store.setFilamentSerialNumber(serialNumber, 0, i);
          }
        }
      }

      NodeList detectors = getGrandchildren(instrument, "Detector");
      if (detectors != null) {
        for (int i=0; i<detectors.getLength(); i++) {
          Element detector = (Element) detectors.item(i);

          manufacturerNode = getFirstNode(detector, "Manufacturer");
          String manufacturer =
            getFirstNodeValue(manufacturerNode, "Manufacturer");
          String model = getFirstNodeValue(manufacturerNode, "Model");
          String serialNumber =
            getFirstNodeValue(manufacturerNode, "SerialNumber");
          String lotNumber = getFirstNodeValue(manufacturerNode, "LotNumber");

          String detectorID = detector.getAttribute("Id");
          if (detectorID.indexOf(" ") != -1) {
            detectorID = detectorID.substring(detectorID.lastIndexOf(" ") + 1);
          }
          if (!detectorID.startsWith("Detector:")) {
            detectorID = "Detector:" + detectorID;
          }

          store.setDetectorID(detectorID, 0, i);
          store.setDetectorManufacturer(manufacturer, 0, i);
          store.setDetectorModel(model, 0, i);
          store.setDetectorSerialNumber(serialNumber, 0, i);
          store.setDetectorLotNumber(lotNumber, 0, i);

          if (gain == null) {
            gain = getFirstNodeValue(detector, "Gain");
          }
          if (gain != null && !gain.equals("")) {
            store.setDetectorGain(new Double(gain), 0, i);
          }

          String offset = getFirstNodeValue(detector, "Offset");
          if (offset != null && !offset.equals("")) {
            store.setDetectorOffset(new Double(offset), 0, i);
          }

          if (zoom == null) {
            zoom = getFirstNodeValue(detector, "Zoom");
          }
          if (zoom != null && !zoom.equals("")) {
            store.setDetectorZoom(new Double(zoom), 0, i);
          }

          String ampGain = getFirstNodeValue(detector, "AmplificationGain");
          if (ampGain != null && !ampGain.equals("")) {
            store.setDetectorAmplificationGain(new Double(ampGain), 0, i);
          }

          String detectorType = getFirstNodeValue(detector, "Type");
          if (detectorType != null && !detectorType.equals("")) {
            store.setDetectorType(getDetectorType(detectorType), 0, i);
          }
        }
      }

      NodeList objectives = getGrandchildren(instrument, "Objective");
      parseObjectives(objectives);

      NodeList filterSets = getGrandchildren(instrument, "FilterSet");
      if (filterSets != null) {
        for (int i=0; i<filterSets.getLength(); i++) {
          Element filterSet = (Element) filterSets.item(i);
          manufacturerNode = getFirstNode(filterSet, "Manufacturer");

          String manufacturer =
            getFirstNodeValue(manufacturerNode, "Manufacturer");
          String model = getFirstNodeValue(manufacturerNode, "Model");
          String serialNumber =
            getFirstNodeValue(manufacturerNode, "SerialNumber");
          String lotNumber = getFirstNodeValue(manufacturerNode, "LotNumber");

          String dichroicRef = getFirstNodeValue(filterSet, "DichroicRef");
          NodeList excitations = getGrandchildren(
            filterSet, "ExcitationFilters", "ExcitationFilterRef");
          NodeList emissions = getGrandchildren(filterSet, "EmissionFilters",
            "EmissionFilterRef");

          if (dichroicRef == null || dichroicRef.length() <= 0) {
            Element ref = getFirstNode(filterSet, "DichroicRef");
            if (ref != null) {
              dichroicRef = ref.getAttribute("Id");
            }
          }

          if (excitations == null) {
            excitations = filterSet.getElementsByTagName("ExcitationFilterRef");
          }

          if (emissions == null) {
            emissions = filterSet.getElementsByTagName("EmissionFilterRef");
          }

          if (dichroicRef != null || excitations != null || emissions != null) {
            store.setFilterSetID(filterSet.getAttribute("Id"), 0, i);
            store.setFilterSetManufacturer(manufacturer, 0, i);
            store.setFilterSetModel(model, 0, i);
            store.setFilterSetSerialNumber(serialNumber, 0, i);
            store.setFilterSetLotNumber(lotNumber, 0, i);
          }

          if (dichroicRef != null && dichroicRef.length() > 0) {
            store.setFilterSetDichroicRef(dichroicRef, 0, i);
          }

          if (excitations != null) {
            for (int ex=0; ex<excitations.getLength(); ex++) {
              Element excitation = (Element) excitations.item(ex);
              String ref = excitation.getTextContent();
              if (ref == null || ref.length() <= 0) {
                ref = excitation.getAttribute("Id");
              }
              if (ref != null && ref.length() > 0) {
                store.setFilterSetExcitationFilterRef(ref, 0, i, ex);
              }
            }
          }
          if (emissions != null) {
            for (int em=0; em<emissions.getLength(); em++) {
              Element emission = (Element) emissions.item(em);
              String ref = emission.getTextContent();
              if (ref == null || ref.length() <= 0) {
                ref = emission.getAttribute("Id");
              }
              if (ref != null && ref.length() > 0) {
                store.setFilterSetEmissionFilterRef(ref, 0, i, em);
              }
            }
          }
        }
      }

      NodeList filters = getGrandchildren(instrument, "Filter");
      if (filters != null) {
        for (int i=0; i<filters.getLength(); i++) {
          Element filter = (Element) filters.item(i);
          manufacturerNode = getFirstNode(filter, "Manufacturer");

          String manufacturer =
            getFirstNodeValue(manufacturerNode, "Manufacturer");
          String model = getFirstNodeValue(manufacturerNode, "Model");
          String serialNumber =
            getFirstNodeValue(manufacturerNode, "SerialNumber");
          String lotNumber = getFirstNodeValue(manufacturerNode, "LotNumber");

          store.setFilterID(filter.getAttribute("Id"), 0, i);
          store.setFilterManufacturer(manufacturer, 0, i);
          store.setFilterModel(model, 0, i);
          store.setFilterSerialNumber(serialNumber, 0, i);
          store.setFilterLotNumber(lotNumber, 0, i);

          String filterType = getFirstNodeValue(filter, "Type");
          if (filterType != null) {
            store.setFilterType(getFilterType(filterType), 0, i);
          }
          store.setFilterFilterWheel(
            getFirstNodeValue(filter, "FilterWheel"), 0, i);

          Element transmittance = getFirstNode(filter, "TransmittanceRange");

          String cutIn = getFirstNodeValue(transmittance, "CutIn");
          String cutOut = getFirstNodeValue(transmittance, "CutOut");
          Double inWave = cutIn == null ? 0 : new Double(cutIn);
          Double outWave = cutOut == null ? 0 : new Double(cutOut);

          Length in = FormatTools.getCutIn(inWave);
          Length out = FormatTools.getCutOut(outWave);
          if (in != null) {
            store.setTransmittanceRangeCutIn(in, 0, i);
          }
          if (out != null) {
            store.setTransmittanceRangeCutOut(out, 0, i);
          }

          String inTolerance =
            getFirstNodeValue(transmittance, "CutInTolerance");
          String outTolerance =
            getFirstNodeValue(transmittance, "CutOutTolerance");

          if (inTolerance != null) {
            Double cutInTolerance = new Double(inTolerance);
            store.setTransmittanceRangeCutInTolerance(
              new Length(cutInTolerance, UNITS.NM), 0, i);
          }

          if (outTolerance != null) {
            Double cutOutTolerance = new Double(outTolerance);
            store.setTransmittanceRangeCutOutTolerance(
              new Length(cutOutTolerance, UNITS.NM), 0, i);
          }

          String transmittancePercent =
            getFirstNodeValue(transmittance, "Transmittance");
          if (transmittancePercent != null) {
            store.setTransmittanceRangeTransmittance(
              PercentFraction.valueOf(transmittancePercent), 0, i);
          }
        }
      }

      NodeList dichroics = getGrandchildren(instrument, "Dichroic");
      if (dichroics != null) {
        for (int i=0; i<dichroics.getLength(); i++) {
          Element dichroic = (Element) dichroics.item(i);
          manufacturerNode = getFirstNode(dichroic, "Manufacturer");

          String manufacturer =
            getFirstNodeValue(manufacturerNode, "Manufacturer");
          String model = getFirstNodeValue(manufacturerNode, "Model");
          String serialNumber =
            getFirstNodeValue(manufacturerNode, "SerialNumber");
          String lotNumber = getFirstNodeValue(manufacturerNode, "LotNumber");

          store.setDichroicID(dichroic.getAttribute("Id"), 0, i);
          store.setDichroicManufacturer(manufacturer, 0, i);
          store.setDichroicModel(model, 0, i);
          store.setDichroicSerialNumber(serialNumber, 0, i);
          store.setDichroicLotNumber(lotNumber, 0, i);
        }
      }
    }

    if (document != null) {
      description = getFirstNodeValue(document, "Description");

      if (userName == null) {
        userName = getFirstNodeValue(document, "UserName");
      }

      imageName = getFirstNodeValue(document, "Name");
    }
  }

  private void translateScaling(Element root) {
    NodeList scalings = root.getElementsByTagName("Scaling");
    if (scalings == null || scalings.getLength() == 0) {
      return;
    }

    Element scaling = (Element) scalings.item(0);
    NodeList distances = getGrandchildren(scaling, "Items", "Distance");

    if (distances != null) {
      for (int i=0; i<distances.getLength(); i++) {
        Element distance = (Element) distances.item(i);
        String id = distance.getAttribute("Id");
        String originalValue = getFirstNodeValue(distance, "Value");
        if (originalValue == null) {
          continue;
        }
        Double value = new Double(originalValue) * 1000000;
        if (value > 0) {
          PositiveFloat size = new PositiveFloat(value);

          if (id.equals("X")) {
            for (int series=0; series<getSeriesCount(); series++) {
              store.setPixelsPhysicalSizeX(FormatTools.createLength(size, UNITS.MICROM), series);
            }
          }
          else if (id.equals("Y")) {
            for (int series=0; series<getSeriesCount(); series++) {
              store.setPixelsPhysicalSizeY(FormatTools.createLength(size, UNITS.MICROM), series);
            }
          }
          else if (id.equals("Z")) {
            for (int series=0; series<getSeriesCount(); series++) {
              store.setPixelsPhysicalSizeZ(FormatTools.createLength(size, UNITS.MICROM), series);
            }
          }
        }
        else {
          LOGGER.debug(
            "Expected positive value for PhysicalSize; got {}", value);
        }
      }
    }
  }

  private void translateDisplaySettings(Element root) throws FormatException {
    NodeList displaySettings = root.getElementsByTagName("DisplaySetting");
    if (displaySettings == null || displaySettings.getLength() == 0) {
      return;
    }

    Element displaySetting = (Element) displaySettings.item(0);
    NodeList channelNodes = getGrandchildren(displaySetting, "Channel");

    if (channelNodes != null) {
      for (int i=0; i<channelNodes.getLength(); i++) {
        Element channel = (Element) channelNodes.item(i);
        String color = getFirstNodeValue(channel, "Color");
        if (color == null) {
          color = getFirstNodeValue(channel, "OriginalColor");
        }

        while (channels.size() <= i) {
          channels.add(new Channel());
        }
        channels.get(i).color = color;

        String fluor = getFirstNodeValue(channel, "DyeName");
        if (fluor != null) {
          channels.get(i).fluor = fluor;
        }
        String name = channel.getAttribute("Name");
        if (name != null) {
          channels.get(i).name = name;
        }

        String emission = getFirstNodeValue(channel, "DyeMaxEmission");
        if (emission != null) {
          channels.get(i).emission = emission;
        }
        String excitation = getFirstNodeValue(channel, "DyeMaxExcitation");
        if (excitation != null) {
          channels.get(i).excitation = excitation;
        }

        String illumination = getFirstNodeValue(channel, "IlluminationType");

        if (illumination != null) {
          channels.get(i).illumination = getIlluminationType(illumination);
        }
      }
    }
  }

  private void translateLayers(Element root) {
    NodeList layerses = root.getElementsByTagName("Layers");
    if (layerses == null || layerses.getLength() == 0) {
      return;
    }

    Element layersNode = (Element) layerses.item(0);
    NodeList layers = layersNode.getElementsByTagName("Layer");

    if (layers != null) {
      for (int i=0; i<layers.getLength(); i++) {
        Element layer = (Element) layers.item(i);

        NodeList elementses = layer.getElementsByTagName("Elements");
        if (elementses.getLength() == 0) {
          continue;
        }
        NodeList allGrandchildren = elementses.item(0).getChildNodes();

        int shape = 0;

        NodeList lines = getGrandchildren(layer, "Elements", "Line");
        shape = populateLines(lines, i, shape);

        NodeList arrows = getGrandchildren(layer, "Elements", "OpenArrow");
        shape = populateLines(arrows, i, shape);

        NodeList crosses = getGrandchildren(layer, "Elements", "Cross");
        for (int s=0; s<crosses.getLength(); s++, shape+=2) {
          Element cross = (Element) crosses.item(s);

          Element geometry = getFirstNode(cross, "Geometry");
          Element textElements = getFirstNode(cross, "TextElements");
          Element attributes = getFirstNode(cross, "Attributes");

          store.setLineID(
            MetadataTools.createLSID("Shape", i, shape), i, shape);
          store.setLineID(
            MetadataTools.createLSID("Shape", i, shape + 1), i, shape + 1);

          String length = getFirstNodeValue(geometry, "Length");
          String centerX = getFirstNodeValue(geometry, "CenterX");
          String centerY = getFirstNodeValue(geometry, "CenterY");

          if (length != null) {
            Double halfLen = new Double(length) / 2;
            if (centerX != null) {
              store.setLineX1(new Double(centerX) - halfLen, i, shape);
              store.setLineX2(new Double(centerX) + halfLen, i, shape);

              store.setLineX1(new Double(centerX), i, shape + 1);
              store.setLineX2(new Double(centerX), i, shape + 1);
            }
            if (centerY != null) {
              store.setLineY1(new Double(centerY), i, shape);
              store.setLineY2(new Double(centerY), i, shape);

              store.setLineY1(new Double(centerY) - halfLen, i, shape + 1);
              store.setLineY2(new Double(centerY) + halfLen, i, shape + 1);
            }
          }
          store.setLineText(getFirstNodeValue(textElements, "Text"), i, shape);
          store.setLineText(getFirstNodeValue(textElements, "Text"), i, shape + 1);
        }

        NodeList rectangles = getGrandchildren(layer, "Elements", "Rectangle");
        if (rectangles != null) {
          shape = populateRectangles(rectangles, i, shape);
        }

        NodeList ellipses = getGrandchildren(layer, "Elements", "Ellipse");
        if (ellipses != null) {
          for (int s=0; s<ellipses.getLength(); s++, shape++) {
            Element ellipse = (Element) ellipses.item(s);

            Element geometry = getFirstNode(ellipse, "Geometry");
            Element textElements = getFirstNode(ellipse, "TextElements");
            Element attributes = getFirstNode(ellipse, "Attributes");

            store.setEllipseID(
              MetadataTools.createLSID("Shape", i, shape), i, shape);

            String radiusX = getFirstNodeValue(geometry, "RadiusX");
            String radiusY = getFirstNodeValue(geometry, "RadiusY");
            String centerX = getFirstNodeValue(geometry, "CenterX");
            String centerY = getFirstNodeValue(geometry, "CenterY");

            if (radiusX != null) {
              store.setEllipseRadiusX(new Double(radiusX), i, shape);
            }
            if (radiusY != null) {
              store.setEllipseRadiusY(new Double(radiusY), i, shape);
            }
            if (centerX != null) {
              store.setEllipseX(new Double(centerX), i, shape);
            }
            if (centerY != null) {
              store.setEllipseY(new Double(centerY), i, shape);
            }
            store.setEllipseText(
              getFirstNodeValue(textElements, "Text"), i, shape);
          }
        }

        // translate all of the circle ROIs
        NodeList circles = getGrandchildren(layer, "Elements", "Circle");
        if (circles != null) {
          shape = populateCircles(circles, i, shape);
        }
        NodeList inOutCircles =
          getGrandchildren(layer, "Elements", "InOutCircle");
        if (inOutCircles != null) {
          shape = populateCircles(inOutCircles, i, shape);
        }
        NodeList outInCircles =
          getGrandchildren(layer, "Elements", "OutInCircle");
        if (outInCircles != null) {
          shape = populateCircles(outInCircles, i, shape);
        }
        NodeList pointsCircles =
          getGrandchildren(layer, "Elements", "PointsCircle");
        if (pointsCircles != null) {
          shape = populateCircles(pointsCircles, i, shape);
        }

        NodeList polygons = getGrandchildren(layer, "Elements", "Polygon");
        if (polygons != null) {
          shape = populatePolylines(polygons, i, shape, true);
        }

        NodeList polylines = getGrandchildren(layer, "Elements", "Polyline");
        if (polylines != null) {
          shape = populatePolylines(polylines, i, shape, false);
        }

        NodeList openPolylines =
          getGrandchildren(layer, "Elements", "OpenPolyline");
        if (openPolylines != null) {
          shape = populatePolylines(openPolylines, i, shape, false);
        }

        NodeList closedPolylines =
          getGrandchildren(layer, "Elements", "ClosedPolyline");
        if (closedPolylines != null) {
          shape = populatePolylines(closedPolylines, i, shape, true);
        }

        NodeList rectRoi = getGrandchildren(layer, "Elements", "RectRoi");
        if (rectRoi != null) {
          shape = populateRectangles(rectRoi, i, shape);
        }
        NodeList textBoxes = getGrandchildren(layer, "Elements", "TextBox");
        if (textBoxes != null) {
          shape = populateRectangles(textBoxes, i, shape);
        }
        NodeList text = getGrandchildren(layer, "Elements", "Text");
        if (text != null) {
          shape = populateRectangles(text, i, shape);
        }

        if (shape > 0) {
          String roiID = MetadataTools.createLSID("ROI", i);
          store.setROIID(roiID, i);
          store.setROIName(layer.getAttribute("Name"), i);
          store.setROIDescription(getFirstNodeValue(layer, "Usage"), i);

          for (int series=0; series<getSeriesCount(); series++) {
            store.setImageROIRef(roiID, series, i);
          }
        }
      }
    }
  }

  private void translateHardwareSettings(Element root) throws FormatException {
    NodeList hardwareSettings = root.getElementsByTagName("HardwareSetting");
    if (hardwareSettings == null || hardwareSettings.getLength() == 0) {
      return;
    }

    Element hardware = (Element) hardwareSettings.item(0);

    store.setInstrumentID(MetadataTools.createLSID("Instrument", 0), 0);

    Element microscope = getFirstNode(hardware, "Microscope");
    if (microscope != null) {
      String model = microscope.getAttribute("Name");
      store.setMicroscopeModel(model, 0);
    }

    Element objectiveChanger = getFirstNode(hardware, "ObjectiveChanger");
    if (objectiveChanger != null) {
      String position = getFirstNodeValue(objectiveChanger, "Position");
      int positionIndex = -1;
      if (position != null) {
        try {
          positionIndex = Integer.parseInt(position) - 1;
        }
        catch (NumberFormatException e) {
          LOGGER.debug("Could not parse ObjectiveSettings", e);
        }
      }

      NodeList objectives = objectiveChanger.getElementsByTagName("Objective");

      if (objectives != null) {
        for (int i=0; i<objectives.getLength(); i++) {
          Element objective = (Element) objectives.item(i);

          String objectiveID = MetadataTools.createLSID("Objective", 0, i);
          if (i == positionIndex ||
            (objectives.getLength() == 1 && objectiveSettingsID != null))
          {
            objectiveSettingsID = objectiveID;
          }

          store.setObjectiveID(objectiveID, 0, i);
          store.setObjectiveModel(objective.getAttribute("Model"), 0, i);
          store.setObjectiveSerialNumber(
            objective.getAttribute("UniqueName"), 0, i);

          String immersion = getFirstNodeValue(objective, "Immersions");
          store.setObjectiveImmersion(getImmersion(immersion), 0, i);
          store.setObjectiveCorrection(getCorrection("Other"), 0, i);

          String magnification = getFirstNodeValue(objective, "Magnification");
          String na = getFirstNodeValue(objective, "NumericalAperture");
          String wd = getFirstNodeValue(objective, "WorkingDistance");

          if (magnification != null) {
            try {
              store.setObjectiveNominalMagnification(
                new Double(magnification), 0, i);
            }
            catch (NumberFormatException e) {
              LOGGER.debug("Could not parse magnification", e);
            }
          }
          if (na != null) {
            try {
              store.setObjectiveLensNA(new Double(na), 0, i);
            }
            catch (NumberFormatException e) {
              LOGGER.debug("Could not parse numerical aperture", e);
            }
          }
          if (wd != null) {
            try {
              store.setObjectiveWorkingDistance(new Length(new Double(wd), UNITS.MICROM), 0, i);
            }
            catch (NumberFormatException e) {
              LOGGER.debug("Could not parse working distance", e);
            }
          }
        }
      }
    }

  }

  private int populateRectangles(NodeList rectangles, int roi, int shape) {
    for (int s=0; s<rectangles.getLength(); s++) {
      Element rectangle = (Element) rectangles.item(s);

      Element geometry = getFirstNode(rectangle, "Geometry");
      Element textElements = getFirstNode(rectangle, "TextElements");
      Element attributes = getFirstNode(rectangle, "Attributes");

      String left = getFirstNodeValue(geometry, "Left");
      String top = getFirstNodeValue(geometry, "Top");
      String width = getFirstNodeValue(geometry, "Width");
      String height = getFirstNodeValue(geometry, "Height");

      if (left != null && top != null && width != null && height != null) {
        store.setRectangleID(
          MetadataTools.createLSID("Shape", roi, shape), roi, shape);
        store.setRectangleX(new Double(left), roi, shape);
        store.setRectangleY(new Double(top), roi, shape);
        store.setRectangleWidth(new Double(width), roi, shape);
        store.setRectangleHeight(new Double(height), roi, shape);

        String name = getFirstNodeValue(attributes, "Name");
        String label = getFirstNodeValue(textElements, "Text");

        if (label != null) {
          store.setRectangleText(label, roi, shape);
        }
        shape++;
      }
    }
    return shape;
  }

  private int populatePolylines(NodeList polylines, int roi, int shape,
    boolean closed)
  {
    for (int s=0; s<polylines.getLength(); s++, shape++) {
      Element polyline = (Element) polylines.item(s);
      Element geometry = getFirstNode(polyline, "Geometry");
      Element textElements = getFirstNode(polyline, "TextElements");
      Element attributes = getFirstNode(polyline, "Attributes");

      String shapeID = MetadataTools.createLSID("Shape", roi, shape);

      if (closed) {
        store.setPolygonID(shapeID, roi, shape);
        store.setPolygonPoints(
          getFirstNodeValue(geometry, "Points"), roi, shape);
        store.setPolygonText(
          getFirstNodeValue(textElements, "Text"), roi, shape);
      }
      else {
        store.setPolylineID(shapeID, roi, shape);
        store.setPolylinePoints(
          getFirstNodeValue(geometry, "Points"), roi, shape);
        store.setPolylineText(
          getFirstNodeValue(textElements, "Text"), roi, shape);
      }
    }
    return shape;
  }

  private int populateLines(NodeList lines, int roi, int shape) {
   for (int s=0; s<lines.getLength(); s++, shape++) {
      Element line = (Element) lines.item(s);

      Element geometry = getFirstNode(line, "Geometry");
      Element textElements = getFirstNode(line, "TextElements");
      Element attributes = getFirstNode(line, "Attributes");

      String x1 = getFirstNodeValue(geometry, "X1");
      String x2 = getFirstNodeValue(geometry, "X2");
      String y1 = getFirstNodeValue(geometry, "Y1");
      String y2 = getFirstNodeValue(geometry, "Y2");

      store.setLineID(
        MetadataTools.createLSID("Shape", roi, shape), roi, shape);

      if (x1 != null) {
        store.setLineX1(new Double(x1), roi, shape);
      }
      if (x2 != null) {
        store.setLineX2(new Double(x2), roi, shape);
      }
      if (y1 != null) {
        store.setLineY1(new Double(y1), roi, shape);
      }
      if (y2 != null) {
        store.setLineY2(new Double(y2), roi, shape);
      }
      store.setLineText(getFirstNodeValue(textElements, "Text"), roi, shape);
    }
    return shape;
  }

  private int populateCircles(NodeList circles, int roi, int shape) {
    for (int s=0; s<circles.getLength(); s++, shape++) {
      Element circle = (Element) circles.item(s);
      Element geometry = getFirstNode(circle, "Geometry");
      Element textElements = getFirstNode(circle, "TextElements");
      Element attributes = getFirstNode(circle, "Attributes");

      store.setEllipseID(
        MetadataTools.createLSID("Shape", roi, shape), roi, shape);
      String radius = getFirstNodeValue(geometry, "Radius");
      String centerX = getFirstNodeValue(geometry, "CenterX");
      String centerY = getFirstNodeValue(geometry, "CenterY");

      if (radius != null) {
        store.setEllipseRadiusX(new Double(radius), roi, shape);
        store.setEllipseRadiusY(new Double(radius), roi, shape);
      }
      if (centerX != null) {
        store.setEllipseX(new Double(centerX), roi, shape);
      }
      if (centerY != null) {
        store.setEllipseY(new Double(centerY), roi, shape);
      }
      store.setEllipseText(getFirstNodeValue(textElements, "Text"), roi, shape);
    }
    return shape;
  }

  private void translateExperiment(Element root) throws FormatException {
    NodeList experiments = root.getElementsByTagName("Experiment");
    if (experiments == null || experiments.getLength() == 0) {
      return;
    }

    Element experimentBlock =
      getFirstNode((Element) experiments.item(0), "ExperimentBlocks");
    Element acquisition = getFirstNode(experimentBlock, "AcquisitionBlock");
    Element tilesSetup = getFirstNode(acquisition, "TilesSetup");
    NodeList groups = getGrandchildren(tilesSetup, "PositionGroup");

    positionsX = new Length[core.size()];
    positionsY = new Length[core.size()];
    positionsZ = new Length[core.size()];

    if (groups != null) {
      for (int i=0; i<groups.getLength(); i++) {
        Element group = (Element) groups.item(i);

        Element position = getFirstNode(group, "Position");
        if (position != null) {
          int tilesX = Integer.parseInt(getFirstNodeValue(group, "TilesX"));
          int tilesY = Integer.parseInt(getFirstNodeValue(group, "TilesY"));

          String x = position.getAttribute("X");
          String y = position.getAttribute("Y");
          String z = position.getAttribute("Z");

<<<<<<< HEAD
        Length xPos = null;
        try {
          xPos = new Length(Double.valueOf(x), UNITS.REFERENCEFRAME);
        }
        catch (NumberFormatException e) { }
        Length yPos = null;
        try {
          yPos = new Length(Double.valueOf(y), UNITS.REFERENCEFRAME);
        }
        catch (NumberFormatException e) { }
        Length zPos = null;
        try {
          zPos = new Length(Double.valueOf(z), UNITS.REFERENCEFRAME);
        }
        catch (NumberFormatException e) { }
=======
          Length xPos = null;
          try {
            xPos = new Length(Double.valueOf(x), UNITS.REFERENCEFRAME);
          }
          catch (NumberFormatException e) { }
          Length yPos = null;
          try {
            yPos = new Length(Double.valueOf(y), UNITS.REFERENCEFRAME);
          }
          catch (NumberFormatException e) { }
          Length zPos = null;
          try {
            zPos = new Length(Double.valueOf(z), UNITS.REFERENCEFRAME);
          }
          catch (NumberFormatException e) { }
>>>>>>> 78e4fcb3

          for (int tile=0; tile<tilesX * tilesY; tile++) {
            int index = i * tilesX * tilesY + tile;
            if (index < positionsX.length) {
              positionsX[index] = xPos;
              positionsY[index] = yPos;
              positionsZ[index] = zPos;
            }
          }
        }
      }
    }
    else {
      Element regionsSetup = getFirstNode(acquisition, "RegionsSetup");

      if (regionsSetup != null) {
        Element sampleHolder = getFirstNode(regionsSetup, "SampleHolder");
        if (sampleHolder != null) {
          NodeList regions = getGrandchildren(sampleHolder,
            "SingleTileRegionArray", "SingleTileRegion");
          if (regions != null) {
            for (int i=0; i<regions.getLength(); i++) {
              Element region = (Element) regions.item(i);

              String x = getFirstNode(region, "X").getTextContent();
              String y = getFirstNode(region, "Y").getTextContent();
              String z = getFirstNode(region, "Z").getTextContent();

              // safe to assume all 3 arrays have the same length
              if (i < positionsX.length) {
                if (x == null) {
                  positionsX[i] = null;
                } else {
                  final Double number = Double.valueOf(x);
                  positionsX[i] = new Length(number, UNITS.REFERENCEFRAME);
                }
                if (y == null) {
                  positionsY[i] = null;
                } else {
                  final Double number = Double.valueOf(y);
                  positionsY[i] = new Length(number, UNITS.REFERENCEFRAME);
                }
                if (z == null) {
                  positionsZ[i] = null;
                } else {
                  final Double number = Double.valueOf(z);
                  positionsZ[i] = new Length(number, UNITS.REFERENCEFRAME);
                }
              }
            }
          }
        }
      }


    }

    NodeList detectors = getGrandchildren(acquisition, "Detector");

    Element setup = getFirstNode(acquisition, "AcquisitionModeSetup");
    String cameraModel = getFirstNodeValue(setup, "SelectedCamera");

    if (detectors != null) {
      for (int i=0; i<detectors.getLength(); i++) {
        Element detector = (Element) detectors.item(i);
        String id = MetadataTools.createLSID("Detector", 0, i);

        store.setDetectorID(id, 0, i);
        String model = detector.getAttribute("Id");
        store.setDetectorModel(model, 0, i);

        String bin = getFirstNodeValue(detector, "Binning");
        if (bin != null) {
          bin = bin.replaceAll(",", "x");
          Binning binning = getBinning(bin);

          if (model != null && model.equals(cameraModel)) {
            for (int image=0; image<getSeriesCount(); image++) {
              for (int c=0; c<getEffectiveSizeC(); c++) {
                store.setDetectorSettingsID(id, image, c);
                store.setDetectorSettingsBinning(binning, image, c);
              }
            }
            hasDetectorSettings = true;
          }
        }
      }
    }

    Element multiTrack = getFirstNode(acquisition, "MultiTrackSetup");

    if (multiTrack == null) {
      return;
    }

    detectors = getGrandchildren(multiTrack, "Detector");

    if (detectors != null && detectors.getLength() > 0) {
      Element detector = (Element) detectors.item(0);
      gain = getFirstNodeValue(detector, "Voltage");
    }

    NodeList tracks = multiTrack.getElementsByTagName("Track");

    if (tracks != null && tracks.getLength() > 0) {
      for (int i=0; i<tracks.getLength(); i++) {
        Element track = (Element) tracks.item(i);
        Element channel = getFirstNode(track, "Channel");
        String exposure = getFirstNodeValue(channel, "ExposureTime");
        String gain = getFirstNodeValue(channel, "EMGain");

        while (channels.size() <= i) {
          channels.add(new Channel());
        }

        try {
          if (exposure != null) {
            channels.get(i).exposure = new Double(exposure);
          }
        }
        catch (NumberFormatException e) {
          LOGGER.debug("Could not parse exposure time", e);
        }
        try {
          if (gain != null) {
            channels.get(i).gain = new Double(gain);
          }
        }
        catch (NumberFormatException e) {
          LOGGER.debug("Could not parse gain", e);
        }
      }
    }
  }

  private Element getFirstNode(Element root, String name) {
    if (root == null) {
      return null;
    }
    NodeList list = root.getElementsByTagName(name);
    if (list == null) {
      return null;
    }
    return (Element) list.item(0);
  }

  private NodeList getGrandchildren(Element root, String name) {
    return getGrandchildren(root, name + "s", name);
  }

  private NodeList getGrandchildren(Element root, String child, String name) {
    if (root == null) {
      return null;
    }
    NodeList children = root.getElementsByTagName(child);
    if (children != null && children.getLength() > 0) {
      Element childNode = (Element) children.item(0);
      return childNode.getElementsByTagName(name);
    }
    return null;
  }

  private String getFirstNodeValue(Element root, String name) {
    if (root == null) {
      return null;
    }
    NodeList nodes = root.getElementsByTagName(name);
    if (nodes != null && nodes.getLength() > 0) {
      return nodes.item(0).getTextContent();
    }
    return null;
  }

  private void populateOriginalMetadata(Element root, Stack<String> nameStack) {
    String name = root.getNodeName();
    if (name.equals("DisplaySetting")) {
      return;
    }
    nameStack.push(name);

    StringBuffer key = new StringBuffer();
    for (String k : nameStack) {
      if (!k.equals("Metadata") && (!k.endsWith("s") || k.equals(name))) {
        key.append(k);
        key.append("|");
      }
    }

    if (root.getChildNodes().getLength() == 1) {
      String value = root.getTextContent();
      if (value != null && key.length() > 0) {
        String s = key.toString();
        if (s.endsWith("|")){
          s = s.substring(0, s.length() - 1);
        }
        addGlobalMetaList(s, value);

        if (key.toString().endsWith("|Rotations|")) {
          rotationLabels = value.split(" ");
        }
        else if (key.toString().endsWith("|Phases|")) {
          phaseLabels = value.split(" ");
        }
        else if (key.toString().endsWith("|Illuminations|")) {
          illuminationLabels = value.split(" ");
        }
      }
    }
    NamedNodeMap attributes = root.getAttributes();
    for (int i=0; i<attributes.getLength(); i++) {
      Node attr = attributes.item(i);

      String attrName = attr.getNodeName();
      String attrValue = attr.getNodeValue();
      
      String keyString = key.toString();
      if (attrName.endsWith("|")){
        attrName = attrName.substring(0, attrName.length() - 1);
      }
      else if(attrName.length() == 0 && keyString.endsWith("|")) {
        keyString = keyString.substring(0, keyString.length() - 1);
      }

      addGlobalMetaList(keyString + attrName, attrValue);
    }

    NodeList children = root.getChildNodes();
    if (children != null) {
      for (int i=0; i<children.getLength(); i++) {
        Object child = children.item(i);
        if (child instanceof Element) {
          populateOriginalMetadata((Element) child, nameStack);
        }
      }
    }

    nameStack.pop();
  }

  private Segment readSegment(String filename) throws IOException {
    // align the stream to a multiple of 32 bytes
    int skip =
      (ALIGNMENT - (int) (in.getFilePointer() % ALIGNMENT)) % ALIGNMENT;
    in.skipBytes(skip);
    long startingPosition = in.getFilePointer();

    // instantiate a Segment subclass based upon the segment ID
    String segmentID = in.readString(16).trim();
    Segment segment = null;
    boolean skipData = false;

    if (segmentID.equals("ZISRAWFILE")) {
      segment = new FileHeader();
    }
    else if (segmentID.equals("ZISRAWMETADATA")) {
      segment = new Metadata();
    }
    else if (segmentID.equals("ZISRAWSUBBLOCK")) {
      segment = new SubBlock();
    }
    else if (segmentID.equals("ZISRAWATTACH")) {
      segment = new Attachment();
    }
    else if (segmentID.equals("ZISRAWDIRECTORY")) {
      segment = new Directory();
    }
    else if (segmentID.equals("ZISRAWATTDIR")) {
      segment = new AttachmentDirectory();
    }
    else if (segmentID.equals("DELETED")) {
      segment = new Segment();
    }
    else if (segmentID.length() == 0) {
      segment = new Segment();
      skipData = true;
    }
    else {
      LOGGER.info("Unknown segment type: {}", segmentID);
      segment = new Segment();
    }
    segment.startingPosition = startingPosition;
    segment.id = segmentID;
    segment.filename = filename;
    segment.stream = in;

    if (!(segment instanceof Metadata)) {
      segment.fillInData();
    }
    else {
      ((Metadata) segment).skipData(); 
    }

    long pos = segment.startingPosition + segment.allocatedSize + HEADER_SIZE;
    if (pos < in.length()) {
      in.seek(pos);
    }
    else {
      in.seek(in.length());
    }

    if (skipData) {
      segment.close();
      return null;
    }
    return segment;
  }

  private void convertPixelType(int pixelType) throws FormatException {
    CoreMetadata ms0 = core.get(0);
    switch (pixelType) {
      case GRAY8:
        ms0.pixelType = FormatTools.UINT8;
        break;
      case GRAY16:
        ms0.pixelType = FormatTools.UINT16;
        break;
      case GRAY32:
        ms0.pixelType = FormatTools.UINT32;
        break;
      case GRAY_FLOAT:
        ms0.pixelType = FormatTools.FLOAT;
        break;
      case GRAY_DOUBLE:
        ms0.pixelType = FormatTools.DOUBLE;
        break;
      case BGR_24:
        ms0.pixelType = FormatTools.UINT8;
        ms0.sizeC *= 3;
        ms0.rgb = true;
        ms0.interleaved = true;
        break;
      case BGR_48:
        ms0.pixelType = FormatTools.UINT16;
        ms0.sizeC *= 3;
        ms0.rgb = true;
        ms0.interleaved = true;
        break;
      case BGRA_8:
        ms0.pixelType = FormatTools.UINT8;
        ms0.sizeC *= 4;
        ms0.rgb = true;
        ms0.interleaved = true;
        break;
      case BGR_FLOAT:
        ms0.pixelType = FormatTools.FLOAT;
        ms0.sizeC *= 3;
        ms0.rgb = true;
        ms0.interleaved = true;
        break;
      case COMPLEX:
      case COMPLEX_FLOAT:
        throw new FormatException("Sorry, complex pixel data not supported.");
      default:
        throw new FormatException("Unknown pixel type: " + pixelType);
    }
    ms0.interleaved = ms0.rgb;
  }

  private void parseObjectives(NodeList objectives) throws FormatException {
    if (objectives != null) {
      for (int i=0; i<objectives.getLength(); i++) {
        Element objective = (Element) objectives.item(i);
        Element manufacturerNode = getFirstNode(objective, "Manufacturer");

        String manufacturer =
          getFirstNodeValue(manufacturerNode, "Manufacturer");
        String model = getFirstNodeValue(manufacturerNode, "Model");
        String serialNumber =
          getFirstNodeValue(manufacturerNode, "SerialNumber");
        String lotNumber = getFirstNodeValue(manufacturerNode, "LotNumber");

        if (objectiveSettingsID == null) {
          objectiveSettingsID = objective.getAttribute("Id");
        }
        store.setObjectiveID(objective.getAttribute("Id"), 0, i);
        store.setObjectiveManufacturer(manufacturer, 0, i);
        store.setObjectiveModel(model, 0, i);
        store.setObjectiveSerialNumber(serialNumber, 0, i);
        store.setObjectiveLotNumber(lotNumber, 0, i);

        String correction = getFirstNodeValue(objective, "Correction");
        if (correction != null) {
          store.setObjectiveCorrection(getCorrection(correction), 0, i);
        }
        store.setObjectiveImmersion(
          getImmersion(getFirstNodeValue(objective, "Immersion")), 0, i);

        String lensNA = getFirstNodeValue(objective, "LensNA");
        if (lensNA != null) {
          store.setObjectiveLensNA(new Double(lensNA), 0, i);
        }

        String magnification =
          getFirstNodeValue(objective, "NominalMagnification");
        if (magnification == null) {
          magnification = getFirstNodeValue(objective, "Magnification");
        }
        Double mag = magnification == null ? null : new Double(magnification);

        if (mag != null) {
          store.setObjectiveNominalMagnification(mag, 0, i);
        }
        String calibratedMag =
          getFirstNodeValue(objective, "CalibratedMagnification");
        if (calibratedMag != null) {
          store.setObjectiveCalibratedMagnification(
            new Double(calibratedMag), 0, i);
        }
        String wd = getFirstNodeValue(objective, "WorkingDistance");
        if (wd != null) {
          store.setObjectiveWorkingDistance(new Length(new Double(wd), UNITS.MICROM), 0, i);
        }
        String iris = getFirstNodeValue(objective, "Iris");
        if (iris != null) {
          store.setObjectiveIris(new Boolean(iris), 0, i);
        }
      }
    }
  }

  // -- Helper classes --

  /** Top-level class that implements logic common to all types of Segment. */
  class Segment {
    public String filename;
    public long startingPosition;
    public String id;
    public long allocatedSize;
    public long usedSize;
    public RandomAccessInputStream stream;

    public Segment() {
      filename = null;
      startingPosition = 0;
      id = null;
      allocatedSize = 0;
      usedSize = 0;
      stream = null;
    }

    public Segment(Segment model) {
      super();
      this.filename = model.filename;
      this.startingPosition = model.startingPosition;
      this.id = model.id;
      this.allocatedSize = model.allocatedSize;
      this.usedSize = model.usedSize;
    }

    public void fillInData() throws IOException {
      RandomAccessInputStream s = getStream();
      try {
        s.order(isLittleEndian());
        s.seek(startingPosition + 16);
        // read the segment header
        allocatedSize = s.readLong();
        usedSize = s.readLong();

        if (usedSize == 0) {
          usedSize = allocatedSize;
        }
      }
      finally {
        if (stream == null) {
          s.close();
        }
      }
    }

    public void close() throws IOException {
      // whatever created the Segment is responsible for closing the stream
      // we just need to remove the reference
      stream = null;
    }

    public RandomAccessInputStream getStream() throws IOException {
      if (stream != null) {
        return stream;
      }
      return new RandomAccessInputStream(filename, BUFFER_SIZE);
    }
  }

  /** Segment with ID "ZISRAWFILE". */
  class FileHeader extends Segment {
    public int majorVersion;
    public int minorVersion;
    public long primaryFileGUID;
    public long fileGUID;
    public int filePart;
    public long directoryPosition;
    public long metadataPosition;
    public boolean updatePending;
    public long attachmentDirectoryPosition;

    @Override
    public void fillInData() throws IOException {
      super.fillInData();

      RandomAccessInputStream s = getStream();
      try {
        s.order(isLittleEndian());
        s.seek(startingPosition + HEADER_SIZE);
        majorVersion = s.readInt();
        minorVersion = s.readInt();
        s.skipBytes(4); // reserved 1
        s.skipBytes(4); // reserved 2
        primaryFileGUID = s.readLong(); // 16
        fileGUID = s.readLong(); // 16
        filePart = s.readInt();

        directoryPosition = s.readLong();
        metadataPosition = s.readLong();
        updatePending = s.readInt() != 0;
        attachmentDirectoryPosition = s.readLong();
      }
      finally {
        if (stream == null) {
          s.close();
        }
      }
    }
  }

  /** Segment with ID "ZISRAWMETADATA". */
  class Metadata extends Segment {
    public String xml;
    public byte[] attachment;

    public void skipData() throws IOException {
      super.fillInData();
    }

    @Override
    public void fillInData() throws IOException {
      super.fillInData();

      RandomAccessInputStream s = getStream();
      try {
        s.order(true);
        s.seek(startingPosition + HEADER_SIZE);
        int xmlSize = s.readInt();
        int attachmentSize = s.readInt();

        s.skipBytes(248);

        xml = s.readString(xmlSize);
        attachment = new byte[attachmentSize];
        s.read(attachment);
      }
      finally {
        if (stream == null) {
          s.close();
        }
      }
    }

    public void clearXML() {
      xml = null;
    }
  }

  /** Segment with ID "ZISRAWSUBBLOCK". */
  class SubBlock extends Segment {
    public int metadataSize;
    public int attachmentSize;
    public long dataSize;
    public DirectoryEntry directoryEntry;
    public String metadata;

    public int seriesIndex;
    public int planeIndex;

    private long dataOffset;

    private Length stageX, stageY, stageZ;
    private Double timestamp, exposureTime;

    public int x, y;
    public int row, col;

    public SubBlock() {
      super();
    }

    public SubBlock(SubBlock model) {
      super(model);
      this.metadataSize = model.metadataSize;
      this.attachmentSize = model.attachmentSize;
      this.dataSize = model.dataSize;
      this.directoryEntry = model.directoryEntry;
      this.metadata = model.metadata;
      this.seriesIndex = model.seriesIndex;
      this.planeIndex = model.planeIndex;
      this.dataOffset = model.dataOffset;
      this.stageX = model.stageX;
      this.stageY = model.stageY;
      this.timestamp = model.timestamp;
      this.exposureTime = model.exposureTime;
      this.stageZ = model.stageZ;
      this.x = model.x;
      this.y = model.y;
    }

    @Override
    public void fillInData() throws IOException {
      super.fillInData();

      RandomAccessInputStream s = getStream();
      try {
        s.order(isLittleEndian());
        s.seek(startingPosition + HEADER_SIZE);
        long fp = s.getFilePointer();
        metadataSize = s.readInt();
        attachmentSize = s.readInt();
        dataSize = s.readLong();
        directoryEntry = new DirectoryEntry(s);
        s.skipBytes((int) Math.max(256 - (s.getFilePointer() - fp), 0));

        metadata = s.readString(metadataSize).trim();
        dataOffset = s.getFilePointer();

        if (s.getFilePointer() + dataSize + attachmentSize < s.length()) {
          s.seek(s.getFilePointer() + dataSize + attachmentSize);
          parseMetadata();
        }
      }
      finally {
        if (stream == null) {
          s.close();
        }
      }
    }

    // -- SubBlock API methods --

    public byte[] readPixelData() throws FormatException, IOException {
      RandomAccessInputStream s = new RandomAccessInputStream(filename);
      try {
        return readPixelData(s);
      } finally {
        s.close();
      }
    }

    public byte[] readPixelData(RandomAccessInputStream s) throws FormatException, IOException {
      byte[] data = new byte[(int) dataSize];
      s.order(isLittleEndian());
      s.seek(dataOffset);
        s.read(data);

      CodecOptions options = new CodecOptions();
      options.interleaved = isInterleaved();
      options.littleEndian = isLittleEndian();
      options.maxBytes = getSizeX() * getSizeY() * getRGBChannelCount() *
        FormatTools.getBytesPerPixel(getPixelType());

      switch (directoryEntry.compression) {
        case UNCOMPRESSED:
          break;
        case JPEG:
          data = new JPEGCodec().decompress(data, options);
          break;
        case LZW:
          data = new LZWCodec().decompress(data, options);
          break;
        case JPEGXR:
          throw new UnsupportedCompressionException(
            "JPEG-XR not yet supported");
        case 104: // camera-specific packed pixels
          data = decode12BitCamera(data, options.maxBytes);
          // reverse column ordering
          for (int row=0; row<getSizeY(); row++) {
            for (int col=0; col<getSizeX()/2; col++) {
              int left = row * getSizeX() * 2 + col * 2;
              int right = row * getSizeX() * 2 + (getSizeX() - col - 1) * 2;
              byte left1 = data[left];
              byte left2 = data[left + 1];
              data[left] = data[right];
              data[left + 1] = data[right + 1];
              data[right] = left1;
              data[right + 1] = left2;
            }
          }

          break;
        case 504: // camera-specific packed pixels
          data = decode12BitCamera(data, options.maxBytes);
          break;
      }
      return data;
    }

    // -- Helper methods --

    private void parseMetadata() throws IOException {
      if (metadata.length() <= 16) {
        return;
      }

      Element root = null;
      try {
        DocumentBuilderFactory factory = DocumentBuilderFactory.newInstance();
        DocumentBuilder parser = factory.newDocumentBuilder();
        ByteArrayInputStream s =
          new ByteArrayInputStream(metadata.getBytes(Constants.ENCODING));
        root = parser.parse(s).getDocumentElement();
        s.close();
      }
      catch (ParserConfigurationException e) {
        metadata = null;
        return;
      }
      catch (SAXException e) {
        metadata = null;
        return;
      }

      if (root == null) {
        metadata = null;
        return;
      }

      NodeList children = root.getChildNodes();

      if (children == null) {
        metadata = null;
        return;
      }

      for (int i=0; i<children.getLength(); i++) {
        if (!(children.item(i) instanceof Element)) {
          continue;
        }
        Element child = (Element) children.item(i);

        if (child.getNodeName().equals("Tags")) {
          NodeList tags = child.getChildNodes();

          if (tags != null) {
            for (int tag=0; tag<tags.getLength(); tag++) {
              if (!(tags.item(tag) instanceof Element)) {
                continue;
              }
              Element tagNode = (Element) tags.item(tag);
              String text = tagNode.getTextContent();
              if (text != null) {
                if (tagNode.getNodeName().equals("StageXPosition")) {
                  final Double number = Double.valueOf(text);
                  stageX = new Length(number, UNITS.REFERENCEFRAME);
                }
                else if (tagNode.getNodeName().equals("StageYPosition")) {
                  final Double number = Double.valueOf(text);
                  stageY = new Length(number, UNITS.REFERENCEFRAME);
                }
                else if (tagNode.getNodeName().equals("FocusPosition")) {
                  final Double number = Double.valueOf(text);
                  stageZ = new Length(number, UNITS.REFERENCEFRAME);
                }
                else if (tagNode.getNodeName().equals("AcquisitionTime")) {
                  Timestamp t = Timestamp.valueOf(text);
                  if (t != null)
                    timestamp = t.asInstant().getMillis() / 1000d;
                }
                else if (tagNode.getNodeName().equals("ExposureTime")) {
                  exposureTime = new Double(text);
                }
              }
            }
          }
        }
      }
      metadata = null;
    }
  }

  private byte[] decode12BitCamera(byte[] data, int maxBytes) throws IOException {
    byte[] decoded = new byte[maxBytes];

    RandomAccessInputStream bb = new RandomAccessInputStream(
      new ByteArrayHandle(data));
    byte[] fourBits = new byte[(maxBytes / 2) * 3];
    int pt = 0;
    while (pt < fourBits.length) {
      fourBits[pt++] = (byte) bb.readBits(4);
    }
    bb.close();
    for (int index=0; index<fourBits.length-1; index++) {
      if ((index - 3) % 6 == 0) {
        byte middle = fourBits[index];
        byte last = fourBits[index + 1];
        byte first = fourBits[index - 1];
        fourBits[index + 1] = middle;
        fourBits[index] = first;
        fourBits[index - 1] = last;
      }
    }

    int currentByte = 0;
    for (int index=0; index<fourBits.length;) {
      if (index % 3 == 0) {
        decoded[currentByte++] = fourBits[index++];
      }
      else {
        decoded[currentByte++] =
          (byte) (fourBits[index++] << 4 | fourBits[index++]);
      }
    }

    if (isLittleEndian()) {
      core.get(0).littleEndian = false;
    }

    return decoded;
  }

  /** Segment with ID "ZISRAWDIRECTORY". */
  class Directory extends Segment {
    public DirectoryEntry[] entries;

    @Override
    public void fillInData() throws IOException {
      super.fillInData();

      RandomAccessInputStream s = getStream();
      try {
        s.order(isLittleEndian());
        s.seek(startingPosition + HEADER_SIZE);

        int entryCount = s.readInt();
        s.skipBytes(124);
        entries = new DirectoryEntry[entryCount];
        for (int i=0; i<entryCount; i++) {
          entries[i] = new DirectoryEntry(s);
        }
      }
      finally {
        if (stream == null) {
          s.close();
        }
      }
    }
  }

  /** Segment with ID "ZISRAWATTDIR". */
  class AttachmentDirectory extends Segment {
    public AttachmentEntry[] entries;

    @Override
    public void fillInData() throws IOException {
      super.fillInData();

      RandomAccessInputStream s = getStream();
      try {
        s.order(isLittleEndian());
        s.seek(startingPosition + HEADER_SIZE);

        int entryCount = s.readInt();
        s.skipBytes(252);
        entries = new AttachmentEntry[entryCount];
        for (int i=0; i<entryCount; i++) {
          entries[i] = new AttachmentEntry(s);
        }
      }
      finally {
        if (stream == null) {
          s.close();
        }
      }
    }
  }

  /** Segment with ID "ZISRAWATTACH". */
  class Attachment extends Segment {
    public int dataSize;
    public AttachmentEntry attachment;
    public byte[] attachmentData;

    @Override
    public void fillInData() throws IOException {
      super.fillInData();

      RandomAccessInputStream s = getStream();
      try {
        s.order(isLittleEndian());
        s.seek(startingPosition + HEADER_SIZE);
        dataSize = s.readInt();
        s.skipBytes(12); // reserved
        attachment = new AttachmentEntry(s);
        s.skipBytes(112); // reserved
        attachmentData = new byte[dataSize];
        s.read(attachmentData);
      }
      finally {
        if (stream == null) {
          s.close();
        }
      }
    }
  }

  class DirectoryEntry {
    public String schemaType;
    public int pixelType;
    public long filePosition;
    public int filePart;
    public int compression;
    public byte pyramidType;
    public int dimensionCount;
    public DimensionEntry[] dimensionEntries;

    public DirectoryEntry(RandomAccessInputStream s) throws IOException {
      schemaType = s.readString(2);
      pixelType = s.readInt();
      filePosition = s.readLong();
      filePart = s.readInt();
      compression = s.readInt();
      pyramidType = s.readByte();
      if (pyramidType == 1) {
        prestitched = false;
      }
      s.skipBytes(1); // reserved
      s.skipBytes(4); // reserved
      dimensionCount = s.readInt();

      dimensionEntries = new DimensionEntry[dimensionCount];
      for (int i=0; i<dimensionEntries.length; i++) {
        dimensionEntries[i] = new DimensionEntry(s);

        // invalid dimension found; ignore it and the previous one
        if (dimensionEntries[i].dimension.length() > 1) {
          dimensionEntries[i] = null;
          if (i > 0) {
            dimensionEntries[i - 1] = null;
          }
        }
      }
    }
  }

  static class DimensionEntry {
    public String dimension;
    public int start;
    public int size;
    public float startCoordinate;
    public int storedSize;

    public DimensionEntry(RandomAccessInputStream s) throws IOException {
      dimension = s.readString(4).trim();
      start = s.readInt();
      size = s.readInt();
      startCoordinate = s.readFloat();
      storedSize = s.readInt();
    }
  }

  static class AttachmentEntry {
    public String schemaType;
    public long filePosition;
    public int filePart;
    public String contentGUID;
    public String contentFileType;
    public String name;

    public AttachmentEntry(RandomAccessInputStream s) throws IOException {
      schemaType = s.readString(2);
      s.skipBytes(10); // reserved
      filePosition = s.readLong();
      filePart = s.readInt();
      contentGUID = s.readString(16);
      contentFileType = s.readString(8);
      name = s.readString(80);
    }
  }

  static class Channel {
    public String name;
    public String color;
    public IlluminationType illumination;
    public AcquisitionMode acquisitionMode;
    public String emission;
    public String excitation;
    public String pinhole;
    public Double exposure;
    public Double gain;
    public String fluor;
    public String filterSetRef;
  }

  static class Coordinate {
    public int series;
    public int plane;
    private int imageCount;

    public Coordinate(int series, int plane, int imageCount) {
      this.series = series;
      this.plane = plane;
      this.imageCount = imageCount;
    }

    @Override
    public boolean equals(Object o) {
      if (o == null || !(o instanceof Coordinate)) {
        return false;
      }
      return ((Coordinate) o).series == this.series &&
        ((Coordinate) o).plane == this.plane;
    }

    @Override
    public int hashCode() {
      return series * imageCount + plane;
    }

    @Override
    public String toString() {
      return "[series = " + series + ", plane = " + plane + "]";
    }
  }

}<|MERGE_RESOLUTION|>--- conflicted
+++ resolved
@@ -2178,23 +2178,6 @@
           String y = position.getAttribute("Y");
           String z = position.getAttribute("Z");
 
-<<<<<<< HEAD
-        Length xPos = null;
-        try {
-          xPos = new Length(Double.valueOf(x), UNITS.REFERENCEFRAME);
-        }
-        catch (NumberFormatException e) { }
-        Length yPos = null;
-        try {
-          yPos = new Length(Double.valueOf(y), UNITS.REFERENCEFRAME);
-        }
-        catch (NumberFormatException e) { }
-        Length zPos = null;
-        try {
-          zPos = new Length(Double.valueOf(z), UNITS.REFERENCEFRAME);
-        }
-        catch (NumberFormatException e) { }
-=======
           Length xPos = null;
           try {
             xPos = new Length(Double.valueOf(x), UNITS.REFERENCEFRAME);
@@ -2210,7 +2193,6 @@
             zPos = new Length(Double.valueOf(z), UNITS.REFERENCEFRAME);
           }
           catch (NumberFormatException e) { }
->>>>>>> 78e4fcb3
 
           for (int tile=0; tile<tilesX * tilesY; tile++) {
             int index = i * tilesX * tilesY + tile;
