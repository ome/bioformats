#
# build.properties
#

# Ant properties file for the Metakit library.
# Download Apache Ant from http://ant.apache.org/.
# Type "ant -p" for a list of targets.

component.name           = metakit
component.jar            = metakit.jar
<<<<<<< HEAD
component.version        = 4.4.2
=======
component.version        = 4.4.4
>>>>>>> 96c615be
component.classpath      = ${artifact.dir}/loci-common.jar:\
                           ${lib.dir}/log4j-1.2.15.jar:\
                           ${lib.dir}/slf4j-api-1.5.10.jar:\
                           ${lib.dir}/testng-5.11-jdk15.jar
component.java-version   = 1.5
component.deprecation    = true

component.resources-bin  =
component.resources-text =

component.main-class     =
component.runtime-cp     = ${component.classpath}:\
                           ${lib.dir}/slf4j-log4j12-1.5.10.jar

testng.xml.template      = ${tests.dir}/ome/metakit/utests/testng-template.xml<|MERGE_RESOLUTION|>--- conflicted
+++ resolved
@@ -8,11 +8,7 @@
 
 component.name           = metakit
 component.jar            = metakit.jar
-<<<<<<< HEAD
-component.version        = 4.4.2
-=======
 component.version        = 4.4.4
->>>>>>> 96c615be
 component.classpath      = ${artifact.dir}/loci-common.jar:\
                            ${lib.dir}/log4j-1.2.15.jar:\
                            ${lib.dir}/slf4j-api-1.5.10.jar:\
